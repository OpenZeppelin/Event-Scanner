--- conflicted
+++ resolved
@@ -57,15 +57,9 @@
 pub async fn setup_live_scanner(
     block_interval: Option<f64>,
     filter: Option<EventFilter>,
-<<<<<<< HEAD
-    confirmations: u64,
-) -> anyhow::Result<LiveScannerSetup<impl Provider<Ethereum> + Clone>> {
-    let anvil = spawn_anvil(block_interval.unwrap_or(0.1))?;
-=======
     confirmations: Option<u64>,
 ) -> anyhow::Result<TestSetup<impl Provider<Ethereum> + Clone>> {
     let anvil = spawn_anvil(block_interval)?;
->>>>>>> 025a2b85
     let provider = build_provider(&anvil).await?;
     let contract = deploy_counter(Arc::new(provider.clone())).await?;
 
