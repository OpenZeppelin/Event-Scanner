use alloy::{
    providers::Provider,
    rpc::types::anvil::{ReorgOptions, TransactionData},
};
use std::{cmp::min, sync::Arc, time::Duration};
use tokio_stream::StreamExt;

use tokio::{sync::Mutex, time::timeout};

use crate::common::{TestCounter, build_provider, deploy_counter, spawn_anvil};
use alloy::{
    eips::BlockNumberOrTag, network::Ethereum, providers::ext::AnvilApi, sol_types::SolEvent,
};
use event_scanner::{
    event_filter::EventFilter,
    event_scanner::{EventScanner, EventScannerMessage},
    types::ScannerStatus,
};

#[tokio::test]
async fn reorg_rescans_events_within_same_block() -> anyhow::Result<()> {
    let anvil = spawn_anvil(0.1).unwrap();
    let provider = build_provider(&anvil).await.unwrap();

    let contract = deploy_counter(provider.clone()).await?;
    let contract_address = *contract.address();

    let filter = EventFilter {
        contract_address: Some(contract_address),
        event: Some(TestCounter::CountIncreased::SIGNATURE.to_owned()),
    };

    let mut client = EventScanner::new().connect_ws::<Ethereum>(anvil.ws_endpoint_url()).await?;

    let mut stream = client.create_event_stream(filter);

    tokio::spawn(async move { client.start_scanner(BlockNumberOrTag::Latest, None).await });

    let mut expected_event_block_numbers = vec![];

    let initial_events = 5_u64;
    for _ in 0..initial_events {
        let receipt = contract.increase().send().await.unwrap().get_receipt().await.unwrap();
        expected_event_block_numbers.push(receipt.block_number.unwrap());
    }

    let mut tx_block_pairs = vec![];
    let num_new_events = 3_u64;
    let latest_block = provider.get_block_by_number(BlockNumberOrTag::Latest).await?.unwrap();
    let reorg_depth = 5;
    for _ in 0..num_new_events {
        let tx = contract.increase().into_transaction_request();
        tx_block_pairs.push((TransactionData::JSON(tx), 0));
        expected_event_block_numbers.push(latest_block.header.number - reorg_depth + 1);
    }
    let reorg_options = ReorgOptions { depth: reorg_depth, tx_block_pairs };

    provider.anvil_reorg(reorg_options).await.unwrap();
    let new_latest_block =
        provider.get_block_by_number(BlockNumberOrTag::Latest).full().await?.unwrap();
    // sanity checks, block numb stays the same but hash changes
    assert_eq!(new_latest_block.header.number, latest_block.header.number);
    assert_ne!(new_latest_block.header.hash, latest_block.header.hash);

    let new_block = provider
        .get_block_by_number(BlockNumberOrTag::Number(latest_block.header.number - reorg_depth + 1))
        .await?
        .unwrap();
    assert_eq!(new_block.transactions.len() as u64, num_new_events);

    let event_block_count = Arc::new(Mutex::new(Vec::new()));
    let event_block_count_clone = Arc::clone(&event_block_count);

    let reorg_detected = Arc::new(Mutex::new(false));
    let reorg_detected_clone = reorg_detected.clone();

    let event_counting = async move {
        while let Some(res) = stream.next().await {
            match res {
                EventScannerMessage::Data(logs) => {
                    let mut guard = event_block_count_clone.lock().await;
                    for log in logs {
                        if let Some(n) = log.block_number {
                            guard.push(n);
                        }
                    }
                }
                EventScannerMessage::Error(e) => {
                    panic!("panic with error {e}");
                }
                EventScannerMessage::Status(status) => {
                    if matches!(status, ScannerStatus::ReorgDetected) {
                        *reorg_detected_clone.lock().await = true;
                    }
                }
            }
        }
    };

    let _ = timeout(Duration::from_secs(5), event_counting).await;

    let final_blocks: Vec<_> = event_block_count.lock().await.clone();
    assert_eq!(final_blocks.len() as u64, initial_events + num_new_events);
    assert_eq!(final_blocks, expected_event_block_numbers);
    assert!(*reorg_detected.lock().await);

    Ok(())
}

#[tokio::test]
async fn reorg_rescans_events_with_ascending_blocks() -> anyhow::Result<()> {
    let anvil = spawn_anvil(0.1).unwrap();
    let provider = build_provider(&anvil).await.unwrap();

    let contract = deploy_counter(provider.clone()).await?;
    let contract_address = *contract.address();

    let filter = EventFilter {
        contract_address: Some(contract_address),
        event: Some(TestCounter::CountIncreased::SIGNATURE.to_owned()),
    };

    let mut client = EventScanner::new().connect_ws::<Ethereum>(anvil.ws_endpoint_url()).await?;

    let mut stream = client.create_event_stream(filter);

    tokio::spawn(async move { client.start_scanner(BlockNumberOrTag::Latest, None).await });

    let mut expected_event_block_numbers = vec![];

    let initial_events = 5;
    for _ in 0..initial_events {
        let receipt = contract.increase().send().await.unwrap().get_receipt().await.unwrap();
        expected_event_block_numbers.push(receipt.block_number.unwrap());
    }

    let mut tx_block_pairs = vec![];
    let num_new_events = 3;
    let latest_block = provider.get_block_by_number(BlockNumberOrTag::Latest).await?.unwrap();
    let reorg_depth = 5;
    for i in 0..num_new_events {
        let tx = contract.increase().into_transaction_request();
        tx_block_pairs.push((TransactionData::JSON(tx), i));
        expected_event_block_numbers.push(latest_block.header.number - reorg_depth + 1 + i);
    }
    let reorg_options = ReorgOptions { depth: reorg_depth, tx_block_pairs };

    provider.anvil_reorg(reorg_options).await.unwrap();
    let new_latest_block =
        provider.get_block_by_number(BlockNumberOrTag::Latest).full().await?.unwrap();
    // sanity checks, block numb stays the same but hash changes
    assert_eq!(new_latest_block.header.number, latest_block.header.number);
    assert_ne!(new_latest_block.header.hash, latest_block.header.hash);

    let event_block_count = Arc::new(Mutex::new(Vec::new()));
    let event_block_count_clone = Arc::clone(&event_block_count);

    let reorg_detected = Arc::new(Mutex::new(false));
    let reorg_detected_clone = reorg_detected.clone();

    let event_counting = async move {
        while let Some(res) = stream.next().await {
            match res {
                EventScannerMessage::Data(logs) => {
                    let mut guard = event_block_count_clone.lock().await;
                    for log in logs {
                        if let Some(n) = log.block_number {
                            guard.push(n);
                        }
                    }
                }
                EventScannerMessage::Error(e) => {
                    panic!("panic with error {e}");
                }
                EventScannerMessage::Status(info) => {
                    if matches!(info, ScannerStatus::ReorgDetected) {
                        *reorg_detected_clone.lock().await = true;
                    }
                }
            }
        }
    };

    let _ = timeout(Duration::from_secs(5), event_counting).await;

    let final_blocks: Vec<_> = event_block_count.lock().await.clone();
    assert_eq!(final_blocks.len() as u64, initial_events + num_new_events);
    assert_eq!(final_blocks, expected_event_block_numbers);
    assert!(*reorg_detected.lock().await);

    Ok(())
}

#[tokio::test]
async fn reorg_depth_one() -> anyhow::Result<()> {
    let anvil = spawn_anvil(1.0).unwrap();
    let provider = build_provider(&anvil).await.unwrap();

    let contract = deploy_counter(provider.clone()).await?;
    let contract_address = *contract.address();

    let filter = EventFilter {
        contract_address: Some(contract_address),
        event: Some(TestCounter::CountIncreased::SIGNATURE.to_owned()),
    };

    let mut client = EventScanner::new().connect_ws::<Ethereum>(anvil.ws_endpoint_url()).await?;

    let mut stream = client.create_event_stream(filter);

    tokio::spawn(async move { client.start_scanner(BlockNumberOrTag::Latest, None).await });

    let mut expected_event_block_numbers = vec![];

    let initial_events = 4;
    for _ in 0..initial_events {
        let receipt = contract.increase().send().await.unwrap().get_receipt().await.unwrap();
        expected_event_block_numbers.push(receipt.block_number.unwrap());
    }

    let mut tx_block_pairs = vec![];
    let num_new_events = 1;
    let latest_block = provider.get_block_by_number(BlockNumberOrTag::Latest).await?.unwrap();
    let reorg_depth = 1;
    for _ in 0..num_new_events {
        let tx = contract.increase().into_transaction_request();
        tx_block_pairs.push((TransactionData::JSON(tx), 0));
        expected_event_block_numbers.push(latest_block.header.number - reorg_depth + 1);
    }
    let reorg_options = ReorgOptions { depth: reorg_depth, tx_block_pairs };

    provider.anvil_reorg(reorg_options).await.unwrap();
    let new_latest_block =
        provider.get_block_by_number(BlockNumberOrTag::Latest).full().await?.unwrap();

    // sanity checks, block numb stays the same but hash changes
    assert_eq!(new_latest_block.header.number, latest_block.header.number);
    assert_ne!(new_latest_block.header.hash, latest_block.header.hash);

    let new_block = provider
        .get_block_by_number(BlockNumberOrTag::Number(latest_block.header.number - reorg_depth + 1))
        .await?
        .unwrap();
    assert_eq!(new_block.transactions.len(), num_new_events);

    let event_block_count = Arc::new(Mutex::new(Vec::new()));
    let event_block_count_clone = Arc::clone(&event_block_count);

    let reorg_detected = Arc::new(Mutex::new(false));
    let reorg_detected_clone = reorg_detected.clone();

    let event_counting = async move {
        while let Some(res) = stream.next().await {
            match res {
                EventScannerMessage::Data(logs) => {
                    let mut guard = event_block_count_clone.lock().await;
                    for log in logs {
                        if let Some(n) = log.block_number {
                            guard.push(n);
                        }
                    }
                }
                EventScannerMessage::Error(e) => {
                    panic!("panic with error {e}");
                }
                EventScannerMessage::Status(info) => {
                    if matches!(info, ScannerStatus::ReorgDetected) {
                        *reorg_detected_clone.lock().await = true;
                    }
                }
            }
        }
    };

<<<<<<< HEAD
    _ = timeout(Duration::from_secs(5), event_counting).await;
=======
    let _ = timeout(Duration::from_secs(5), event_counting).await;
>>>>>>> 0131e6a4

    let final_blocks: Vec<_> = event_block_count.lock().await.clone();
    assert_eq!(final_blocks.len(), initial_events + num_new_events);
    assert_eq!(final_blocks, expected_event_block_numbers);
    assert!(*reorg_detected.lock().await);

    Ok(())
}

#[tokio::test]
async fn reorg_depth_two() -> anyhow::Result<()> {
    let anvil = spawn_anvil(1.0).unwrap();
    let provider = build_provider(&anvil).await.unwrap();

    let contract = deploy_counter(provider.clone()).await?;
    let contract_address = *contract.address();

    let filter = EventFilter {
        contract_address: Some(contract_address),
        event: Some(TestCounter::CountIncreased::SIGNATURE.to_owned()),
    };

    let mut client = EventScanner::new().connect_ws::<Ethereum>(anvil.ws_endpoint_url()).await?;

    let mut stream = client.create_event_stream(filter);

    tokio::spawn(async move { client.start_scanner(BlockNumberOrTag::Latest, None).await });

    let mut expected_event_block_numbers = vec![];

    let initial_events = 4;
    for _ in 0..initial_events {
        let receipt = contract.increase().send().await.unwrap().get_receipt().await.unwrap();
        expected_event_block_numbers.push(receipt.block_number.unwrap());
    }

    let mut tx_block_pairs = vec![];
    let num_new_events = 1;
    let latest_block = provider.get_block_by_number(BlockNumberOrTag::Latest).await?.unwrap();
    let reorg_depth = 2;
    for _ in 0..num_new_events {
        let tx = contract.increase().into_transaction_request();
        tx_block_pairs.push((TransactionData::JSON(tx), 0));
        expected_event_block_numbers.push(latest_block.header.number - reorg_depth + 1);
    }
    let reorg_options = ReorgOptions { depth: reorg_depth, tx_block_pairs };

    provider.anvil_reorg(reorg_options).await.unwrap();
    let new_latest_block =
        provider.get_block_by_number(BlockNumberOrTag::Latest).full().await?.unwrap();

    // sanity checks, block numb stays the same but hash changes
    assert_eq!(new_latest_block.header.number, latest_block.header.number);
    assert_ne!(new_latest_block.header.hash, latest_block.header.hash);

    let new_block = provider
        .get_block_by_number(BlockNumberOrTag::Number(latest_block.header.number - reorg_depth + 1))
        .await?
        .unwrap();
    assert_eq!(new_block.transactions.len(), num_new_events);

    let event_block_count = Arc::new(Mutex::new(Vec::new()));
    let event_block_count_clone = Arc::clone(&event_block_count);

    let reorg_detected = Arc::new(Mutex::new(false));
    let reorg_detected_clone = reorg_detected.clone();

    let event_counting = async move {
        while let Some(res) = stream.next().await {
            match res {
                EventScannerMessage::Data(logs) => {
                    let mut guard = event_block_count_clone.lock().await;
                    for log in logs {
                        if let Some(n) = log.block_number {
                            guard.push(n);
                        }
                    }
                }
                EventScannerMessage::Error(e) => {
                    panic!("panic with error {e}");
                }
                EventScannerMessage::Status(info) => {
                    if matches!(info, ScannerStatus::ReorgDetected) {
                        *reorg_detected_clone.lock().await = true;
                    }
                }
            }
        }
    };

<<<<<<< HEAD
    _ = timeout(Duration::from_secs(5), event_counting).await;
=======
    let _ = timeout(Duration::from_secs(5), event_counting).await;
>>>>>>> 0131e6a4

    let final_blocks: Vec<_> = event_block_count.lock().await.clone();
    assert_eq!(final_blocks.len(), initial_events + num_new_events);
    assert_eq!(final_blocks, expected_event_block_numbers);
    assert!(*reorg_detected.lock().await);

    Ok(())
}

#[tokio::test]
async fn block_confirmations_mitigate_reorgs() -> anyhow::Result<()> {
    let anvil = spawn_anvil(1.0).unwrap();
    let provider = build_provider(&anvil).await.unwrap();

    let contract = deploy_counter(provider.clone()).await?;
    let contract_address = *contract.address();

    let filter = EventFilter {
        contract_address: Some(contract_address),
        event: Some(TestCounter::CountIncreased::SIGNATURE.to_owned()),
    };

    let block_confirmation = 5;
    let mut client = EventScanner::new()
        .with_block_confirmations(block_confirmation)
        .connect_ws::<Ethereum>(anvil.ws_endpoint_url())
        .await?;

    let mut stream = client.create_event_stream(filter);

    tokio::spawn(async move { client.start_scanner(BlockNumberOrTag::Latest, None).await });

    provider.anvil_mine(Some(10), None).await?;

    let mut all_tx_hashes = vec![];

    let initial_events = 4_u64;
    for _ in 0..initial_events {
        let receipt = contract.increase().send().await.unwrap().get_receipt().await.unwrap();
        all_tx_hashes.push(receipt.transaction_hash);
    }

    let mut tx_block_pairs = vec![];
    let num_new_events = 2_u64;
    let latest_block = provider.get_block_by_number(BlockNumberOrTag::Latest).await?.unwrap();
    let reorg_depth = 2_u64;
    for _ in 0..num_new_events {
        let tx = contract.increase().into_transaction_request();
        tx_block_pairs.push((TransactionData::JSON(tx), 0));
    }
    let reorg_options = ReorgOptions { depth: reorg_depth, tx_block_pairs };

    provider.anvil_reorg(reorg_options).await.unwrap();
    let new_latest_block =
        provider.get_block_by_number(BlockNumberOrTag::Latest).full().await?.unwrap();

    // sanity checks, block numb stays the same but hash changes
    assert_eq!(new_latest_block.header.number, latest_block.header.number);
    assert_ne!(new_latest_block.header.hash, latest_block.header.hash);

    let new_block = provider
        .get_block_by_number(BlockNumberOrTag::Number(latest_block.header.number - reorg_depth + 1))
        .await?
        .unwrap();
    assert_eq!(new_block.transactions.len() as u64, num_new_events);

    for tx_hash in new_block.transactions.hashes() {
        all_tx_hashes.push(tx_hash);
    }

    // continue mining to simulate incoming blocks
    provider.anvil_mine(Some(10), None).await?;

    let event_tx_hash = Arc::new(Mutex::new(Vec::new()));
    let event_tx_hash_clone = Arc::clone(&event_tx_hash);
    let event_counting = async move {
        while let Some(res) = stream.next().await {
            match res {
                Ok(logs) => {
                    let mut guard = event_tx_hash_clone.lock().await;
                    for log in logs {
                        if let Some(n) = log.transaction_hash {
                            guard.push(n);
                        }
                    }
                }
                Err(e) => match e.as_ref() {
                    EventScannerError::BlockRangeScanner(BlockRangeScannerError::ReorgDetected) => {
                    }
                    _ => {
                        break;
                    }
                },
            }
        }
    };

    _ = timeout(Duration::from_secs(5), event_counting).await;

    let final_hashes: Vec<_> = event_tx_hash.lock().await.clone();
    let number_discarded = min(initial_events, reorg_depth);
    let expected_total = (initial_events - number_discarded) + num_new_events;
    assert_eq!(final_hashes.len() as u64, expected_total);

    let confirmed_initial_hashes =
        &all_tx_hashes[0..(initial_events - number_discarded).try_into().unwrap()];

    let reorg_hashes = &all_tx_hashes[usize::try_from(initial_events).unwrap()..
        (initial_events + num_new_events).try_into().unwrap()];

    let expected_hashes: Vec<_> =
        confirmed_initial_hashes.iter().chain(reorg_hashes.iter()).copied().collect();

    assert_eq!(final_hashes, expected_hashes);

    Ok(())
}<|MERGE_RESOLUTION|>--- conflicted
+++ resolved
@@ -272,11 +272,7 @@
         }
     };
 
-<<<<<<< HEAD
     _ = timeout(Duration::from_secs(5), event_counting).await;
-=======
-    let _ = timeout(Duration::from_secs(5), event_counting).await;
->>>>>>> 0131e6a4
 
     let final_blocks: Vec<_> = event_block_count.lock().await.clone();
     assert_eq!(final_blocks.len(), initial_events + num_new_events);
@@ -367,11 +363,7 @@
         }
     };
 
-<<<<<<< HEAD
     _ = timeout(Duration::from_secs(5), event_counting).await;
-=======
-    let _ = timeout(Duration::from_secs(5), event_counting).await;
->>>>>>> 0131e6a4
 
     let final_blocks: Vec<_> = event_block_count.lock().await.clone();
     assert_eq!(final_blocks.len(), initial_events + num_new_events);
@@ -447,10 +439,14 @@
 
     let event_tx_hash = Arc::new(Mutex::new(Vec::new()));
     let event_tx_hash_clone = Arc::clone(&event_tx_hash);
+
+    let reorg_detected = Arc::new(Mutex::new(false));
+    let reorg_detected_clone = reorg_detected.clone();
+
     let event_counting = async move {
         while let Some(res) = stream.next().await {
             match res {
-                Ok(logs) => {
+                EventScannerMessage::Data(logs) => {
                     let mut guard = event_tx_hash_clone.lock().await;
                     for log in logs {
                         if let Some(n) = log.transaction_hash {
@@ -458,13 +454,14 @@
                         }
                     }
                 }
-                Err(e) => match e.as_ref() {
-                    EventScannerError::BlockRangeScanner(BlockRangeScannerError::ReorgDetected) => {
-                    }
-                    _ => {
-                        break;
-                    }
-                },
+                EventScannerMessage::Error(e) => {
+                    panic!("panic with error {e}");
+                }
+                EventScannerMessage::Status(info) => {
+                    if matches!(info, ScannerStatus::ReorgDetected) {
+                        *reorg_detected_clone.lock().await = true;
+                    }
+                }
             }
         }
     };
@@ -487,5 +484,7 @@
 
     assert_eq!(final_hashes, expected_hashes);
 
+    assert!(*reorg_detected.lock().await);
+
     Ok(())
 }