use std::{
    sync::{
        Arc,
        atomic::{AtomicUsize, Ordering},
    },
    time::Duration,
};

use alloy::{eips::BlockNumberOrTag, network::Ethereum, sol_types::SolEvent};
<<<<<<< HEAD
use event_scanner::{event_scanner::EventScanner, types::EventFilter};
use tokio::time::timeout;
use tokio_stream::StreamExt;
=======
use event_scanner::{event_filter::EventFilter, event_scanner::EventScannerBuilder};
use tokio::time::{sleep, timeout};
>>>>>>> c2622f2f

use crate::common::{TestCounter, build_provider, deploy_counter, spawn_anvil};

#[tokio::test]
async fn high_event_volume_no_loss() -> anyhow::Result<()> {
    let anvil = spawn_anvil(0.05)?;
    let provider = build_provider(&anvil).await?;
    let contract = deploy_counter(provider).await?;

    let filter = EventFilter {
<<<<<<< HEAD
        contract_address: *contract.address(),
        event: TestCounter::CountIncreased::SIGNATURE.to_owned(),
=======
        contract_address: Some(*contract.address()),
        event: Some(TestCounter::CountIncreased::SIGNATURE.to_owned()),
        callback,
>>>>>>> c2622f2f
    };
    let expected_event_count = 100;

    let mut client = EventScanner::new().connect_ws::<Ethereum>(anvil.ws_endpoint_url()).await?;

    let mut stream = client.subscribe(filter).take(expected_event_count);

    tokio::spawn(async move { client.start_scanner(BlockNumberOrTag::Latest, None).await });

    for _ in 0..expected_event_count {
        contract.increase().send().await?.watch().await?;
    }

    let event_count = Arc::new(AtomicUsize::new(0));
    let event_count_clone = Arc::clone(&event_count);
    let event_counting = async move {
        let mut expected_new_count = 1;
        while let Some(Ok(logs)) = stream.next().await {
            event_count_clone.fetch_add(logs.len(), Ordering::SeqCst);

            for log in logs {
                let TestCounter::CountIncreased { newCount } = log.log_decode().unwrap().inner.data;
                assert_eq!(newCount, expected_new_count);
                expected_new_count += 1;
            }
        }
    };

    _ = timeout(Duration::from_secs(60), event_counting).await;

    assert_eq!(event_count.load(Ordering::SeqCst), expected_event_count);

    Ok(())
}<|MERGE_RESOLUTION|>--- conflicted
+++ resolved
@@ -7,14 +7,9 @@
 };
 
 use alloy::{eips::BlockNumberOrTag, network::Ethereum, sol_types::SolEvent};
-<<<<<<< HEAD
-use event_scanner::{event_scanner::EventScanner, types::EventFilter};
+use event_scanner::{event_filter::EventFilter, event_scanner::EventScanner};
 use tokio::time::timeout;
 use tokio_stream::StreamExt;
-=======
-use event_scanner::{event_filter::EventFilter, event_scanner::EventScannerBuilder};
-use tokio::time::{sleep, timeout};
->>>>>>> c2622f2f
 
 use crate::common::{TestCounter, build_provider, deploy_counter, spawn_anvil};
 
@@ -25,14 +20,8 @@
     let contract = deploy_counter(provider).await?;
 
     let filter = EventFilter {
-<<<<<<< HEAD
-        contract_address: *contract.address(),
-        event: TestCounter::CountIncreased::SIGNATURE.to_owned(),
-=======
         contract_address: Some(*contract.address()),
         event: Some(TestCounter::CountIncreased::SIGNATURE.to_owned()),
-        callback,
->>>>>>> c2622f2f
     };
     let expected_event_count = 100;
 
