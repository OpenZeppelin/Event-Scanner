--- conflicted
+++ resolved
@@ -1,8 +1,3 @@
 pub mod basic;
-<<<<<<< HEAD
-=======
-pub mod callbacks;
 pub mod optional_fields;
-pub mod ordering;
->>>>>>> c2622f2f
 pub mod performance;