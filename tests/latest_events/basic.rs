use alloy::{
    eips::BlockNumberOrTag,
    network::Ethereum,
    providers::{Provider, ext::AnvilApi},
    sol_types::SolEvent,
};

use crate::common::{
    TestCounter, TestCounterExt, deploy_counter, setup_common, setup_latest_scanner,
};
use event_scanner::{
    EventFilter, EventScannerBuilder, assert_closed, assert_next, test_utils::LogMetadata,
};

#[tokio::test]
async fn latest_scanner_exact_count_returns_last_events_in_order() -> anyhow::Result<()> {
    let count = 5;
    let setup = setup_latest_scanner(None, None, count, None, None).await?;
    let contract = setup.contract;
    let scanner = setup.scanner;
    let mut stream = setup.stream;

    // Produce 8 events
    _ = contract.increase_and_get_meta().await?;
    _ = contract.increase_and_get_meta().await?;
    _ = contract.increase_and_get_meta().await?;

    let expected = &[
        contract.increase_and_get_meta().await?,
        contract.increase_and_get_meta().await?,
        contract.increase_and_get_meta().await?,
        contract.increase_and_get_meta().await?,
        contract.increase_and_get_meta().await?,
    ];

    // Ask for the latest 5
    scanner.start().await?;

    assert_next!(stream, expected);
    assert_closed!(stream);

    Ok(())
}

#[tokio::test]
async fn latest_scanner_fewer_available_than_count_returns_all() -> anyhow::Result<()> {
    let count = 5;
    let setup = setup_latest_scanner(None, None, count, None, None).await?;
    let contract = setup.contract;
    let scanner = setup.scanner;
    let mut stream = setup.stream;

    // Produce only 3 events
    let mut expected = vec![];
    expected.push(contract.increase_and_get_meta().await?);
    expected.push(contract.increase_and_get_meta().await?);
    expected.push(contract.increase_and_get_meta().await?);

    scanner.start().await?;

    assert_next!(stream, expected);
    assert_closed!(stream);

    Ok(())
}

#[tokio::test]
async fn latest_scanner_no_events_returns_empty() -> anyhow::Result<()> {
    let count = 5;
    let setup = setup_latest_scanner(None, None, count, None, None).await?;
    let scanner = setup.scanner;
    let mut stream = setup.stream;

    scanner.start().await?;

    let expected: &[LogMetadata<TestCounter::CountIncreased>] = &[];

    assert_next!(stream, expected);
    assert_closed!(stream);

    Ok(())
}

#[tokio::test]
async fn latest_scanner_respects_range_subset() -> anyhow::Result<()> {
    let (_anvil, provider, contract, default_filter) = setup_common(None, None).await?;
    // Mine 6 events, one per tx (auto-mined), then manually mint 2 empty blocks to widen range
    _ = contract.increase_and_get_meta().await?;
    _ = contract.increase_and_get_meta().await?;
    _ = contract.increase_and_get_meta().await?;
    _ = contract.increase_and_get_meta().await?;

    let mut expected = vec![];
    expected.push(contract.increase_and_get_meta().await?);
    expected.push(contract.increase_and_get_meta().await?);

    // manual empty block minting
    provider.inner().anvil_mine(Some(2), None).await?;

    let head = provider.get_block_number().await?;
    // Choose a subrange covering last 4 blocks
    let start = BlockNumberOrTag::from(head - 3);
    let end = BlockNumberOrTag::from(head);

    let mut scanner_with_range = EventScannerBuilder::latest(10)
        .from_block(start)
        .to_block(end)
        .connect::<Ethereum>(provider);
    let mut stream_with_range = scanner_with_range.subscribe(default_filter);

    scanner_with_range.start().await?;

    assert_next!(stream_with_range, expected);
    assert_closed!(stream_with_range);

    Ok(())
}

#[tokio::test]
async fn latest_scanner_multiple_listeners_to_same_event_receive_same_results() -> anyhow::Result<()>
{
    let count = 5;
    let setup = setup_latest_scanner(None, None, count, None, None).await?;
    let contract = setup.contract;
    let mut scanner = setup.scanner;
    let mut stream1 = setup.stream;

    // Add a second listener with the same filter
    let filter2 = EventFilter::new()
        .contract_address(*contract.address())
        .event(TestCounter::CountIncreased::SIGNATURE);
    let mut stream2 = scanner.subscribe(filter2);

    // Produce 7 events
    _ = contract.increase_and_get_meta().await?;
    _ = contract.increase_and_get_meta().await?;

    let expected = &[
        contract.increase_and_get_meta().await?,
        contract.increase_and_get_meta().await?,
        contract.increase_and_get_meta().await?,
        contract.increase_and_get_meta().await?,
        contract.increase_and_get_meta().await?,
    ];

    scanner.start().await?;

    assert_next!(stream1, expected);
    assert_closed!(stream1);

    assert_next!(stream2, expected);
    assert_closed!(stream2);

    Ok(())
}

#[tokio::test]
async fn latest_scanner_different_filters_receive_different_results() -> anyhow::Result<()> {
    let count = 3;
    let setup = setup_latest_scanner(None, None, count, None, None).await?;
    let contract = setup.contract;
    let mut scanner = setup.scanner;

    // First listener for CountDecreased
    let filter_inc = EventFilter::new()
        .contract_address(*contract.address())
        .event(TestCounter::CountIncreased::SIGNATURE);
    let mut stream_inc = scanner.subscribe(filter_inc);

    // Second listener for CountDecreased
    let filter_dec = EventFilter::new()
        .contract_address(*contract.address())
        .event(TestCounter::CountDecreased::SIGNATURE);
    let mut stream_dec = scanner.subscribe(filter_dec);

    // Produce 5 increases, then 2 decreases
    _ = contract.increase_and_get_meta().await?;
    _ = contract.increase_and_get_meta().await?;

    let mut inc_log_meta = vec![];
    inc_log_meta.push(contract.increase_and_get_meta().await?);
    inc_log_meta.push(contract.increase_and_get_meta().await?);
    inc_log_meta.push(contract.increase_and_get_meta().await?);

    let mut dec_log_meta = vec![];
    dec_log_meta.push(contract.decrease_and_get_meta().await?);
    dec_log_meta.push(contract.decrease_and_get_meta().await?);

    // Ask for latest 3 across the full range: each filtered listener should receive their own last
    // 3 events
    scanner.start().await?;

    let expected = &inc_log_meta;
    assert_next!(stream_inc, expected);
    assert_closed!(stream_inc);

    let expected = &dec_log_meta;
    assert_next!(stream_dec, expected);
    assert_closed!(stream_dec);

    Ok(())
}

#[tokio::test]
async fn latest_scanner_mixed_events_and_filters_return_correct_streams() -> anyhow::Result<()> {
    let count = 2;
    let setup = setup_latest_scanner(None, None, count, None, None).await?;
    let contract = setup.contract;
    let mut scanner = setup.scanner;
    let mut stream_inc = setup.stream; // CountIncreased by default

    // Add a CountDecreased listener
    let filter_dec = EventFilter::new()
        .contract_address(*contract.address())
        .event(TestCounter::CountDecreased::SIGNATURE);
    let mut stream_dec = scanner.subscribe(filter_dec);

    // Sequence: inc(1), inc(2), dec(1), inc(2), dec(1)
    let mut inc_log_meta = Vec::new();
    let mut dec_log_meta = Vec::new();

    // inc -> 1
    _ = contract.increase_and_get_meta().await?;

    // inc -> 2
    inc_log_meta.push(contract.increase_and_get_meta().await?);
    // dec -> 1
    dec_log_meta.push(contract.decrease_and_get_meta().await?);
    // inc -> 2
    inc_log_meta.push(contract.increase_and_get_meta().await?);
    // dec -> 1
    dec_log_meta.push(contract.decrease_and_get_meta().await?);

    scanner.start().await?;

    let expected = &inc_log_meta;
    assert_next!(stream_inc, expected);
    assert_closed!(stream_inc);

    let expected = &dec_log_meta;
    assert_next!(stream_dec, expected);
    assert_closed!(stream_dec);

    Ok(())
}

#[tokio::test]
async fn latest_scanner_cross_contract_filtering() -> anyhow::Result<()> {
    // Manual setup to deploy two contracts
    let count = 5;
    let setup = setup_latest_scanner(None, None, count, None, None).await?;
    let provider = setup.provider;
    let mut scanner = setup.scanner;

<<<<<<< HEAD
    let contract_a = deploy_counter(Arc::new(provider.inner())).await?;
    let contract_b = deploy_counter(Arc::new(provider.inner())).await?;
=======
    let contract_a = deploy_counter(provider.clone()).await?;
    let contract_b = deploy_counter(provider.clone()).await?;
>>>>>>> 40b63ce1

    // Listener only for contract A CountIncreased
    let filter_a = EventFilter::new()
        .contract_address(*contract_a.address())
        .event(TestCounter::CountIncreased::SIGNATURE);

    let mut stream_a = scanner.subscribe(filter_a);

    // Emit interleaved events from A and B: A(1), B(1), A(2), B(2), A(3)
    let mut a_log_meta = Vec::new();
    a_log_meta.push(contract_a.increase_and_get_meta().await?);
    _ = contract_b.increase_and_get_meta().await?; // ignored by filter
    a_log_meta.push(contract_a.increase_and_get_meta().await?);
    _ = contract_b.increase_and_get_meta().await?; // ignored by filter
    a_log_meta.push(contract_a.increase_and_get_meta().await?);

    scanner.start().await?;

    assert_next!(stream_a, &a_log_meta);
    assert_closed!(stream_a);

    Ok(())
}

#[tokio::test]
async fn latest_scanner_large_gaps_and_empty_ranges() -> anyhow::Result<()> {
    // Manual setup to mine empty blocks
    let (_anvil, provider, contract, default_filter) = setup_common(None, None).await?;

    // Emit 2 events
    let mut log_meta = vec![];
    log_meta.push(contract.increase_and_get_meta().await?);
    log_meta.push(contract.increase_and_get_meta().await?);

    // Mine 10 empty blocks
    provider.inner().anvil_mine(Some(10), None).await?;
    // Emit 1 more event
    log_meta.push(contract.increase_and_get_meta().await?);

    let head = provider.get_block_number().await?;
    let start = BlockNumberOrTag::from(head - 12);
    let end = BlockNumberOrTag::from(head);

    let mut scanner_with_range = EventScannerBuilder::latest(5)
        .from_block(start)
        .to_block(end)
        .connect::<Ethereum>(provider);
    let mut stream_with_range = scanner_with_range.subscribe(default_filter);

    scanner_with_range.start().await?;

    assert_next!(stream_with_range, &log_meta);
    assert_closed!(stream_with_range);

    Ok(())
}

#[tokio::test]
async fn latest_scanner_boundary_range_single_block() -> anyhow::Result<()> {
    let (_anvil, provider, contract, default_filter) = setup_common(None, None).await?;

    _ = contract.increase_and_get_meta().await?;
    let expected = &[contract.increase_and_get_meta().await?];
    _ = contract.increase_and_get_meta().await?;

    // Pick the expected tx's block number as the block range
    let expected_tx_hash = expected[0].tx_hash;
    let start = provider
        .inner()
        .get_transaction_by_hash(expected_tx_hash)
        .await?
        .map(|t| t.block_number.unwrap())
        .map(BlockNumberOrTag::from)
        .unwrap();
    let end = start;

    let mut scanner_with_range = EventScannerBuilder::latest(5)
        .from_block(start)
        .to_block(end)
        .connect::<Ethereum>(provider);
    let mut stream_with_range = scanner_with_range.subscribe(default_filter);

    scanner_with_range.start().await?;

    assert_next!(stream_with_range, expected);
    assert_closed!(stream_with_range);

    Ok(())
}<|MERGE_RESOLUTION|>--- conflicted
+++ resolved
@@ -252,13 +252,8 @@
     let provider = setup.provider;
     let mut scanner = setup.scanner;
 
-<<<<<<< HEAD
-    let contract_a = deploy_counter(Arc::new(provider.inner())).await?;
-    let contract_b = deploy_counter(Arc::new(provider.inner())).await?;
-=======
     let contract_a = deploy_counter(provider.clone()).await?;
     let contract_b = deploy_counter(provider.clone()).await?;
->>>>>>> 40b63ce1
 
     // Listener only for contract A CountIncreased
     let filter_a = EventFilter::new()
