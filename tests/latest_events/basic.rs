--- conflicted
+++ resolved
@@ -10,11 +10,8 @@
 
 use crate::common::{TestCounter, deploy_counter, setup_common, setup_latest_scanner};
 use event_scanner::{
-<<<<<<< HEAD
-    EventFilter, EventScanner, LatestEventScanner, assert_next, test_utils::LogMetadata,
-=======
-    EventFilter, EventScanner, assert_closed, assert_next, test_utils::LogMetadata,
->>>>>>> c9f140dc
+    EventFilter, EventScanner, LatestEventScanner, assert_closed, assert_next,
+    test_utils::LogMetadata,
 };
 
 macro_rules! increase {
