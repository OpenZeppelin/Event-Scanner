use alloy::{
    eips::BlockNumberOrTag,
    primitives::U256,
    providers::ext::AnvilApi,
    rpc::types::anvil::{ReorgOptions, TransactionData},
};
use event_scanner::{ScannerStatus, assert_empty, assert_next};
<<<<<<< HEAD
use tokio_stream::wrappers::ReceiverStream;

use crate::common::{TestCounter, TestCounterExt, setup_sync_scanner};
=======

use crate::common::{TestCounter, setup_sync_scanner};
>>>>>>> c2919963

#[tokio::test]
async fn replays_historical_then_switches_to_live() -> anyhow::Result<()> {
    let setup = setup_sync_scanner(None, None, BlockNumberOrTag::Earliest, 0).await?;
    let contract = setup.contract;
    let scanner = setup.scanner;
    let mut stream = setup.stream;

    // emit "historic" events
    contract.increase().send().await?.watch().await?;
    contract.increase().send().await?.watch().await?;
    contract.increase().send().await?.watch().await?;

    scanner.start().await?;

    // now emit new events
    contract.increase().send().await?.watch().await?;
    contract.increase().send().await?.watch().await?;

    // historical events
    assert_next!(
        stream,
        &[
            TestCounter::CountIncreased { newCount: U256::from(1) },
            TestCounter::CountIncreased { newCount: U256::from(2) },
            TestCounter::CountIncreased { newCount: U256::from(3) },
        ]
    );

    // chain tip reached
    assert_next!(stream, ScannerStatus::SwitchingToLive);

    // live events
    assert_next!(stream, &[TestCounter::CountIncreased { newCount: U256::from(4) }]);
    assert_next!(stream, &[TestCounter::CountIncreased { newCount: U256::from(5) }]);
    assert_empty!(stream);

    Ok(())
}

#[tokio::test]
async fn sync_from_future_block_waits_until_minted() -> anyhow::Result<()> {
    let future_start_block = 4;
    let setup = setup_sync_scanner(None, None, future_start_block, 0).await?;
    let contract = setup.contract;
    let scanner = setup.scanner;
    let stream = setup.stream;

    // Start the scanner in sync mode from the future block
    scanner.start().await?;

    // Send 2 transactions that should not appear in the stream
    contract.increase().send().await?.watch().await?;
    contract.increase().send().await?.watch().await?;

    // Assert: no messages should be received before reaching the start height
    let mut stream = assert_empty!(stream);

    // Act: emit an event that will be mined in block == future_start
    contract.increase().send().await?.watch().await?;

    // Assert: the first streamed message arrives and contains the expected event
    assert_next!(stream, &[TestCounter::CountIncreased { newCount: U256::from(3) }]);
    assert_empty!(stream);

    Ok(())
}

#[test_log::test(tokio::test)]
async fn block_confirmations_mitigate_reorgs() -> anyhow::Result<()> {
    // any reorg ≤ 5 should be invisible to consumers
<<<<<<< HEAD
    let block_confirmations = 5;

    let setup =
        setup_sync_scanner(Some(1.0), None, BlockNumberOrTag::Earliest, block_confirmations)
            .await?;
    let provider = setup.provider.clone();
    let contract = setup.contract.clone();

    // mine some blocks to establish a baseline
    provider.clone().root().anvil_mine(Some(10), None).await?;

    let scanner = setup.scanner;
    let mut stream = setup.stream;

    scanner.start().await?;

    // emit initial events
    for _ in 0..4 {
        contract.increase().send().await?.watch().await?;
    }

    // mine enough blocks to confirm first 2 events (but not events 3 and 4)
    provider.clone().root().anvil_mine(Some(7), None).await?;

    // assert first 2 events are emitted (confirmed)
    assert_next!(stream, ScannerStatus::SwitchingToLive);
    assert_next!(stream, &[TestCounter::CountIncreased { newCount: U256::from(1) }]);
    assert_next!(stream, &[TestCounter::CountIncreased { newCount: U256::from(2) }]);
    let mut stream = assert_empty!(stream);

    // Now do a reorg of depth 2 (removes blocks with events 3 and 4, which weren't confirmed yet)
    // Add 2 new events in the reorged chain in separate blocks
    let tx_block_pairs = vec![
        (TransactionData::JSON(contract.increase().into_transaction_request()), 0),
        (TransactionData::JSON(contract.increase().into_transaction_request()), 1),
    ];

    provider.clone().root().anvil_reorg(ReorgOptions { depth: 2, tx_block_pairs }).await?;

    // mine enough blocks to confirm the new events
    provider.clone().root().anvil_mine(Some(10), None).await?;

    // assert the new events from the reorged chain
    // No ReorgDetected should be emitted because the reorg happened before confirmation
    assert_next!(stream, &[TestCounter::CountIncreased { newCount: U256::from(3) }]);
    assert_next!(stream, &[TestCounter::CountIncreased { newCount: U256::from(4) }]);
=======
    let setup = setup_sync_scanner(None, None, BlockNumberOrTag::Earliest, 5).await?;
    let provider = setup.provider;
    let contract = setup.contract;
    let scanner = setup.scanner;
    let mut stream = setup.stream;

    // mine some initial "historic" blocks
    contract.increase().send().await?.watch().await?;
    provider.anvil_mine(Some(5), None).await?;

    scanner.start().await?;

    // emit "live" events
    for _ in 0..4 {
        contract.increase().send().await?.watch().await?;
    }

    // assert only the first events has enough confirmations to be streamed
    assert_next!(stream, &[TestCounter::CountIncreased { newCount: U256::from(1) }]);
    assert_next!(stream, ScannerStatus::SwitchingToLive);
    let stream = assert_empty!(stream);

    // Perform a shallow reorg on the live tail
    // note: we include new txs in the same post-reorg block to showcase that the scanner
    // only streams the post-reorg, confirmed logs
    let tx_block_pairs = vec![
        (TransactionData::JSON(contract.increase().into_transaction_request()), 0),
        (TransactionData::JSON(contract.increase().into_transaction_request()), 0),
    ];
    provider.anvil_reorg(ReorgOptions { depth: 2, tx_block_pairs }).await?;

    // assert that still no events have been streamed
    let mut stream = assert_empty!(stream);

    // mine some additional post-reorg blocks to confirm previous blocks with logs
    provider.anvil_mine(Some(10), None).await?;

    // no `ReorgDetected` should be emitted
    assert_next!(stream, &[TestCounter::CountIncreased { newCount: U256::from(2) }]);
    assert_next!(stream, &[TestCounter::CountIncreased { newCount: U256::from(3) }]);
    assert_next!(
        stream,
        &[
            TestCounter::CountIncreased { newCount: U256::from(4) },
            TestCounter::CountIncreased { newCount: U256::from(5) }
        ]
    );
>>>>>>> c2919963
    assert_empty!(stream);

    Ok(())
}<|MERGE_RESOLUTION|>--- conflicted
+++ resolved
@@ -5,14 +5,8 @@
     rpc::types::anvil::{ReorgOptions, TransactionData},
 };
 use event_scanner::{ScannerStatus, assert_empty, assert_next};
-<<<<<<< HEAD
-use tokio_stream::wrappers::ReceiverStream;
-
-use crate::common::{TestCounter, TestCounterExt, setup_sync_scanner};
-=======
 
 use crate::common::{TestCounter, setup_sync_scanner};
->>>>>>> c2919963
 
 #[tokio::test]
 async fn replays_historical_then_switches_to_live() -> anyhow::Result<()> {
@@ -84,54 +78,6 @@
 #[test_log::test(tokio::test)]
 async fn block_confirmations_mitigate_reorgs() -> anyhow::Result<()> {
     // any reorg ≤ 5 should be invisible to consumers
-<<<<<<< HEAD
-    let block_confirmations = 5;
-
-    let setup =
-        setup_sync_scanner(Some(1.0), None, BlockNumberOrTag::Earliest, block_confirmations)
-            .await?;
-    let provider = setup.provider.clone();
-    let contract = setup.contract.clone();
-
-    // mine some blocks to establish a baseline
-    provider.clone().root().anvil_mine(Some(10), None).await?;
-
-    let scanner = setup.scanner;
-    let mut stream = setup.stream;
-
-    scanner.start().await?;
-
-    // emit initial events
-    for _ in 0..4 {
-        contract.increase().send().await?.watch().await?;
-    }
-
-    // mine enough blocks to confirm first 2 events (but not events 3 and 4)
-    provider.clone().root().anvil_mine(Some(7), None).await?;
-
-    // assert first 2 events are emitted (confirmed)
-    assert_next!(stream, ScannerStatus::SwitchingToLive);
-    assert_next!(stream, &[TestCounter::CountIncreased { newCount: U256::from(1) }]);
-    assert_next!(stream, &[TestCounter::CountIncreased { newCount: U256::from(2) }]);
-    let mut stream = assert_empty!(stream);
-
-    // Now do a reorg of depth 2 (removes blocks with events 3 and 4, which weren't confirmed yet)
-    // Add 2 new events in the reorged chain in separate blocks
-    let tx_block_pairs = vec![
-        (TransactionData::JSON(contract.increase().into_transaction_request()), 0),
-        (TransactionData::JSON(contract.increase().into_transaction_request()), 1),
-    ];
-
-    provider.clone().root().anvil_reorg(ReorgOptions { depth: 2, tx_block_pairs }).await?;
-
-    // mine enough blocks to confirm the new events
-    provider.clone().root().anvil_mine(Some(10), None).await?;
-
-    // assert the new events from the reorged chain
-    // No ReorgDetected should be emitted because the reorg happened before confirmation
-    assert_next!(stream, &[TestCounter::CountIncreased { newCount: U256::from(3) }]);
-    assert_next!(stream, &[TestCounter::CountIncreased { newCount: U256::from(4) }]);
-=======
     let setup = setup_sync_scanner(None, None, BlockNumberOrTag::Earliest, 5).await?;
     let provider = setup.provider;
     let contract = setup.contract;
@@ -144,30 +90,16 @@
 
     scanner.start().await?;
 
-    // emit "live" events
+    // emit initial events
     for _ in 0..4 {
         contract.increase().send().await?.watch().await?;
     }
-
-    // assert only the first events has enough confirmations to be streamed
-    assert_next!(stream, &[TestCounter::CountIncreased { newCount: U256::from(1) }]);
-    assert_next!(stream, ScannerStatus::SwitchingToLive);
-    let stream = assert_empty!(stream);
-
-    // Perform a shallow reorg on the live tail
-    // note: we include new txs in the same post-reorg block to showcase that the scanner
-    // only streams the post-reorg, confirmed logs
-    let tx_block_pairs = vec![
-        (TransactionData::JSON(contract.increase().into_transaction_request()), 0),
-        (TransactionData::JSON(contract.increase().into_transaction_request()), 0),
-    ];
-    provider.anvil_reorg(ReorgOptions { depth: 2, tx_block_pairs }).await?;
 
     // assert that still no events have been streamed
     let mut stream = assert_empty!(stream);
 
     // mine some additional post-reorg blocks to confirm previous blocks with logs
-    provider.anvil_mine(Some(10), None).await?;
+    provider.root().anvil_mine(Some(10), None).await?;
 
     // no `ReorgDetected` should be emitted
     assert_next!(stream, &[TestCounter::CountIncreased { newCount: U256::from(2) }]);
@@ -179,7 +111,6 @@
             TestCounter::CountIncreased { newCount: U256::from(5) }
         ]
     );
->>>>>>> c2919963
     assert_empty!(stream);
 
     Ok(())
