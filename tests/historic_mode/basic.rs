--- conflicted
+++ resolved
@@ -1,5 +1,5 @@
 use alloy::eips::BlockNumberOrTag;
-use event_scanner::assert_next;
+use event_scanner::{assert_closed, assert_next};
 
 use crate::common::{increase, setup_historic_scanner};
 
@@ -16,7 +16,6 @@
     let scanner = setup.scanner;
     let mut stream = setup.stream;
 
-<<<<<<< HEAD
     let expected = &[
         increase(&contract).await?,
         increase(&contract).await?,
@@ -24,28 +23,11 @@
         increase(&contract).await?,
         increase(&contract).await?,
     ];
-=======
+
     scanner.start().await?;
 
-    let event_count = Arc::new(AtomicUsize::new(0));
-    let event_count_clone = Arc::clone(&event_count);
-    let event_counting = async move {
-        let mut expected_new_count = 1;
-        while let Some(Message::Data(logs)) = stream.next().await {
-            event_count_clone.fetch_add(logs.len(), Ordering::SeqCst);
-            for log in logs {
-                let TestCounter::CountIncreased { newCount } = log.log_decode().unwrap().inner.data;
-                assert_eq!(newCount, expected_new_count);
-                expected_new_count += 1;
-            }
-        }
-    };
->>>>>>> 7a3ae855
-
-    tokio::spawn(async move { scanner.start().await });
-
     assert_next!(stream, expected);
-    assert_next!(stream, None);
+    assert_closed!(stream);
 
     Ok(())
 }