--- conflicted
+++ resolved
@@ -4,11 +4,7 @@
 };
 
 use alloy::{eips::BlockNumberOrTag, network::Ethereum, sol_types::SolEvent};
-<<<<<<< HEAD
-use event_scanner::{event_scanner::EventScanner, types::EventFilter};
-=======
-use event_scanner::{event_filter::EventFilter, event_scanner::EventScannerBuilder};
->>>>>>> c2622f2f
+use event_scanner::{event_filter::EventFilter, event_scanner::EventScanner};
 use tokio::time::{Duration, sleep, timeout};
 use tokio_stream::StreamExt;
 
@@ -32,18 +28,12 @@
         contract.increase().send().await?.watch().await?;
     }
 
-    let filter =
-        EventFilter { contract_address, event: TestCounter::CountIncreased::SIGNATURE.to_owned() };
-
-<<<<<<< HEAD
-    let mut client = EventScanner::new().connect_ws::<Ethereum>(anvil.ws_endpoint_url()).await?;
-=======
     let filter = EventFilter {
         contract_address: Some(contract_address),
         event: Some(TestCounter::CountIncreased::SIGNATURE.to_owned()),
-        callback,
     };
->>>>>>> c2622f2f
+
+    let mut client = EventScanner::new().connect_ws::<Ethereum>(anvil.ws_endpoint_url()).await?;
 
     let mut stream = client.subscribe(filter).take(historical_events + live_events);
 
