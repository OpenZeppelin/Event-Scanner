use alloy::{eips::BlockNumberOrTag, network::Ethereum, primitives::U256, sol_types::SolEvent};
use event_scanner::{event_filter::EventFilter, event_scanner::EventScanner, types::ScannerStatus};

<<<<<<< HEAD
use crate::{
    assert_next_logs, assert_next_status,
    common::{TestCounter, build_provider, deploy_counter, spawn_anvil},
=======
use alloy::{eips::BlockNumberOrTag, network::Ethereum, sol_types::SolEvent};
use event_scanner::{
    event_filter::EventFilter,
    event_scanner::{EventScanner, EventScannerMessage},
    types::ScannerStatus,
};
use tokio::{
    sync::Mutex,
    time::{Duration, timeout},
>>>>>>> 553f485e
};

#[tokio::test]
async fn replays_historical_then_switches_to_live() -> anyhow::Result<()> {
    let anvil = spawn_anvil(Some(0.1))?;
    let provider = build_provider(&anvil).await?;
    let contract = deploy_counter(provider).await?;
    let contract_address = *contract.address();

    let historical_events = 3;
    let live_events = 2;

    let receipt = contract.increase().send().await?.get_receipt().await?;
    let first_historical_block =
        receipt.block_number.expect("historical receipt should contain block number");

    for _ in 1..historical_events {
        contract.increase().send().await?.watch().await?;
    }

    let filter = EventFilter::new()
        .with_contract_address(contract_address)
        .with_event(TestCounter::CountIncreased::SIGNATURE);

    let mut client = EventScanner::new().connect_ws::<Ethereum>(anvil.ws_endpoint_url()).await?;

    let mut stream = client.create_event_stream(filter);

    tokio::spawn(async move {
        client.start_scanner(BlockNumberOrTag::Number(first_historical_block), None).await
    });

    for _ in 0..live_events {
        contract.increase().send().await?.watch().await?;
    }

    assert_next_logs!(
        stream,
        &[
            TestCounter::CountIncreased { newCount: U256::from(1) },
            TestCounter::CountIncreased { newCount: U256::from(2) },
            TestCounter::CountIncreased { newCount: U256::from(3) },
        ]
    );
    assert_next_status!(stream, ScannerStatus::ChainTipReached);
    assert_next_logs!(stream, &[TestCounter::CountIncreased { newCount: U256::from(4) },]);
    assert_next_logs!(stream, &[TestCounter::CountIncreased { newCount: U256::from(5) },]);

    Ok(())
}<|MERGE_RESOLUTION|>--- conflicted
+++ resolved
@@ -1,21 +1,9 @@
 use alloy::{eips::BlockNumberOrTag, network::Ethereum, primitives::U256, sol_types::SolEvent};
 use event_scanner::{event_filter::EventFilter, event_scanner::EventScanner, types::ScannerStatus};
 
-<<<<<<< HEAD
 use crate::{
     assert_next_logs, assert_next_status,
     common::{TestCounter, build_provider, deploy_counter, spawn_anvil},
-=======
-use alloy::{eips::BlockNumberOrTag, network::Ethereum, sol_types::SolEvent};
-use event_scanner::{
-    event_filter::EventFilter,
-    event_scanner::{EventScanner, EventScannerMessage},
-    types::ScannerStatus,
-};
-use tokio::{
-    sync::Mutex,
-    time::{Duration, timeout},
->>>>>>> 553f485e
 };
 
 #[tokio::test]
@@ -52,6 +40,7 @@
         contract.increase().send().await?.watch().await?;
     }
 
+    // historical events
     assert_next_logs!(
         stream,
         &[
@@ -60,7 +49,11 @@
             TestCounter::CountIncreased { newCount: U256::from(3) },
         ]
     );
+
+    // chain tip reached
     assert_next_status!(stream, ScannerStatus::ChainTipReached);
+
+    // live events
     assert_next_logs!(stream, &[TestCounter::CountIncreased { newCount: U256::from(4) },]);
     assert_next_logs!(stream, &[TestCounter::CountIncreased { newCount: U256::from(5) },]);
 
