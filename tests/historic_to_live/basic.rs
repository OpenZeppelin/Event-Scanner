<<<<<<< HEAD
use alloy::{eips::BlockNumberOrTag, primitives::U256};
use event_scanner::{assert_next, types::ScannerStatus};

use crate::common::{TestCounter, setup_scanner};

#[tokio::test]
async fn replays_historical_then_switches_to_live() -> anyhow::Result<()> {
    let setup = setup_scanner(None, None, None).await?;
    let contract = setup.contract;
    let client = setup.client;
    let mut stream = setup.stream;

    let receipt = contract.increase().send().await?.get_receipt().await?;
    let first_historical_block =
        receipt.block_number.expect("historical receipt should contain block number");

    contract.increase().send().await?.watch().await?;
    contract.increase().send().await?.watch().await?;

    client.start_scanner(BlockNumberOrTag::Number(first_historical_block), None).await?;
=======
use alloy::primitives::U256;
use event_scanner::{assert_next, types::ScannerStatus};

use crate::common::{TestCounter, setup_sync_scanner};

#[tokio::test]
async fn replays_historical_then_switches_to_live() -> anyhow::Result<()> {
    let setup = setup_sync_scanner(Some(0.1), None, 0).await?;
    let contract = setup.contract.clone();

    let historical_events = 3;
    let live_events = 2;

    for _ in 0..historical_events {
        contract.increase().send().await?.watch().await?;
    }

    let scanner = setup.scanner;
    let mut stream = setup.stream;

    tokio::spawn(async move { scanner.start().await });
>>>>>>> ce77c52e

    contract.increase().send().await?.watch().await?;
    contract.increase().send().await?.watch().await?;

    // historical events
    assert_next!(
        stream,
        &[
            TestCounter::CountIncreased { newCount: U256::from(1) },
            TestCounter::CountIncreased { newCount: U256::from(2) },
            TestCounter::CountIncreased { newCount: U256::from(3) },
        ]
    );

    // chain tip reached
    assert_next!(stream, ScannerStatus::ChainTipReached);

    // live events
    assert_next!(stream, &[TestCounter::CountIncreased { newCount: U256::from(4) },]);
    assert_next!(stream, &[TestCounter::CountIncreased { newCount: U256::from(5) },]);

    Ok(())
}<|MERGE_RESOLUTION|>--- conflicted
+++ resolved
@@ -1,25 +1,3 @@
-<<<<<<< HEAD
-use alloy::{eips::BlockNumberOrTag, primitives::U256};
-use event_scanner::{assert_next, types::ScannerStatus};
-
-use crate::common::{TestCounter, setup_scanner};
-
-#[tokio::test]
-async fn replays_historical_then_switches_to_live() -> anyhow::Result<()> {
-    let setup = setup_scanner(None, None, None).await?;
-    let contract = setup.contract;
-    let client = setup.client;
-    let mut stream = setup.stream;
-
-    let receipt = contract.increase().send().await?.get_receipt().await?;
-    let first_historical_block =
-        receipt.block_number.expect("historical receipt should contain block number");
-
-    contract.increase().send().await?.watch().await?;
-    contract.increase().send().await?.watch().await?;
-
-    client.start_scanner(BlockNumberOrTag::Number(first_historical_block), None).await?;
-=======
 use alloy::primitives::U256;
 use event_scanner::{assert_next, types::ScannerStatus};
 
@@ -28,20 +6,15 @@
 #[tokio::test]
 async fn replays_historical_then_switches_to_live() -> anyhow::Result<()> {
     let setup = setup_sync_scanner(Some(0.1), None, 0).await?;
-    let contract = setup.contract.clone();
-
-    let historical_events = 3;
-    let live_events = 2;
-
-    for _ in 0..historical_events {
-        contract.increase().send().await?.watch().await?;
-    }
-
+    let contract = setup.contract;
     let scanner = setup.scanner;
     let mut stream = setup.stream;
 
-    tokio::spawn(async move { scanner.start().await });
->>>>>>> ce77c52e
+    contract.increase().send().await?.watch().await?;
+    contract.increase().send().await?.watch().await?;
+    contract.increase().send().await?.watch().await?;
+
+    scanner.start().await?;
 
     contract.increase().send().await?.watch().await?;
     contract.increase().send().await?.watch().await?;
