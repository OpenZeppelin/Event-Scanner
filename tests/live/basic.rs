use std::{
    sync::{
        Arc,
        atomic::{AtomicUsize, Ordering},
    },
    time::Duration,
};

use crate::common::{TestCounter, deploy_counter, setup_live_scanner};
use alloy::sol_types::SolEvent;
use event_scanner::{EventFilter, Message};
use tokio::time::timeout;
use tokio_stream::{StreamExt, wrappers::ReceiverStream};

#[tokio::test]
async fn basic_single_event_scanning() -> anyhow::Result<()> {
    let setup = setup_live_scanner(Some(0.1), None, 0).await?;
    let contract = setup.contract.clone();
    let expected_event_count = 5;

    let scanner = setup.scanner;
    let mut stream = setup.stream.take(expected_event_count);

    scanner.start().await?;

    for _ in 0..expected_event_count {
        contract.increase().send().await?.watch().await?;
    }

    let event_count = Arc::new(AtomicUsize::new(0));
    let event_count_clone = Arc::clone(&event_count);
    let event_counting = async move {
        let mut expected_new_count = 1;
        while let Some(message) = stream.next().await {
            match message {
                Message::Data(logs) => {
                    event_count_clone.fetch_add(logs.len(), Ordering::SeqCst);

                    for log in logs {
                        let TestCounter::CountIncreased { newCount } =
                            log.log_decode().unwrap().inner.data;
                        assert_eq!(newCount, expected_new_count);
                        expected_new_count += 1;
                    }
                }
                Message::Error(e) => {
                    panic!("panicked with error: {e}");
                }
                Message::Status(_) => {
                    // Handle info if needed
                }
            }
        }
    };

    _ = timeout(Duration::from_secs(1), event_counting).await;

    assert_eq!(event_count.load(Ordering::SeqCst), expected_event_count);

    Ok(())
}

#[tokio::test]
async fn multiple_contracts_same_event_isolate_callbacks() -> anyhow::Result<()> {
    let setup = setup_live_scanner(Some(0.1), None, 0).await?;
    let provider = setup.provider.clone();
    let a = setup.contract.clone();
<<<<<<< HEAD
    let b = deploy_counter(Arc::new(provider.inner())).await?;
=======
    let b = deploy_counter(provider.clone()).await?;
>>>>>>> 40b63ce1

    let a_filter = EventFilter::new()
        .contract_address(*a.address())
        .event(TestCounter::CountIncreased::SIGNATURE.to_owned());
    let b_filter = EventFilter::new()
        .contract_address(*b.address())
        .event(TestCounter::CountIncreased::SIGNATURE.to_owned());
    let expected_events_a = 3;
    let expected_events_b = 2;

    let mut scanner = setup.scanner;

    let a_stream = scanner.subscribe(a_filter);
    let b_stream = scanner.subscribe(b_filter);

    scanner.start().await?;

    for _ in 0..expected_events_a {
        a.increase().send().await?.watch().await?;
    }

    for _ in 0..expected_events_b {
        b.increase().send().await?.watch().await?;
    }

    let make_assertion = async |stream: ReceiverStream<Message>, expected_events| {
        let mut stream = stream.take(expected_events);

        let count = Arc::new(AtomicUsize::new(0));
        let count_clone = Arc::clone(&count);

        let event_counting = async move {
            let mut expected_new_count = 1;
            while let Some(message) = stream.next().await {
                match message {
                    Message::Data(logs) => {
                        count_clone.fetch_add(logs.len(), Ordering::SeqCst);

                        for log in logs {
                            let TestCounter::CountIncreased { newCount } =
                                log.log_decode().unwrap().inner.data;
                            assert_eq!(newCount, expected_new_count);
                            expected_new_count += 1;
                        }
                    }
                    Message::Error(e) => {
                        panic!("panicked with error: {e}");
                    }
                    Message::Status(_) => {
                        // Handle info if needed
                    }
                }
            }
        };

        _ = timeout(Duration::from_secs(1), event_counting).await;
        assert_eq!(count.load(Ordering::SeqCst), expected_events);
    };

    make_assertion(a_stream, expected_events_a).await;
    make_assertion(b_stream, expected_events_b).await;

    Ok(())
}

#[tokio::test]
async fn multiple_events_same_contract() -> anyhow::Result<()> {
    let setup = setup_live_scanner(Some(0.1), None, 0).await?;
    let contract = setup.contract.clone();
    let contract_address = *contract.address();

    let increase_filter = EventFilter::new()
        .contract_address(contract_address)
        .event(TestCounter::CountIncreased::SIGNATURE.to_owned());
    let decrease_filter = EventFilter::new()
        .contract_address(contract_address)
        .event(TestCounter::CountDecreased::SIGNATURE.to_owned());

    let expected_incr_events = 6;
    let expected_decr_events = 2;

    let mut scanner = setup.scanner;

    let mut incr_stream = scanner.subscribe(increase_filter).take(expected_incr_events);
    let mut decr_stream = scanner.subscribe(decrease_filter).take(expected_decr_events);

    scanner.start().await?;

    for _ in 0..expected_incr_events {
        contract.increase().send().await?.watch().await?;
    }

    contract.decrease().send().await?.watch().await?;
    contract.decrease().send().await?.watch().await?;

    let incr_count = Arc::new(AtomicUsize::new(0));
    let decr_count = Arc::new(AtomicUsize::new(0));
    let incr_count_clone = Arc::clone(&incr_count);
    let decr_count_clone = Arc::clone(&decr_count);

    let event_counting = async move {
        let mut expected_new_count = 0;

        // process CountIncreased
        while let Some(Message::Data(logs)) = incr_stream.next().await {
            incr_count_clone.fetch_add(logs.len(), Ordering::SeqCst);

            for log in logs {
                expected_new_count += 1;
                let TestCounter::CountIncreased { newCount } = log.log_decode().unwrap().inner.data;
                assert_eq!(newCount, expected_new_count);
            }
        }

        expected_new_count -= 1;

        // process CountDecreased
        while let Some(Message::Data(logs)) = decr_stream.next().await {
            decr_count_clone.fetch_add(logs.len(), Ordering::SeqCst);

            for log in logs {
                let TestCounter::CountDecreased { newCount } = log.log_decode().unwrap().inner.data;
                assert_eq!(newCount, expected_new_count);
                expected_new_count -= 1;
            }
        }
    };

    _ = timeout(Duration::from_secs(2), event_counting).await;

    assert_eq!(incr_count.load(Ordering::SeqCst), expected_incr_events);
    assert_eq!(decr_count.load(Ordering::SeqCst), expected_decr_events);

    Ok(())
}

#[tokio::test]
async fn signature_matching_ignores_irrelevant_events() -> anyhow::Result<()> {
    let setup = setup_live_scanner(Some(0.1), None, 0).await?;
    let contract = setup.contract.clone();

    // Subscribe to CountDecreased but only emit CountIncreased
    let filter = EventFilter::new()
        .contract_address(*contract.address())
        .event(TestCounter::CountDecreased::SIGNATURE.to_owned());

    let num_of_events = 3;

    let mut scanner = setup.scanner;

    let mut stream = scanner.subscribe(filter).take(num_of_events);

    scanner.start().await?;

    for _ in 0..num_of_events {
        contract.increase().send().await?.watch().await?;
    }

    let event_counting = async move {
        _ = stream.next().await;
    };

    if timeout(Duration::from_secs(1), event_counting).await.is_ok() {
        anyhow::bail!("scanner should have ignored all of the emitted events");
    }

    Ok(())
}

#[tokio::test]
async fn live_filters_malformed_signature_graceful() -> anyhow::Result<()> {
    let setup = setup_live_scanner(Some(0.1), None, 0).await?;
    let contract = setup.contract.clone();

    let filter =
        EventFilter::new().contract_address(*contract.address()).event("invalid-sig".to_string());

    let num_of_events = 3;

    let mut scanner = setup.scanner;

    let mut stream = scanner.subscribe(filter).take(num_of_events);

    scanner.start().await?;

    for _ in 0..num_of_events {
        contract.increase().send().await?.watch().await?;
    }

    let event_counting = async move {
        _ = stream.next().await;
    };

    if timeout(Duration::from_secs(1), event_counting).await.is_ok() {
        anyhow::bail!("scanner should have ignored all of the emitted events");
    }

    Ok(())
}<|MERGE_RESOLUTION|>--- conflicted
+++ resolved
@@ -65,11 +65,7 @@
     let setup = setup_live_scanner(Some(0.1), None, 0).await?;
     let provider = setup.provider.clone();
     let a = setup.contract.clone();
-<<<<<<< HEAD
-    let b = deploy_counter(Arc::new(provider.inner())).await?;
-=======
     let b = deploy_counter(provider.clone()).await?;
->>>>>>> 40b63ce1
 
     let a_filter = EventFilter::new()
         .contract_address(*a.address())
