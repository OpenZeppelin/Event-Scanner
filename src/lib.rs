pub mod block_range_scanner;

pub mod robust_provider;
#[cfg(any(test, feature = "test-utils"))]
pub mod test_utils;

mod error;
mod event_scanner;
mod types;

pub use error::ScannerError;
pub use types::{ScannerMessage, ScannerStatus};

pub use event_scanner::{
    EventFilter, EventScanner, EventScannerBuilder, Historic, LatestEvents, Live, Message,
    SyncFromBlock, SyncFromLatestEvents,
<<<<<<< HEAD
};

pub use robust_provider::{
    provider::RobustProvider, provider_conversion::IntoRobustProvider,
    subscription::RobustSubscription,
=======
>>>>>>> e76b5f7e
};<|MERGE_RESOLUTION|>--- conflicted
+++ resolved
@@ -14,12 +14,4 @@
 pub use event_scanner::{
     EventFilter, EventScanner, EventScannerBuilder, Historic, LatestEvents, Live, Message,
     SyncFromBlock, SyncFromLatestEvents,
-<<<<<<< HEAD
-};
-
-pub use robust_provider::{
-    provider::RobustProvider, provider_conversion::IntoRobustProvider,
-    subscription::RobustSubscription,
-=======
->>>>>>> e76b5f7e
 };