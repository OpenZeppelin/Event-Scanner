use std::{collections::HashMap, sync::Arc, time::Duration};

use crate::{
<<<<<<< HEAD
    block_scanner::{BlockScanner, BlockScannerBuilder, BlockScannerError, OnBlocksFunc},
    types::{CallbackConfig, EventFilter},
=======
    block_scanner::{BlockScanner, BlockScannerBuilder, OnBlocksFunc},
    callback::strategy::{CallbackStrategy, StateSyncAwareStrategy},
    types::EventFilter,
>>>>>>> 5c4be1b0
};
use alloy::{
    eips::BlockNumberOrTag,
    network::Network,
    providers::{IpcConnect, Provider, RootProvider, WsConnect},
    pubsub::PubSubConnect,
    rpc::{
        client::RpcClient,
        types::{Filter, Log},
    },
    transports::TransportError,
};
use tokio::sync::mpsc::{self, Receiver};
use tokio_stream::StreamExt;
use tracing::{error, info, warn};

pub struct EventScannerBuilder<N: Network> {
    block_scanner: BlockScannerBuilder<N>,
    tracked_events: Vec<EventFilter>,
    callback_strategy: Arc<dyn CallbackStrategy>,
}

impl<N: Network> Default for EventScannerBuilder<N> {
    fn default() -> Self {
        Self::new()
    }
}

impl<N: Network> EventScannerBuilder<N> {
    #[must_use]
    pub fn new() -> Self {
        Self {
            block_scanner: BlockScannerBuilder::new(),
            tracked_events: Vec::new(),
            callback_strategy: Self::get_default_callback_strategy(),
        }
    }

    pub fn with_event_filter(&mut self, filter: EventFilter) -> &mut Self {
        self.tracked_events.push(filter);
        self
    }

    pub fn with_event_filters(&mut self, filters: Vec<EventFilter>) -> &mut Self {
        self.tracked_events.extend(filters);
        self
    }

    pub fn with_callback_strategy(&mut self, strategy: Arc<dyn CallbackStrategy>) -> &mut Self {
        self.callback_strategy = strategy;
        self
    }

    pub fn with_blocks_read_per_epoch(&mut self, blocks_read_per_epoch: usize) -> &mut Self {
        let _ = self.block_scanner.with_blocks_read_per_epoch(blocks_read_per_epoch);
        self
    }

    pub fn with_start_height(&mut self, start_height: BlockNumberOrTag) -> &mut Self {
        let _ = self.block_scanner.with_start_height(start_height);
        self
    }

    pub fn with_end_height(&mut self, end_height: BlockNumberOrTag) -> &mut Self {
        let _ = self.block_scanner.with_end_height(end_height);
        self
    }

    pub fn with_on_blocks(&mut self, on_blocks: OnBlocksFunc<N>) -> &mut Self {
        let _ = self.block_scanner.with_on_blocks(on_blocks);
        self
    }

    pub fn with_reorg_rewind_depth(&mut self, reorg_rewind_depth: u64) -> &mut Self {
        let _ = self.block_scanner.with_reorg_rewind_depth(reorg_rewind_depth);
        self
    }

    pub fn with_retry_interval(&mut self, retry_interval: Duration) -> &mut Self {
        let _ = self.block_scanner.with_retry_interval(retry_interval);
        self
    }

    pub fn with_block_confirmations(&mut self, block_confirmations: u64) -> &mut Self {
        let _ = self.block_scanner.with_block_confirmations(block_confirmations);
        self
    }

    /// Connects to the provider via WebSocket
    ///
    /// # Errors
    ///
    /// Returns an error if the connection fails
    pub async fn connect_ws(
        self,
        connect: WsConnect,
    ) -> Result<EventScanner<RootProvider<N>, N>, BlockScannerError> {
        let block_scanner = self.block_scanner.connect_ws(connect).await?;
        Ok(EventScanner {
            block_scanner,
            tracked_events: self.tracked_events,
            callback_strategy: self.callback_strategy,
        })
    }

    /// Connects to the provider via IPC
    ///
    /// # Errors
    ///
    /// Returns an error if the connection fails
    pub async fn connect_ipc<T>(
        self,
        connect: IpcConnect<T>,
    ) -> Result<EventScanner<RootProvider<N>, N>, BlockScannerError>
    where
        IpcConnect<T>: PubSubConnect,
    {
        let block_scanner = self.block_scanner.connect_ipc(connect).await?;
        Ok(EventScanner {
            block_scanner,
            tracked_events: self.tracked_events,
            callback_strategy: self.callback_strategy,
        })
    }

    #[must_use]
    pub async fn connect_client(
        self,
        client: RpcClient,
    ) -> Result<EventScanner<RootProvider<N>, N>, BlockScannerError> {
        let block_scanner = self.block_scanner.connect_client(client).await?;
        Ok(EventScanner {
            block_scanner,
            tracked_events: self.tracked_events,
<<<<<<< HEAD
            callback_config: self.callback_config,
        })
=======
            callback_strategy: self.callback_strategy,
        }
>>>>>>> 5c4be1b0
    }

    #[must_use]
    pub async fn connect_provider(
        self,
        provider: RootProvider<N>,
    ) -> Result<EventScanner<RootProvider<N>, N>, BlockScannerError> {
        let block_scanner = self.block_scanner.connect_provider(provider).await?;
        Ok(EventScanner {
            block_scanner,
            tracked_events: self.tracked_events,
<<<<<<< HEAD
            callback_config: self.callback_config,
        })
=======
            callback_strategy: self.callback_strategy,
        }
>>>>>>> 5c4be1b0
    }

    fn get_default_callback_strategy() -> Arc<dyn CallbackStrategy> {
        let state_sync_aware_strategy = StateSyncAwareStrategy::new();
        Arc::new(state_sync_aware_strategy)
    }
}

pub struct EventScanner<P: Provider<N>, N: Network> {
    block_scanner: BlockScanner<P, N>,
    tracked_events: Vec<EventFilter>,
    callback_strategy: Arc<dyn CallbackStrategy>,
}

impl<P: Provider<N>, N: Network> EventScanner<P, N> {
    /// Starts the scanner
    ///
    /// # Errors
    ///
    /// Returns an error if the scanner fails to start
    pub async fn start(&mut self) -> anyhow::Result<()> {
        let mut event_channels: HashMap<String, mpsc::Sender<Log>> = HashMap::new();

        for filter in &self.tracked_events {
            let event_name = filter.event.clone();

            if event_channels.contains_key(&event_name) {
                continue;
            }

            // TODO: configurable buffer size / smaller buffer ?
            let (sender, receiver) = mpsc::channel::<Log>(1024);

            let event_name_clone = event_name.clone();
            let callback = filter.callback.clone();
            let strategy = self.callback_strategy.clone();
            Self::spawn_event_callback_task_executors(
                receiver,
                callback,
                strategy,
                event_name_clone,
            );

            event_channels.insert(event_name, sender);
        }

        let mut stream = self.block_scanner.start().await;
        while let Some(range) = stream.next().await {
            match range {
                Ok(range) => {
                    let from_block = range.start;
                    let to_block = range.end;
                    info!(from_block, to_block, "processing block range");
                    self.process_block_range(from_block, to_block, &event_channels).await?;
                }
                Err(e) => {
                    error!(error = %e, "failed to get block range");
                }
            }
        }

        Ok(())
    }

    fn spawn_event_callback_task_executors(
        mut receiver: Receiver<Log>,
        callback: Arc<dyn crate::callback::EventCallback + Send + Sync>,
        strategy: Arc<dyn CallbackStrategy>,
        event_name: String,
    ) {
        tokio::spawn(async move {
            while let Some(log) = receiver.recv().await {
                if let Err(e) = strategy.execute(&callback, &log).await {
                    error!(
                        event = %event_name,
                        at_block = &log.block_number,
                        error = %e,
                        "failed to invoke callback after retries"
                    );
                }
            }
        });
    }

    async fn process_block_range(
        &self,
        from_block: u64,
        to_block: u64,
        event_channels: &HashMap<String, mpsc::Sender<Log>>,
    ) -> anyhow::Result<()> {
        for event_filter in &self.tracked_events {
            let filter = Filter::new()
                .address(event_filter.contract_address)
                .event(event_filter.event.as_str())
                .from_block(from_block)
                .to_block(to_block);

            match self.block_scanner.provider().get_logs(&filter).await {
                Ok(logs) => {
                    if logs.is_empty() {
                        continue;
                    }
                    info!(
                        contract = ?event_filter.contract_address,
                        event = %event_filter.event,
                        log_count = logs.len(),
                        from_block,
                        to_block,
                        "found logs for event in block range"
                    );

                    if let Some(sender) = event_channels.get(&event_filter.event) {
                        for log in logs {
                            if let Err(e) = sender.send(log).await {
                                warn!(event = %event_filter.event, error = %e, "failed to enqueue log for processing");
                            }
                        }
                    } else {
                        warn!(event = %event_filter.event, "no channel found for event type");
                    }
                }
                Err(e) => {
                    error!(
                        contract = ?event_filter.contract_address,
                        event = %event_filter.event,
                        error = %e,
                        from_block,
                        to_block,
                        "failed to get logs for block range"
                    );
                }
            }
        }

        Ok(())
    }
}<|MERGE_RESOLUTION|>--- conflicted
+++ resolved
@@ -1,14 +1,9 @@
 use std::{collections::HashMap, sync::Arc, time::Duration};
 
 use crate::{
-<<<<<<< HEAD
     block_scanner::{BlockScanner, BlockScannerBuilder, BlockScannerError, OnBlocksFunc},
-    types::{CallbackConfig, EventFilter},
-=======
-    block_scanner::{BlockScanner, BlockScannerBuilder, OnBlocksFunc},
     callback::strategy::{CallbackStrategy, StateSyncAwareStrategy},
     types::EventFilter,
->>>>>>> 5c4be1b0
 };
 use alloy::{
     eips::BlockNumberOrTag,
@@ -19,7 +14,6 @@
         client::RpcClient,
         types::{Filter, Log},
     },
-    transports::TransportError,
 };
 use tokio::sync::mpsc::{self, Receiver};
 use tokio_stream::StreamExt;
@@ -143,13 +137,8 @@
         Ok(EventScanner {
             block_scanner,
             tracked_events: self.tracked_events,
-<<<<<<< HEAD
-            callback_config: self.callback_config,
-        })
-=======
-            callback_strategy: self.callback_strategy,
-        }
->>>>>>> 5c4be1b0
+            callback_strategy: self.callback_strategy,
+        })
     }
 
     #[must_use]
@@ -161,13 +150,8 @@
         Ok(EventScanner {
             block_scanner,
             tracked_events: self.tracked_events,
-<<<<<<< HEAD
-            callback_config: self.callback_config,
-        })
-=======
-            callback_strategy: self.callback_strategy,
-        }
->>>>>>> 5c4be1b0
+            callback_strategy: self.callback_strategy,
+        })
     }
 
     fn get_default_callback_strategy() -> Arc<dyn CallbackStrategy> {
