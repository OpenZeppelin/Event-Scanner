<<<<<<< HEAD
#![allow(unused)]
use std::{collections::HashMap, future, sync::Arc, time::Duration};
=======
use std::{collections::HashMap, sync::Arc, time::Duration};
>>>>>>> 5c4be1b0

use crate::{
    block_scanner::{BlockScanner, BlockScannerBuilder, OnBlocksFunc},
    callback::strategy::{CallbackStrategy, StateSyncAwareStrategy},
    types::EventFilter,
};
use alloy::{
    eips::BlockNumberOrTag,
    network::Network,
    providers::{IpcConnect, Provider, RootProvider, WsConnect},
    pubsub::PubSubConnect,
    rpc::{
        client::RpcClient,
        types::{Filter, Log},
    },
    transports::TransportError,
};
<<<<<<< HEAD
use tokio::sync::mpsc;
=======
use tokio::sync::mpsc::{self, Receiver};
>>>>>>> 5c4be1b0
use tokio_stream::StreamExt;
use tracing::{error, info, warn};

pub struct EventScannerBuilder<N: Network> {
    block_scanner: BlockScannerBuilder<N>,
    tracked_events: Vec<EventFilter>,
    callback_strategy: Arc<dyn CallbackStrategy>,
}

impl<N: Network> Default for EventScannerBuilder<N> {
    fn default() -> Self {
        Self::new()
    }
}

impl<N: Network> EventScannerBuilder<N> {
    #[must_use]
    pub fn new() -> Self {
        Self {
            block_scanner: BlockScannerBuilder::new(),
            tracked_events: Vec::new(),
            callback_strategy: Self::get_default_callback_strategy(),
        }
    }

    pub fn with_event_filter(&mut self, filter: EventFilter) -> &mut Self {
        self.tracked_events.push(filter);
        self
    }

    pub fn with_event_filters(&mut self, filters: Vec<EventFilter>) -> &mut Self {
        self.tracked_events.extend(filters);
        self
    }

    pub fn with_callback_strategy(&mut self, strategy: Arc<dyn CallbackStrategy>) -> &mut Self {
        self.callback_strategy = strategy;
        self
    }

    pub fn with_blocks_read_per_epoch(&mut self, blocks_read_per_epoch: usize) -> &mut Self {
        let _ = self.block_scanner.with_blocks_read_per_epoch(blocks_read_per_epoch);
        self
    }

    pub fn with_start_height(&mut self, start_height: BlockNumberOrTag) -> &mut Self {
        let _ = self.block_scanner.with_start_height(start_height);
        self
    }

    pub fn with_end_height(&mut self, end_height: BlockNumberOrTag) -> &mut Self {
        let _ = self.block_scanner.with_end_height(end_height);
        self
    }

    pub fn with_on_blocks(&mut self, on_blocks: OnBlocksFunc<N>) -> &mut Self {
        let _ = self.block_scanner.with_on_blocks(on_blocks);
        self
    }

    pub fn with_reorg_rewind_depth(&mut self, reorg_rewind_depth: u64) -> &mut Self {
        let _ = self.block_scanner.with_reorg_rewind_depth(reorg_rewind_depth);
        self
    }

    pub fn with_retry_interval(&mut self, retry_interval: Duration) -> &mut Self {
        let _ = self.block_scanner.with_retry_interval(retry_interval);
        self
    }

    pub fn with_block_confirmations(&mut self, block_confirmations: u64) -> &mut Self {
        let _ = self.block_scanner.with_block_confirmations(block_confirmations);
        self
    }

    /// Connects to the provider via WebSocket
    ///
    /// # Errors
    ///
    /// Returns an error if the connection fails
    pub async fn connect_ws(
        self,
        connect: WsConnect,
    ) -> Result<EventScanner<RootProvider<N>, N>, TransportError> {
        let block_scanner = self.block_scanner.connect_ws(connect).await?;
        Ok(EventScanner {
            block_scanner,
            tracked_events: self.tracked_events,
            callback_strategy: self.callback_strategy,
        })
    }

    /// Connects to the provider via IPC
    ///
    /// # Errors
    ///
    /// Returns an error if the connection fails
    pub async fn connect_ipc<T>(
        self,
        connect: IpcConnect<T>,
    ) -> Result<EventScanner<RootProvider<N>, N>, TransportError>
    where
        IpcConnect<T>: PubSubConnect,
    {
        let block_scanner = self.block_scanner.connect_ipc(connect).await?;
        Ok(EventScanner {
            block_scanner,
            tracked_events: self.tracked_events,
            callback_strategy: self.callback_strategy,
        })
    }

    #[must_use]
    pub fn connect_client(self, client: RpcClient) -> EventScanner<RootProvider<N>, N> {
        let block_scanner = self.block_scanner.connect_client(client);
        EventScanner {
            block_scanner,
            tracked_events: self.tracked_events,
            callback_strategy: self.callback_strategy,
        }
    }

    #[must_use]
    pub fn connect_provider(self, provider: RootProvider<N>) -> EventScanner<RootProvider<N>, N> {
        let block_scanner = self.block_scanner.connect_provider(provider);
        EventScanner {
            block_scanner,
            tracked_events: self.tracked_events,
            callback_strategy: self.callback_strategy,
        }
    }

    fn get_default_callback_strategy() -> Arc<dyn CallbackStrategy> {
        let state_sync_aware_strategy = StateSyncAwareStrategy::new();
        Arc::new(state_sync_aware_strategy)
    }
}

pub struct EventScanner<P: Provider<N>, N: Network> {
    block_scanner: BlockScanner<P, N>,
    tracked_events: Vec<EventFilter>,
    callback_strategy: Arc<dyn CallbackStrategy>,
}

impl<P: Provider<N>, N: Network> EventScanner<P, N> {
    /// Starts the scanner
    ///
    /// # Errors
    ///
    /// Returns an error if the scanner fails to start
    pub async fn start(&mut self) -> anyhow::Result<()> {
        let mut event_channels: HashMap<String, mpsc::Sender<Log>> = HashMap::new();

        for filter in &self.tracked_events {
            let event_name = filter.event.clone();
<<<<<<< HEAD
            if event_channels.contains_key(&event_name) {
                continue;
            }
            let (sender, mut receiver) = mpsc::channel::<Log>(1024); // TODO: configurable buffer size / smaller buffer ? 
            let cfg = self.callback_config.clone();
            let event_name_clone = event_name.clone();
            let callback = filter.callback.clone();
            tokio::spawn(async move {
                while let Some(log) = receiver.recv().await {
                    if let Err(e) = Self::invoke_with_retry_static(&callback, &log, &cfg).await {
                        error!(
                            event = %event_name_clone,
                            at_block = &log.block_number,
                            error = %e,
                            "failed to invoke callback after retries"
                        );
                    }
                }
            });
=======

            if event_channels.contains_key(&event_name) {
                continue;
            }

            // TODO: configurable buffer size / smaller buffer ?
            let (sender, receiver) = mpsc::channel::<Log>(1024);

            let event_name_clone = event_name.clone();
            let callback = filter.callback.clone();
            let strategy = self.callback_strategy.clone();
            Self::spawn_event_callback_task_executors(
                receiver,
                callback,
                strategy,
                event_name_clone,
            );

>>>>>>> 5c4be1b0
            event_channels.insert(event_name, sender);
        }

        let mut stream = self.block_scanner.start().await;
        while let Some(range) = stream.next().await {
            match range {
                Ok(range) => {
                    let from_block = range.start;
                    let to_block = range.end;
                    info!(from_block, to_block, "processing block range");
                    self.process_block_range(from_block, to_block, &event_channels).await?;
                }
                Err(e) => {
                    error!(error = %e, "failed to get block range");
                }
            }
        }

        Ok(())
<<<<<<< HEAD
    }

    async fn process_block_range(
        &self,
        from_block: u64,
        to_block: u64,
        event_channels: &HashMap<String, mpsc::Sender<Log>>,
    ) -> anyhow::Result<()> {
        for event_filter in &self.tracked_events {
            let filter = Filter::new()
                .address(event_filter.contract_address)
                .event(event_filter.event.as_str())
                .from_block(from_block)
                .to_block(to_block);

            match self.block_scanner.provider().get_logs(&filter).await {
                Ok(logs) => {
                    if logs.is_empty() {
                        continue;
                    }
                    info!(
                        contract = ?event_filter.contract_address,
                        event = %event_filter.event,
                        log_count = logs.len(),
                        from_block,
                        to_block,
                        "found logs for event in block range"
                    );

                    if let Some(sender) = event_channels.get(&event_filter.event) {
                        for log in logs {
                            if let Err(e) = sender.send(log.clone()).await {
                                warn!(event = %event_filter.event, error = %e, "failed to enqueue log for processing");
                            }
                        }
                    } else {
                        warn!(event = %event_filter.event, "no channel found for event type");
                    }
                }
                Err(e) => {
                    error!(
                        contract = ?event_filter.contract_address,
                        event = %event_filter.event,
                        error = %e,
                        from_block,
                        to_block,
                        "failed to get logs for block range"
                    );
                }
            }
        }

        Ok(())
    }

    async fn invoke_with_retry_static(
        callback: &Arc<dyn crate::callback::EventCallback + Send + Sync>,
        log: &Log,
        config: &CallbackConfig,
    ) -> anyhow::Result<()> {
        let attempts = config.max_attempts.max(1);
        let mut last_err: Option<anyhow::Error> = None;
        for attempt in 1..=attempts {
            match callback.on_event(log).await {
                Ok(()) => return Ok(()),
                Err(e) => {
                    last_err = Some(e);
                    if attempt < attempts {
                        warn!(
                            attempt,
                            max_attempts = attempts,
                            "callback failed; retrying after fixed delay"
                        );
                        tokio::time::sleep(Duration::from_millis(config.delay_ms)).await;
                    }
                }
            }
        }
        Err(last_err.unwrap_or_else(|| anyhow::anyhow!("callback failed with unknown error")))
=======
>>>>>>> 5c4be1b0
    }

    fn spawn_event_callback_task_executors(
        mut receiver: Receiver<Log>,
        callback: Arc<dyn crate::callback::EventCallback + Send + Sync>,
        strategy: Arc<dyn CallbackStrategy>,
        event_name: String,
    ) {
        tokio::spawn(async move {
            while let Some(log) = receiver.recv().await {
                if let Err(e) = strategy.execute(&callback, &log).await {
                    error!(
                        event = %event_name,
                        at_block = &log.block_number,
                        error = %e,
                        "failed to invoke callback after retries"
                    );
                }
            }
        });
    }

    async fn process_block_range(
        &self,
        from_block: u64,
        to_block: u64,
        event_channels: &HashMap<String, mpsc::Sender<Log>>,
    ) -> anyhow::Result<()> {
        for event_filter in &self.tracked_events {
            let filter = Filter::new()
                .address(event_filter.contract_address)
                .event(event_filter.event.as_str())
                .from_block(from_block)
                .to_block(to_block);

            match self.block_scanner.provider().get_logs(&filter).await {
                Ok(logs) => {
                    if logs.is_empty() {
                        continue;
                    }
                    info!(
                        contract = ?event_filter.contract_address,
                        event = %event_filter.event,
                        log_count = logs.len(),
                        from_block,
                        to_block,
                        "found logs for event in block range"
                    );

                    if let Some(sender) = event_channels.get(&event_filter.event) {
                        for log in logs {
                            if let Err(e) = sender.send(log).await {
                                warn!(event = %event_filter.event, error = %e, "failed to enqueue log for processing");
                            }
                        }
                    } else {
                        warn!(event = %event_filter.event, "no channel found for event type");
                    }
                }
                Err(e) => {
                    error!(
                        contract = ?event_filter.contract_address,
                        event = %event_filter.event,
                        error = %e,
                        from_block,
                        to_block,
                        "failed to get logs for block range"
                    );
                }
            }
        }

        Ok(())
    }
}<|MERGE_RESOLUTION|>--- conflicted
+++ resolved
@@ -1,9 +1,4 @@
-<<<<<<< HEAD
-#![allow(unused)]
-use std::{collections::HashMap, future, sync::Arc, time::Duration};
-=======
 use std::{collections::HashMap, sync::Arc, time::Duration};
->>>>>>> 5c4be1b0
 
 use crate::{
     block_scanner::{BlockScanner, BlockScannerBuilder, OnBlocksFunc},
@@ -21,11 +16,7 @@
     },
     transports::TransportError,
 };
-<<<<<<< HEAD
-use tokio::sync::mpsc;
-=======
 use tokio::sync::mpsc::{self, Receiver};
->>>>>>> 5c4be1b0
 use tokio_stream::StreamExt;
 use tracing::{error, info, warn};
 
@@ -181,27 +172,6 @@
 
         for filter in &self.tracked_events {
             let event_name = filter.event.clone();
-<<<<<<< HEAD
-            if event_channels.contains_key(&event_name) {
-                continue;
-            }
-            let (sender, mut receiver) = mpsc::channel::<Log>(1024); // TODO: configurable buffer size / smaller buffer ? 
-            let cfg = self.callback_config.clone();
-            let event_name_clone = event_name.clone();
-            let callback = filter.callback.clone();
-            tokio::spawn(async move {
-                while let Some(log) = receiver.recv().await {
-                    if let Err(e) = Self::invoke_with_retry_static(&callback, &log, &cfg).await {
-                        error!(
-                            event = %event_name_clone,
-                            at_block = &log.block_number,
-                            error = %e,
-                            "failed to invoke callback after retries"
-                        );
-                    }
-                }
-            });
-=======
 
             if event_channels.contains_key(&event_name) {
                 continue;
@@ -220,7 +190,6 @@
                 event_name_clone,
             );
 
->>>>>>> 5c4be1b0
             event_channels.insert(event_name, sender);
         }
 
@@ -240,88 +209,6 @@
         }
 
         Ok(())
-<<<<<<< HEAD
-    }
-
-    async fn process_block_range(
-        &self,
-        from_block: u64,
-        to_block: u64,
-        event_channels: &HashMap<String, mpsc::Sender<Log>>,
-    ) -> anyhow::Result<()> {
-        for event_filter in &self.tracked_events {
-            let filter = Filter::new()
-                .address(event_filter.contract_address)
-                .event(event_filter.event.as_str())
-                .from_block(from_block)
-                .to_block(to_block);
-
-            match self.block_scanner.provider().get_logs(&filter).await {
-                Ok(logs) => {
-                    if logs.is_empty() {
-                        continue;
-                    }
-                    info!(
-                        contract = ?event_filter.contract_address,
-                        event = %event_filter.event,
-                        log_count = logs.len(),
-                        from_block,
-                        to_block,
-                        "found logs for event in block range"
-                    );
-
-                    if let Some(sender) = event_channels.get(&event_filter.event) {
-                        for log in logs {
-                            if let Err(e) = sender.send(log.clone()).await {
-                                warn!(event = %event_filter.event, error = %e, "failed to enqueue log for processing");
-                            }
-                        }
-                    } else {
-                        warn!(event = %event_filter.event, "no channel found for event type");
-                    }
-                }
-                Err(e) => {
-                    error!(
-                        contract = ?event_filter.contract_address,
-                        event = %event_filter.event,
-                        error = %e,
-                        from_block,
-                        to_block,
-                        "failed to get logs for block range"
-                    );
-                }
-            }
-        }
-
-        Ok(())
-    }
-
-    async fn invoke_with_retry_static(
-        callback: &Arc<dyn crate::callback::EventCallback + Send + Sync>,
-        log: &Log,
-        config: &CallbackConfig,
-    ) -> anyhow::Result<()> {
-        let attempts = config.max_attempts.max(1);
-        let mut last_err: Option<anyhow::Error> = None;
-        for attempt in 1..=attempts {
-            match callback.on_event(log).await {
-                Ok(()) => return Ok(()),
-                Err(e) => {
-                    last_err = Some(e);
-                    if attempt < attempts {
-                        warn!(
-                            attempt,
-                            max_attempts = attempts,
-                            "callback failed; retrying after fixed delay"
-                        );
-                        tokio::time::sleep(Duration::from_millis(config.delay_ms)).await;
-                    }
-                }
-            }
-        }
-        Err(last_err.unwrap_or_else(|| anyhow::anyhow!("callback failed with unknown error")))
-=======
->>>>>>> 5c4be1b0
     }
 
     fn spawn_event_callback_task_executors(
