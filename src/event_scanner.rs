use std::sync::Arc;

use crate::{
    block_range_scanner::{self, BlockRangeScanner, ConnectedBlockRangeScanner},
    callback::strategy::{CallbackStrategy, StateSyncAwareStrategy},
    event_filter::EventFilter,
};
use alloy::{
    eips::BlockNumberOrTag, network::Network, providers::Provider, rpc::types::Filter,
    transports::http::reqwest::Url,
};
use tokio::sync::broadcast::{self, error::RecvError};
use tokio_stream::StreamExt;
use tracing::{error, info};

pub struct EventScannerBuilder {
    block_range_scanner: BlockRangeScanner,
    tracked_events: Vec<EventFilter>,
    callback_strategy: Arc<dyn CallbackStrategy>,
}

impl Default for EventScannerBuilder {
    fn default() -> Self {
        Self::new()
    }
}

impl EventScannerBuilder {
    #[must_use]
    /// Creates a new builder with default block scanner and callback strategy.
    pub fn new() -> Self {
        Self {
            block_range_scanner: BlockRangeScanner::new(),
            tracked_events: Vec::new(),
            callback_strategy: Self::get_default_callback_strategy(),
        }
    }

    /// Registers a single event filter for scanning.
    #[must_use]
    pub fn with_event_filter(mut self, filter: EventFilter) -> Self {
        self.tracked_events.push(filter);
        self
    }

    /// Registers a collection of event filters for scanning.
    #[must_use]
    pub fn with_event_filters(mut self, filters: Vec<EventFilter>) -> Self {
        self.tracked_events.extend(filters);
        self
    }

    /// Overrides the callback execution strategy used by the scanner.
    #[must_use]
    pub fn with_callback_strategy(mut self, strategy: Arc<dyn CallbackStrategy>) -> Self {
        self.callback_strategy = strategy;
        self
    }

    /// Configures how many blocks are read per epoch during a historical sync.
    #[must_use]
    pub fn with_blocks_read_per_epoch(mut self, blocks_read_per_epoch: usize) -> Self {
        self.block_range_scanner =
            self.block_range_scanner.with_blocks_read_per_epoch(blocks_read_per_epoch);
        self
    }

    /// Sets the depth to rewind when a reorg is detected.
    #[must_use]
    pub fn with_reorg_rewind_depth(mut self, reorg_rewind_depth: u64) -> Self {
        self.block_range_scanner =
            self.block_range_scanner.with_reorg_rewind_depth(reorg_rewind_depth);
        self
    }

    /// Configures how many confirmations are required before processing a block (used for reorgs).
    #[must_use]
    pub fn with_block_confirmations(mut self, block_confirmations: u64) -> Self {
        self.block_range_scanner =
            self.block_range_scanner.with_block_confirmations(block_confirmations);
        self
    }

    /// Connects to the provider via WebSocket
    ///
    /// # Errors
    ///
    /// Returns an error if the connection fails
    pub async fn connect_ws<N: Network>(
        self,
        ws_url: Url,
    ) -> Result<EventScanner<N>, block_range_scanner::Error> {
        let block_range_scanner = self.block_range_scanner.connect_ws(ws_url).await?;
        Ok(EventScanner {
            block_range_scanner,
            tracked_events: self.tracked_events,
            callback_strategy: self.callback_strategy,
        })
    }

    /// Connects to the provider via IPC
    ///
    /// # Errors
    ///
    /// Returns an error if the connection fails
    pub async fn connect_ipc<N: Network>(
        self,
        ipc_path: impl Into<String>,
    ) -> Result<EventScanner<N>, block_range_scanner::Error> {
        let block_range_scanner = self.block_range_scanner.connect_ipc(ipc_path.into()).await?;
        Ok(EventScanner {
            block_range_scanner,
            tracked_events: self.tracked_events,
            callback_strategy: self.callback_strategy,
        })
    }

    /// Builds the default callback strategy used when none is provided.
    fn get_default_callback_strategy() -> Arc<dyn CallbackStrategy> {
        let state_sync_aware_strategy = StateSyncAwareStrategy::new();
        Arc::new(state_sync_aware_strategy)
    }
}

pub struct EventScanner<N: Network> {
    block_range_scanner: ConnectedBlockRangeScanner<N>,
    tracked_events: Vec<EventFilter>,
    callback_strategy: Arc<dyn CallbackStrategy>,
}

impl<N: Network> EventScanner<N> {
    /// Starts the scanner
    ///
    /// # Errors
    ///
    /// Returns an error if the scanner fails to start
    pub async fn start(
        &mut self,
        start_height: BlockNumberOrTag,
        end_height: Option<BlockNumberOrTag>,
    ) -> anyhow::Result<()> {
        let client = self.block_range_scanner.run()?;
        let mut stream = if let Some(end_height) = end_height {
            client.stream_historical(start_height, end_height).await?
        } else if matches!(start_height, BlockNumberOrTag::Latest) {
            client.stream_live().await?
        } else {
            client.stream_from(start_height).await?
        };

        let (range_tx, _) = broadcast::channel::<(u64, u64)>(1024);

        for filter in &self.tracked_events {
            let provider = self.block_range_scanner.provider().clone();
            let mut sub = range_tx.subscribe();
            let filter = filter.clone();
            let strategy = self.callback_strategy.clone();

            tokio::spawn(async move {
                loop {
                    match sub.recv().await {
                        Ok((from_block, to_block)) => {
                            let mut log_filter =
                                Filter::new().from_block(from_block).to_block(to_block);

                            if let Some(contract_address) = filter.contract_address {
                                log_filter = log_filter.address(contract_address);
                            }

                            if let Some(ref event_signature) = filter.event {
                                log_filter = log_filter.event(event_signature.as_str());
                            }

                            match provider.get_logs(&log_filter).await {
                                Ok(logs) => {
                                    if logs.is_empty() {
                                        continue;
                                    }
                                    info!(contract = ?filter.contract_address, event = ?filter.event, log_count = logs.len(), from_block, to_block, "found logs for event in block range");
                                    for log in logs {
                                        if let Err(e) =
                                            strategy.execute(&filter.callback, &log).await
                                        {
                                            error!(event = ?filter.event, at_block = &log.block_number, error = %e, "failed to invoke callback after retries");
                                        }
                                    }
                                }
                                Err(e) => {
                                    error!(contract = ?filter.contract_address, event = ?filter.event, error = %e, from_block, to_block, "failed to get logs for block range");
                                }
                            }
                        }
                        // TODO: What happens if the broadcast channel is closed?
                        Err(RecvError::Closed) => break,
                        Err(RecvError::Lagged(_)) => {}
                    }
                }
            });
        }

<<<<<<< HEAD
        // TODO: Once we have commands in the event scanner we can
        // use them to start the different subscription
        let client = self.block_range_scanner.run()?;
        let mut stream = if let Some(end_height) = end_height {
            client.subscribe_historical(start_height, end_height).await?
        } else if matches!(start_height, BlockNumberOrTag::Latest) {
            client.subscribe_live().await?
        } else {
            client.subscribe_sync(start_height).await?
        };

=======
>>>>>>> 70bcb9fa
        while let Some(range) = stream.next().await {
            match range {
                Ok(range) => {
                    let from_block = *range.start();
                    let to_block = *range.end();
                    info!(from_block, to_block, "processing block range");
                    if let Err(e) = range_tx.send((from_block, to_block)) {
                        error!(error = %e, "failed to send block range to broadcast channel");
                        break;
                    }
                }
                Err(e) => {
                    error!(error = %e, "failed to get block range");
                }
            }
        }

        Ok(())
    }
}<|MERGE_RESOLUTION|>--- conflicted
+++ resolved
@@ -198,20 +198,6 @@
             });
         }
 
-<<<<<<< HEAD
-        // TODO: Once we have commands in the event scanner we can
-        // use them to start the different subscription
-        let client = self.block_range_scanner.run()?;
-        let mut stream = if let Some(end_height) = end_height {
-            client.subscribe_historical(start_height, end_height).await?
-        } else if matches!(start_height, BlockNumberOrTag::Latest) {
-            client.subscribe_live().await?
-        } else {
-            client.subscribe_sync(start_height).await?
-        };
-
-=======
->>>>>>> 70bcb9fa
         while let Some(range) = stream.next().await {
             match range {
                 Ok(range) => {
