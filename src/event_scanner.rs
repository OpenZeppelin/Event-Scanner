--- conflicted
+++ resolved
@@ -40,84 +40,52 @@
         }
     }
 
-<<<<<<< HEAD
     /// Registers a single event filter for scanning.
-    pub fn with_event_filter(&mut self, filter: EventFilter) -> &mut Self {
-=======
     #[must_use]
     pub fn with_event_filter(mut self, filter: EventFilter) -> Self {
->>>>>>> 939f9f67
         self.tracked_events.push(filter);
         self
     }
 
-<<<<<<< HEAD
     /// Registers a collection of event filters for scanning.
-    pub fn with_event_filters(&mut self, filters: Vec<EventFilter>) -> &mut Self {
-=======
     #[must_use]
     pub fn with_event_filters(mut self, filters: Vec<EventFilter>) -> Self {
->>>>>>> 939f9f67
         self.tracked_events.extend(filters);
         self
     }
 
-<<<<<<< HEAD
     /// Overrides the callback execution strategy used by the scanner.
-    pub fn with_callback_strategy(&mut self, strategy: Arc<dyn CallbackStrategy>) -> &mut Self {
-=======
     #[must_use]
     pub fn with_callback_strategy(mut self, strategy: Arc<dyn CallbackStrategy>) -> Self {
->>>>>>> 939f9f67
         self.callback_strategy = strategy;
         self
     }
 
-<<<<<<< HEAD
     /// Configures how many blocks are read per epoch during a historical sync.
-    pub fn with_blocks_read_per_epoch(&mut self, blocks_read_per_epoch: usize) -> &mut Self {
-        let _ = self.block_scanner.with_blocks_read_per_epoch(blocks_read_per_epoch);
-        self
-    }
-
-    /// Sets the depth to rewind when a reorg is detected.
-    pub fn with_reorg_rewind_depth(&mut self, reorg_rewind_depth: u64) -> &mut Self {
-        let _ = self.block_scanner.with_reorg_rewind_depth(reorg_rewind_depth);
-        self
-    }
-
-    /// Adjusts the retry interval when reconnecting to the provider.
-    pub fn with_retry_interval(&mut self, retry_interval: Duration) -> &mut Self {
-        let _ = self.block_scanner.with_retry_interval(retry_interval);
-        self
-    }
-
-    /// Configures how many confirmations are required before processing a block (used for reorgs).
-    pub fn with_block_confirmations(&mut self, block_confirmations: u64) -> &mut Self {
-        let _ = self.block_scanner.with_block_confirmations(block_confirmations);
-=======
     #[must_use]
     pub fn with_blocks_read_per_epoch(mut self, blocks_read_per_epoch: usize) -> Self {
         self.block_scanner = self.block_scanner.with_blocks_read_per_epoch(blocks_read_per_epoch);
         self
     }
 
+    /// Sets the depth to rewind when a reorg is detected.
     #[must_use]
     pub fn with_reorg_rewind_depth(mut self, reorg_rewind_depth: u64) -> Self {
         self.block_scanner = self.block_scanner.with_reorg_rewind_depth(reorg_rewind_depth);
         self
     }
 
+    /// Adjusts the retry interval when reconnecting to the provider.
     #[must_use]
     pub fn with_retry_interval(mut self, retry_interval: Duration) -> Self {
         self.block_scanner = self.block_scanner.with_retry_interval(retry_interval);
         self
     }
 
+    /// Configures how many confirmations are required before processing a block (used for reorgs).
     #[must_use]
     pub fn with_block_confirmations(mut self, block_confirmations: u64) -> Self {
         self.block_scanner = self.block_scanner.with_block_confirmations(block_confirmations);
->>>>>>> 939f9f67
         self
     }
 
