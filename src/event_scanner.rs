--- conflicted
+++ resolved
@@ -166,70 +166,20 @@
         for listener in &self.event_listeners {
             let provider = self.block_range_scanner.provider().clone();
             let filter = listener.filter.clone();
+            let log_filter = Filter::from(&filter);
             let sender = listener.sender.clone();
             let mut sub = range_tx.subscribe();
-
-            let mut log_filter = Filter::new();
-            if let Some(contract_address) = filter.contract_address {
-                log_filter = log_filter.address(contract_address);
-            }
-            let events = filter.all_events();
-            if !events.is_empty() {
-                log_filter = log_filter.event_signature(events);
-            }
 
             tokio::spawn(async move {
                 loop {
                     match sub.recv().await {
-<<<<<<< HEAD
-                        Ok(Ok(range)) => {
-                            let (from_block, to_block) = (*range.start(), *range.end());
-
-                            let log_filter =
-                                log_filter.clone().from_block(from_block).to_block(to_block);
-
-                            match provider.get_logs(&log_filter).await {
-                                Ok(logs) => {
-                                    if logs.is_empty() {
-                                        continue;
-                                    }
-
-                                    info!(
-                                        filter = %filter,
-                                        log_count = logs.len(),
-                                        from_block,
-                                        to_block,
-                                        "found logs for event in block range"
-                                    );
-
-                                    if let Err(e) = sender.send(Ok(logs)).await {
-                                        error!(filter = %filter, error = %e, "failed to enqueue log for processing");
-                                    }
-                                }
-                                Err(e) => {
-                                    error!(
-                                        filter = %filter,
-                                        error = %e,
-                                        from_block,
-                                        to_block,
-                                        "failed to get logs for block range"
-                                    );
-
-                                    if let Err(send_err) =
-                                        sender.send(Err(Arc::new(EventScannerError::from(e)))).await
-                                    {
-                                        warn!(filter = %filter, error = %send_err, "Downstream channel closed, error could not be enqueued. Stopping event stream.");
-                                        break;
-                                    }
-                                }
-=======
                         Ok(BlockRangeMessage::Data(range)) => {
-                            Self::process_range(range, &filter, &provider, &sender).await;
+                            Self::process_range(range, &filter, &log_filter, &provider, &sender)
+                                .await;
                         }
                         Ok(BlockRangeMessage::Error(e)) => {
                             if let Err(err) = sender.send(ScannerMessage::Error(e.into())).await {
                                 error!(error = %err, "failed to propagate error to receiver stream");
->>>>>>> f8904c7e
                             }
                         }
                         Ok(BlockRangeMessage::Status(status)) => {
@@ -248,14 +198,14 @@
 
     async fn process_range(
         range: RangeInclusive<u64>,
-        filter: &EventFilter,
+        event_filter: &EventFilter,
+        log_filter: &Filter,
         provider: &RootProvider<N>,
         sender: &mpsc::Sender<EventScannerMessage>,
     ) {
         let (from_block, to_block) = (*range.start(), *range.end());
 
-        let (log_filter, contract_display, event_display) =
-            Self::build_log_filter(from_block, to_block, filter);
+        let log_filter = log_filter.clone().from_block(from_block).to_block(to_block);
 
         match provider.get_logs(&log_filter).await {
             Ok(logs) => {
@@ -264,8 +214,7 @@
                 }
 
                 info!(
-                    contract = %contract_display,
-                    event = %event_display,
+                    filter = %event_filter,
                     log_count = logs.len(),
                     from_block,
                     to_block,
@@ -273,13 +222,12 @@
                 );
 
                 if let Err(e) = sender.send(EventScannerMessage::Data(logs)).await {
-                    error!(contract = %contract_display, event = %event_display, error = %e, "failed to enqueue log for processing");
+                    error!(filter = %event_filter, error = %e, "failed to enqueue log for processing");
                 }
             }
             Err(e) => {
                 error!(
-                    contract = %contract_display,
-                    event = %event_display,
+                    filter = %event_filter,
                     error = %e,
                     from_block,
                     to_block,
@@ -287,34 +235,10 @@
                 );
 
                 if let Err(send_err) = sender.send(EventScannerMessage::Error(e.into())).await {
-                    error!(event = %event_display, error = %send_err, "failed to enqueue error for processing");
+                    error!(filter = %event_filter, error = %send_err, "failed to enqueue error for processing");
                 }
             }
         }
-    }
-
-    fn build_log_filter(
-        from_block: u64,
-        to_block: u64,
-        filter: &EventFilter,
-    ) -> (Filter, String, String) {
-        let mut log_filter = Filter::new().from_block(from_block).to_block(to_block);
-
-        if let Some(contract_address) = filter.contract_address {
-            log_filter = log_filter.address(contract_address);
-        }
-
-        if let Some(ref event_signature) = filter.event {
-            log_filter = log_filter.event(event_signature.as_str());
-        }
-
-        let contract_display = filter
-            .contract_address
-            .map_or_else(|| "all contracts".to_string(), |addr| format!("{addr:?}"));
-
-        let event_display = filter.event.as_deref().map_or("all events", |s| s).to_string();
-
-        (log_filter, contract_display, event_display)
     }
 
     fn add_event_listener(&mut self, event_listener: EventListener) {
