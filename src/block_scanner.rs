#![allow(unused)]

use std::{future, marker::PhantomData, time::Duration};

use tokio::sync::mpsc::{self, Receiver, Sender};
use tokio_stream::wrappers::ReceiverStream;

use alloy::{
    eips::BlockNumberOrTag,
    network::Network,
    providers::{Provider, RootProvider},
    pubsub::PubSubConnect,
    rpc::{
        client::{ClientBuilder, RpcClient},
        types::Header,
    },
    transports::{TransportError, ipc::IpcConnect, ws::WsConnect},
};

// copied form https://github.com/taikoxyz/taiko-mono/blob/f4b3a0e830e42e2fee54829326389709dd422098/packages/taiko-client/pkg/chain_iterator/block_batch_iterator.go#L19
const DEFAULT_BLOCKS_READ_PER_EPOCH: usize = 1000;
const DEFAULT_RETRY_INTERVAL: Duration = Duration::from_secs(12);
const DEFAULT_BLOCK_CONFIRMATIONS: u64 = 0;
const BACK_OFF_MAX_RETRIES: u64 = 5;

// TODO: determine check exact default value
const DEFAULT_REORG_REWIND_DEPTH: u64 = 0;

// State sync aware retry settings
const STATE_SYNC_RETRY_INTERVAL: Duration = Duration::from_secs(30);
const STATE_SYNC_MAX_RETRIES: u64 = 12;

#[derive(Debug)]
pub enum BlockScannerError {
    ErrEOF,
    ErrContinue,
    TerminalError(u64),
}

impl std::fmt::Display for BlockScannerError {
    fn fmt(&self, f: &mut std::fmt::Formatter<'_>) -> std::fmt::Result {
        match self {
            BlockScannerError::ErrEOF => write!(f, "end of block batch iterator"),
            BlockScannerError::ErrContinue => write!(f, "continue"),
            BlockScannerError::TerminalError(height) => {
                write!(f, "terminal error at block height {height}")
            }
        }
    }
}

type EndIterFunc = fn();
type UpdateCurrentFunc = fn(Header);
pub type OnBlocksFunc<N> =
    fn(<N as Network>::BlockResponse, UpdateCurrentFunc, EndIterFunc) -> anyhow::Result<()>;

pub struct BlockScannerBuilder<N: Network> {
    blocks_read_per_epoch: usize,
    start_height: BlockNumberOrTag,
    end_height: BlockNumberOrTag,
    on_blocks: OnBlocksFunc<N>,
    reorg_rewind_depth: u64,
    retry_interval: Duration,
    block_confirmations: u64,
}

impl<N: Network> Default for BlockScannerBuilder<N> {
    fn default() -> Self {
        Self::new()
    }
}

impl<N: Network> BlockScannerBuilder<N> {
    #[must_use]
    pub fn new() -> Self {
        Self {
            blocks_read_per_epoch: DEFAULT_BLOCKS_READ_PER_EPOCH,
            start_height: BlockNumberOrTag::Earliest,
            end_height: BlockNumberOrTag::Latest,
            on_blocks: |_, _, _| Ok(()),
            reorg_rewind_depth: DEFAULT_REORG_REWIND_DEPTH,
            retry_interval: DEFAULT_RETRY_INTERVAL,
            block_confirmations: DEFAULT_BLOCK_CONFIRMATIONS,
        }
    }

    #[must_use]
    pub fn with_blocks_read_per_epoch(&mut self, blocks_read_per_epoch: usize) -> &mut Self {
        self.blocks_read_per_epoch = blocks_read_per_epoch;
        self
    }

    #[must_use]
    pub fn with_start_height(&mut self, start_height: BlockNumberOrTag) -> &mut Self {
        self.start_height = start_height;
        self
    }

    #[must_use]
    pub fn with_end_height(&mut self, end_height: BlockNumberOrTag) -> &mut Self {
        self.end_height = end_height;
        self
    }

    #[must_use]
    pub fn with_on_blocks(&mut self, on_blocks: OnBlocksFunc<N>) -> &mut Self {
        self.on_blocks = on_blocks;
        self
    }

    #[must_use]
    pub fn with_reorg_rewind_depth(&mut self, reorg_rewind_depth: u64) -> &mut Self {
        self.reorg_rewind_depth = reorg_rewind_depth;
        self
    }

    #[must_use]
    pub fn with_retry_interval(&mut self, retry_interval: Duration) -> &mut Self {
        self.retry_interval = retry_interval;
        self
    }

    #[must_use]
    pub fn with_block_confirmations(&mut self, block_confirmations: u64) -> &mut Self {
        self.block_confirmations = block_confirmations;
        self
    }

    /// Connects to the provider via WebSocket
    ///
    /// # Errors
    ///
    /// Returns an error if the connection fails
    pub async fn connect_ws(
        self,
        connect: WsConnect,
    ) -> Result<BlockScanner<RootProvider<N>, N>, TransportError> {
        let client = ClientBuilder::default().ws(connect).await?;
        Ok(self.connect_client(client))
    }

    /// Connects to the provider via IPC
    ///
    /// # Errors
    ///
    /// Returns an error if the connection fails
    pub async fn connect_ipc<T>(
        self,
        connect: IpcConnect<T>,
    ) -> Result<BlockScanner<RootProvider<N>, N>, TransportError>
    where
        IpcConnect<T>: PubSubConnect,
    {
        let client = ClientBuilder::default().ipc(connect).await?;
        Ok(self.connect_client(client))
    }

    #[must_use]
    pub fn connect_client(self, client: RpcClient) -> BlockScanner<RootProvider<N>, N> {
        let provider = RootProvider::new(client);
        self.connect_provider(provider)
    }

    pub fn connect_provider<P>(self, provider: P) -> BlockScanner<P, N>
    where
        P: Provider<N>,
    {
        BlockScanner {
            provider,
            current: Header::default(),
            is_end: false,
            blocks_read_per_epoch: self.blocks_read_per_epoch,
            start_height: self.start_height,
            end_height: self.end_height,
            on_blocks: self.on_blocks,
            reorg_rewind_depth: self.reorg_rewind_depth,
            retry_interval: self.retry_interval,
            block_confirmations: self.block_confirmations,
            network: PhantomData,
        }
    }
}

// BlockScanner iterates the blocks in batches between the given start and end heights,
// with the awareness of reorganization.
pub struct BlockScanner<P: Provider<N>, N: Network> {
    provider: P,
    blocks_read_per_epoch: usize,
    start_height: BlockNumberOrTag,
    end_height: BlockNumberOrTag,
    current: Header,
    on_blocks: OnBlocksFunc<N>,
    is_end: bool,
    reorg_rewind_depth: u64,
    retry_interval: Duration,
    block_confirmations: u64,
    network: PhantomData<fn() -> N>,
}

impl<P, N> BlockScanner<P, N>
where
    P: Provider<N>,
    N: Network,
{
<<<<<<< HEAD
    pub fn provider(&self) -> &P {
        &self.provider
    }

    pub async fn start(self) -> ReceiverStream<Result<N::BlockResponse, BlockScannerError>> {
        let receiver_stream = ReceiverStream::new(self.receiver);
=======
    pub async fn start(&self) -> ReceiverStream<Result<N::BlockResponse, BlockScannerError>> {
        let (sender, receiver) = mpsc::channel(self.blocks_read_per_epoch);

        let receiver_stream = ReceiverStream::new(receiver);
>>>>>>> da5f6187

        future::ready(()).await;

        tokio::spawn(
            async move { if sender.send(Err(BlockScannerError::ErrEOF {})).await.is_err() {} },
        );

        receiver_stream
    }
}

#[cfg(test)]
mod tests {
    use super::*;
    use alloy::network::{Ethereum, Network};
    use alloy_node_bindings::Anvil;
    use tokio_stream::StreamExt;

    #[allow(clippy::unnecessary_wraps)]
    fn no_op_on_blocks<N: Network>(
        _block: <N as Network>::BlockResponse,
        _update_current: UpdateCurrentFunc,
        _end_iter: EndIterFunc,
    ) -> anyhow::Result<()> {
        Ok(())
    }

    #[test]
    fn test_block_scanner_error_display() {
        assert_eq!(format!("{}", BlockScannerError::ErrEOF), "end of block batch iterator");
        assert_eq!(format!("{}", BlockScannerError::ErrContinue), "continue");
        assert_eq!(
            format!("{}", BlockScannerError::TerminalError(42)),
            "terminal error at block height 42"
        );
    }

    #[test]
    fn test_builder_defaults() {
        let builder = BlockScannerBuilder::<Ethereum>::new();
        assert_eq!(builder.blocks_read_per_epoch, DEFAULT_BLOCKS_READ_PER_EPOCH);
        assert!(matches!(builder.start_height, BlockNumberOrTag::Earliest));
        assert!(matches!(builder.end_height, BlockNumberOrTag::Latest));
        assert_eq!(builder.reorg_rewind_depth, DEFAULT_REORG_REWIND_DEPTH);
        assert_eq!(builder.retry_interval, DEFAULT_RETRY_INTERVAL);
        assert_eq!(builder.block_confirmations, DEFAULT_BLOCK_CONFIRMATIONS);
    }

    #[test]
    fn test_builder_setters() {
        let mut builder = BlockScannerBuilder::<Ethereum>::new();
        builder.with_blocks_read_per_epoch(25);
        builder.with_start_height(BlockNumberOrTag::Earliest);
        builder.with_end_height(BlockNumberOrTag::Latest);
        builder.with_on_blocks(no_op_on_blocks::<Ethereum>);
        builder.with_reorg_rewind_depth(5);
        let interval = Duration::from_secs(3);
        builder.with_retry_interval(interval);
        builder.with_block_confirmations(12);

        assert_eq!(builder.blocks_read_per_epoch, 25);
        assert!(matches!(builder.start_height, BlockNumberOrTag::Earliest));
        assert!(matches!(builder.end_height, BlockNumberOrTag::Latest));
        assert_eq!(builder.reorg_rewind_depth, 5);
        assert_eq!(builder.retry_interval, interval);
        assert_eq!(builder.block_confirmations, 12);
    }

    #[tokio::test]
    async fn test_connect_ws_and_start_stream_eof() {
        let anvil = Anvil::new().try_spawn().expect("failed to spawn anvil");
        let ws = WsConnect::new(anvil.ws_endpoint_url());

        let builder = BlockScannerBuilder::<Ethereum>::new();
        let scanner = builder.connect_ws(ws).await.expect("failed to connect ws");

        let mut stream = scanner.start().await;
        let first = stream.next().await;
        match first {
            Some(Err(BlockScannerError::ErrEOF)) => {}
            other => panic!("expected first stream item to be ErrEOF, got: {other:?}"),
        }
    }
}<|MERGE_RESOLUTION|>--- conflicted
+++ resolved
@@ -202,19 +202,14 @@
     P: Provider<N>,
     N: Network,
 {
-<<<<<<< HEAD
     pub fn provider(&self) -> &P {
         &self.provider
     }
 
-    pub async fn start(self) -> ReceiverStream<Result<N::BlockResponse, BlockScannerError>> {
-        let receiver_stream = ReceiverStream::new(self.receiver);
-=======
     pub async fn start(&self) -> ReceiverStream<Result<N::BlockResponse, BlockScannerError>> {
         let (sender, receiver) = mpsc::channel(self.blocks_read_per_epoch);
 
         let receiver_stream = ReceiverStream::new(receiver);
->>>>>>> da5f6187
 
         future::ready(()).await;
 
