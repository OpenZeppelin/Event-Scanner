#![allow(unused)]

<<<<<<< HEAD
use std::{future, marker::PhantomData, thread::current, time::Duration};
=======
use std::{future, marker::PhantomData, ops::Range, time::Duration};
>>>>>>> 20294121

use tokio::sync::mpsc::{self, Receiver, Sender};
use tokio_stream::wrappers::ReceiverStream;

use alloy::{
    eips::BlockNumberOrTag,
    network::Network,
    providers::{Provider, RootProvider},
    pubsub::PubSubConnect,
    rpc::{
        client::{ClientBuilder, RpcClient},
        types::Header,
    },
    transports::{TransportError, ipc::IpcConnect, ws::WsConnect},
};

// copied form https://github.com/taikoxyz/taiko-mono/blob/f4b3a0e830e42e2fee54829326389709dd422098/packages/taiko-client/pkg/chain_iterator/block_batch_iterator.go#L19
const DEFAULT_BLOCKS_READ_PER_EPOCH: usize = 1000;
const DEFAULT_RETRY_INTERVAL: Duration = Duration::from_secs(12);
const DEFAULT_BLOCK_CONFIRMATIONS: u64 = 0;
const BACK_OFF_MAX_RETRIES: u64 = 5;

// TODO: determine check exact default value
const DEFAULT_REORG_REWIND_DEPTH: u64 = 0;

// State sync aware retry settings
const STATE_SYNC_RETRY_INTERVAL: Duration = Duration::from_secs(30);
const STATE_SYNC_MAX_RETRIES: u64 = 12;

#[derive(Debug)]
pub enum BlockScannerError {
    ErrEOF,
    ErrContinue,
    TerminalError(u64),
}

impl std::fmt::Display for BlockScannerError {
    fn fmt(&self, f: &mut std::fmt::Formatter<'_>) -> std::fmt::Result {
        match self {
            BlockScannerError::ErrEOF => write!(f, "end of block batch iterator"),
            BlockScannerError::ErrContinue => write!(f, "continue"),
            BlockScannerError::TerminalError(height) => {
                write!(f, "terminal error at block height {height}")
            }
        }
    }
}

type EndIterFunc = fn();
type UpdateCurrentFunc = fn(Header);
pub type OnBlocksFunc<N> =
    fn(<N as Network>::BlockResponse, UpdateCurrentFunc, EndIterFunc) -> anyhow::Result<()>;

pub struct BlockScannerBuilder<N: Network> {
    blocks_read_per_epoch: usize,
    start_height: BlockNumberOrTag,
    end_height: Option<BlockNumberOrTag>,
    on_blocks: OnBlocksFunc<N>,
    reorg_rewind_depth: u64,
    retry_interval: Duration,
    block_confirmations: u64,
}

impl<N: Network> Default for BlockScannerBuilder<N> {
    fn default() -> Self {
        Self::new()
    }
}

impl<N: Network> BlockScannerBuilder<N> {
    #[must_use]
    pub fn new() -> Self {
        Self {
            blocks_read_per_epoch: DEFAULT_BLOCKS_READ_PER_EPOCH,
            start_height: BlockNumberOrTag::Latest,
            end_height: None,
            on_blocks: |_, _, _| Ok(()),
            reorg_rewind_depth: DEFAULT_REORG_REWIND_DEPTH,
            retry_interval: DEFAULT_RETRY_INTERVAL,
            block_confirmations: DEFAULT_BLOCK_CONFIRMATIONS,
        }
    }

    #[must_use]
    pub fn with_blocks_read_per_epoch(&mut self, blocks_read_per_epoch: usize) -> &mut Self {
        self.blocks_read_per_epoch = blocks_read_per_epoch;
        self
    }

    #[must_use]
    pub fn with_start_height(&mut self, start_height: BlockNumberOrTag) -> &mut Self {
        self.start_height = start_height;
        self
    }

    #[must_use]
    pub fn with_end_height(&mut self, end_height: BlockNumberOrTag) -> &mut Self {
        self.end_height = Some(end_height);
        self
    }

    #[must_use]
    pub fn with_on_blocks(&mut self, on_blocks: OnBlocksFunc<N>) -> &mut Self {
        self.on_blocks = on_blocks;
        self
    }

    #[must_use]
    pub fn with_reorg_rewind_depth(&mut self, reorg_rewind_depth: u64) -> &mut Self {
        self.reorg_rewind_depth = reorg_rewind_depth;
        self
    }

    #[must_use]
    pub fn with_retry_interval(&mut self, retry_interval: Duration) -> &mut Self {
        self.retry_interval = retry_interval;
        self
    }

    #[must_use]
    pub fn with_block_confirmations(&mut self, block_confirmations: u64) -> &mut Self {
        self.block_confirmations = block_confirmations;
        self
    }

    /// Connects to the provider via WebSocket
    ///
    /// # Errors
    ///
    /// Returns an error if the connection fails
    pub async fn connect_ws(
        self,
        connect: WsConnect,
    ) -> Result<BlockScanner<RootProvider<N>, N>, TransportError> {
        let client = ClientBuilder::default().ws(connect).await?;
        Ok(self.connect_client(client))
    }

    /// Connects to the provider via IPC
    ///
    /// # Errors
    ///
    /// Returns an error if the connection fails
    pub async fn connect_ipc<T>(
        self,
        connect: IpcConnect<T>,
    ) -> Result<BlockScanner<RootProvider<N>, N>, TransportError>
    where
        IpcConnect<T>: PubSubConnect,
    {
        let client = ClientBuilder::default().ipc(connect).await?;
        Ok(self.connect_client(client))
    }

    #[must_use]
    pub fn connect_client(self, client: RpcClient) -> BlockScanner<RootProvider<N>, N> {
        let provider = RootProvider::new(client);
        self.connect_provider(provider)
    }

    pub fn connect_provider<P>(self, provider: P) -> BlockScanner<P, N>
    where
        P: Provider<N>,
    {
        BlockScanner {
            provider,
            current: Header::default(),
            is_end: false,
            blocks_read_per_epoch: self.blocks_read_per_epoch,
            start_height: self.start_height,
            end_height: self.end_height,
            on_blocks: self.on_blocks,
            reorg_rewind_depth: self.reorg_rewind_depth,
            retry_interval: self.retry_interval,
            block_confirmations: self.block_confirmations,
            network: PhantomData,
        }
    }
}

// BlockScanner iterates the blocks in batches between the given start and end heights,
// with the awareness of reorganization.
pub struct BlockScanner<P: Provider<N>, N: Network> {
    provider: P,
    blocks_read_per_epoch: usize,
    start_height: BlockNumberOrTag,
    end_height: Option<BlockNumberOrTag>,
    current: Header,
    on_blocks: OnBlocksFunc<N>,
    is_end: bool,
    reorg_rewind_depth: u64,
    retry_interval: Duration,
    block_confirmations: u64,
    network: PhantomData<fn() -> N>,
}

impl<P, N> BlockScanner<P, N>
where
    P: Provider<N>,
    N: Network,
{
<<<<<<< HEAD
    pub fn provider(&self) -> &P {
        &self.provider
    }

    pub async fn start(&self) -> ReceiverStream<Result<N::BlockResponse, BlockScannerError>> {
=======
    pub async fn start(&self) -> ReceiverStream<Result<Range<u64>, BlockScannerError>> {
>>>>>>> 20294121
        let (sender, receiver) = mpsc::channel(self.blocks_read_per_epoch);

        let receiver_stream = ReceiverStream::new(receiver);

        future::ready(()).await;

        tokio::spawn(
            async move { if sender.send(Err(BlockScannerError::ErrEOF {})).await.is_err() {} },
        );

        receiver_stream
    }
}

#[cfg(test)]
mod tests {
    use super::*;
    use alloy::network::{Ethereum, Network};
    use alloy_node_bindings::Anvil;
    use tokio_stream::StreamExt;

    #[allow(clippy::unnecessary_wraps)]
    fn no_op_on_blocks<N: Network>(
        _block: <N as Network>::BlockResponse,
        _update_current: UpdateCurrentFunc,
        _end_iter: EndIterFunc,
    ) -> anyhow::Result<()> {
        Ok(())
    }

    #[test]
    fn test_block_scanner_error_display() {
        assert_eq!(format!("{}", BlockScannerError::ErrEOF), "end of block batch iterator");
        assert_eq!(format!("{}", BlockScannerError::ErrContinue), "continue");
        assert_eq!(
            format!("{}", BlockScannerError::TerminalError(42)),
            "terminal error at block height 42"
        );
    }

    #[test]
    fn test_builder_defaults() {
        let builder = BlockScannerBuilder::<Ethereum>::new();
        assert_eq!(builder.blocks_read_per_epoch, DEFAULT_BLOCKS_READ_PER_EPOCH);
        assert!(matches!(builder.start_height, BlockNumberOrTag::Latest));
        assert!(builder.end_height.is_none());
        assert_eq!(builder.reorg_rewind_depth, DEFAULT_REORG_REWIND_DEPTH);
        assert_eq!(builder.retry_interval, DEFAULT_RETRY_INTERVAL);
        assert_eq!(builder.block_confirmations, DEFAULT_BLOCK_CONFIRMATIONS);
    }

    #[test]
    fn test_builder_setters() {
        let mut builder = BlockScannerBuilder::<Ethereum>::new();
        builder.with_blocks_read_per_epoch(25);
        builder.with_start_height(BlockNumberOrTag::Earliest);
        builder.with_end_height(BlockNumberOrTag::Latest);
        builder.with_on_blocks(no_op_on_blocks::<Ethereum>);
        builder.with_reorg_rewind_depth(5);
        let interval = Duration::from_secs(3);
        builder.with_retry_interval(interval);
        builder.with_block_confirmations(12);

        assert_eq!(builder.blocks_read_per_epoch, 25);
        assert!(matches!(builder.start_height, BlockNumberOrTag::Earliest));
        assert!(matches!(builder.end_height, Some(BlockNumberOrTag::Latest)));
        assert_eq!(builder.reorg_rewind_depth, 5);
        assert_eq!(builder.retry_interval, interval);
        assert_eq!(builder.block_confirmations, 12);
    }

    #[tokio::test]
    async fn test_connect_ws_and_start_stream_eof() {
        let anvil = Anvil::new().try_spawn().expect("failed to spawn anvil");
        let ws = WsConnect::new(anvil.ws_endpoint_url());

        let builder = BlockScannerBuilder::<Ethereum>::new();
        let scanner = builder.connect_ws(ws).await.expect("failed to connect ws");

        let mut stream = scanner.start().await;
        let first = stream.next().await;
        match first {
            Some(Err(BlockScannerError::ErrEOF)) => {}
            other => panic!("expected first stream item to be ErrEOF, got: {other:?}"),
        }
    }
}<|MERGE_RESOLUTION|>--- conflicted
+++ resolved
@@ -1,10 +1,6 @@
 #![allow(unused)]
 
-<<<<<<< HEAD
-use std::{future, marker::PhantomData, thread::current, time::Duration};
-=======
 use std::{future, marker::PhantomData, ops::Range, time::Duration};
->>>>>>> 20294121
 
 use tokio::sync::mpsc::{self, Receiver, Sender};
 use tokio_stream::wrappers::ReceiverStream;
@@ -206,15 +202,11 @@
     P: Provider<N>,
     N: Network,
 {
-<<<<<<< HEAD
     pub fn provider(&self) -> &P {
         &self.provider
     }
 
-    pub async fn start(&self) -> ReceiverStream<Result<N::BlockResponse, BlockScannerError>> {
-=======
     pub async fn start(&self) -> ReceiverStream<Result<Range<u64>, BlockScannerError>> {
->>>>>>> 20294121
         let (sender, receiver) = mpsc::channel(self.blocks_read_per_epoch);
 
         let receiver_stream = ReceiverStream::new(receiver);
