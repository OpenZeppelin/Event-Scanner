--- conflicted
+++ resolved
@@ -248,11 +248,7 @@
         let builder = BlockScannerBuilder::<Ethereum>::new();
         assert_eq!(builder.blocks_read_per_epoch, DEFAULT_BLOCKS_READ_PER_EPOCH);
         assert!(matches!(builder.start_height, BlockNumberOrTag::Latest));
-<<<<<<< HEAD
-        assert!(matches!(builder.end_height, None));
-=======
         assert!(builder.end_height.is_none());
->>>>>>> 20294121
         assert_eq!(builder.reorg_rewind_depth, DEFAULT_REORG_REWIND_DEPTH);
         assert_eq!(builder.retry_interval, DEFAULT_RETRY_INTERVAL);
         assert_eq!(builder.block_confirmations, DEFAULT_BLOCK_CONFIRMATIONS);
