--- conflicted
+++ resolved
@@ -315,21 +315,16 @@
     P: Provider<N>,
     N: Network,
 {
-<<<<<<< HEAD
-    #![allow(clippy::missing_errors_doc)]
+    pub fn provider(&self) -> &P {
+        &self.provider
+    }
+
+    #[allow(clippy::missing_errors_doc)]
     pub async fn start(
         &mut self,
     ) -> Result<ReceiverStream<Result<Range<u64>, BlockScannerError>>, StartError> {
         let (sender, receiver) =
             mpsc::channel::<Result<Range<u64>, BlockScannerError>>(self.blocks_read_per_epoch);
-=======
-    pub fn provider(&self) -> &P {
-        &self.provider
-    }
-
-    pub async fn start(&self) -> ReceiverStream<Result<Range<u64>, BlockScannerError>> {
-        let (sender, receiver) = mpsc::channel(self.blocks_read_per_epoch);
->>>>>>> 4e6e580d
 
         let receiver_stream = ReceiverStream::new(receiver);
 
