//! Example usage:
//!
//! ```rust,no_run
//! use alloy::{eips::BlockNumberOrTag, network::Ethereum, primitives::BlockNumber};
//! use std::ops::RangeInclusive;
//! use tokio_stream::{StreamExt, wrappers::ReceiverStream};
//!
//! use alloy::transports::http::reqwest::Url;
//! use event_scanner::block_range_scanner::{
//!     BlockRangeScanner, BlockRangeScannerClient, Error as BlockRangeScannerError,
//! };
//! use tokio::time::Duration;
//! use tracing::{error, info};
//!
//! #[tokio::main]
//! async fn main() -> Result<(), Box<dyn std::error::Error>> {
//!     // Initialize logging
//!     tracing_subscriber::fmt::init();
//!
//!     // Configuration
//!     let block_range_scanner = BlockRangeScanner::new()
//!         .with_blocks_read_per_epoch(1000)
//!         .with_reorg_rewind_depth(5)
//!         .with_block_confirmations(5)
//!         .connect_ws::<Ethereum>(Url::parse("ws://localhost:8546").unwrap())
//!         .await?;
//!
//!     // Create client to send subscribe command to block scanner
//!     let client: BlockRangeScannerClient = block_range_scanner.run()?;
//!
//!     let mut receiver = client
//!         .subscribe(
//!             BlockNumberOrTag::Latest,
//!             None, // just subscribe to new blocks
//!         )
//!         .await?;
//!
//!     while let Some(result) = receiver.next().await {
//!         match result {
//!             Ok(range) => {
//!                 // process range
//!             }
//!             Err(e) => {
//!                 error!("Received error from subscription: {e}");
//!
//!                 // Decide whether to continue or break based on error type
//!                 match e {
//!                     BlockRangeScannerError::ServiceShutdown => break,
//!                     BlockRangeScannerError::WebSocketConnectionFailed(_) => {
//!                         // Maybe implement backoff and retry logic here
//!                         error!(
//!                             "WebSocket connection failed, continuing to listen for reconnection"
//!                         );
//!                     }
//!                     _ => {
//!                         // Continue processing for other errors
//!                         error!("Non-fatal error, continuing: {e}");
//!                     }
//!                 }
//!             }
//!         }
//!     }
//!
//!     info!("Data processing stopped.");
//!
//!     Ok(())
//! }
//! ```

use std::ops::RangeInclusive;

use tokio::sync::{mpsc, oneshot};
use tokio_stream::wrappers::ReceiverStream;

use alloy::{
    consensus::BlockHeader,
    eips::BlockNumberOrTag,
    network::{BlockResponse, Network, primitives::HeaderResponse},
    primitives::{BlockHash, BlockNumber},
    providers::{Provider, RootProvider},
    pubsub::Subscription,
    rpc::client::ClientBuilder,
    transports::{
        TransportResult,
        http::reqwest::{self, Url},
        ws::WsConnect,
    },
};
use thiserror::Error;
use tracing::{debug, error, info, warn};

// copied form https://github.com/taikoxyz/taiko-mono/blob/f4b3a0e830e42e2fee54829326389709dd422098/packages/taiko-client/pkg/chain_iterator/block_batch_iterator.go#L19
const DEFAULT_BLOCKS_READ_PER_EPOCH: usize = 1000;
const DEFAULT_BLOCK_CONFIRMATIONS: u64 = 0;
// const BACK_OFF_MAX_RETRIES: u64 = 5;

const MAX_BUFFERED_MESSAGES: usize = 50000;

const DEFAULT_REORG_REWIND_DEPTH: u64 = 0;

// // State sync aware retry settings
// const STATE_SYNC_RETRY_INTERVAL: Duration = Duration::from_secs(30);
// const STATE_SYNC_MAX_RETRIES: u64 = 12;

#[derive(Error, Debug)]
pub enum Error {
    #[error("HTTP request failed: {0}")]
    HttpError(#[from] reqwest::Error),

    // #[error("WebSocket error: {0}")]
    // WebSocketError(#[from] tokio_tungstenite::tungstenite::Error),
    #[error("Serialization error: {0}")]
    SerializationError(#[from] serde_json::Error),

    #[error("RPC error: {0}")]
    RpcError(#[from] alloy::transports::RpcError<alloy::transports::TransportErrorKind>),

    #[error("Channel send error")]
    ChannelError,

    #[error("Service is shutting down")]
    ServiceShutdown,

    #[error("Only one subscriber allowed at a time")]
    MultipleSubscribers,

    #[error("Historical sync failed: {0}")]
    HistoricalSyncError(String),

    #[error("WebSocket connection failed after {0} attempts")]
    WebSocketConnectionFailed(usize),

    #[error("End of block batch")]
    Eof,
}

#[derive(Debug)]
pub enum Command {
    Subscribe {
        sender: mpsc::Sender<Result<RangeInclusive<BlockNumber>, Error>>,
        start_height: BlockNumberOrTag,
        end_height: Option<BlockNumberOrTag>,
        response: oneshot::Sender<Result<(), Error>>,
    },
    Unsubscribe {
        response: oneshot::Sender<Result<(), Error>>,
    },
    GetStatus {
        response: oneshot::Sender<ServiceStatus>,
    },
    Shutdown {
        response: oneshot::Sender<Result<(), Error>>,
    },
}

#[derive(Debug, Clone)]
pub struct ServiceStatus {
    pub is_subscribed: bool,
    pub last_synced_block: Option<BlockHashAndNumber>,
    pub websocket_connected: bool,
    pub processed_count: u64,
    pub error_count: u64,
}

#[derive(Debug, Clone)]
pub struct BlockHashAndNumber {
    pub hash: BlockHash,
    pub number: BlockNumber,
}

impl BlockHashAndNumber {
    fn from_header<N: Network>(header: &N::HeaderResponse) -> Self {
        Self { hash: header.hash(), number: header.number() }
    }
}

#[derive(Clone)]
struct Config {
    blocks_read_per_epoch: usize,
    reorg_rewind_depth: u64,
    #[allow(
        dead_code,
        reason = "Will be used in reorg mechanism: https://github.com/OpenZeppelin/Event-Scanner/issues/5"
    )]
    block_confirmations: u64,
}

pub struct BlockRangeScanner {
    blocks_read_per_epoch: usize,
    reorg_rewind_depth: u64,
    block_confirmations: u64,
}

impl Default for BlockRangeScanner {
    fn default() -> Self {
        Self::new()
    }
}

impl BlockRangeScanner {
    #[must_use]
    pub fn new() -> Self {
        Self {
            blocks_read_per_epoch: DEFAULT_BLOCKS_READ_PER_EPOCH,
            reorg_rewind_depth: DEFAULT_REORG_REWIND_DEPTH,
            block_confirmations: DEFAULT_BLOCK_CONFIRMATIONS,
        }
    }

    #[must_use]
    pub fn with_blocks_read_per_epoch(mut self, blocks_read_per_epoch: usize) -> Self {
        self.blocks_read_per_epoch = blocks_read_per_epoch;
        self
    }

    #[must_use]
    pub fn with_reorg_rewind_depth(mut self, reorg_rewind_depth: u64) -> Self {
        self.reorg_rewind_depth = reorg_rewind_depth;
        self
    }

    #[must_use]
    pub fn with_block_confirmations(mut self, block_confirmations: u64) -> Self {
        self.block_confirmations = block_confirmations;
        self
    }

    /// Connects to the provider via WebSocket
    ///
    /// # Errors
    ///
    /// Returns an error if the connection fails
    pub async fn connect_ws<N: Network>(
        self,
        ws_url: Url,
    ) -> TransportResult<ConnectedBlockRangeScanner<N>> {
        let provider =
            RootProvider::<N>::new(ClientBuilder::default().ws(WsConnect::new(ws_url)).await?);
        Ok(ConnectedBlockRangeScanner {
            provider,
            config: Config {
                blocks_read_per_epoch: self.blocks_read_per_epoch,
                reorg_rewind_depth: self.reorg_rewind_depth,
                block_confirmations: self.block_confirmations,
            },
        })
    }

    /// Connects to the provider via IPC
    ///
    /// # Errors
    ///
    /// Returns an error if the connection fails
    pub async fn connect_ipc<N: Network>(
        self,
        ipc_path: String,
    ) -> TransportResult<ConnectedBlockRangeScanner<N>> {
        let provider = RootProvider::<N>::new(ClientBuilder::default().ipc(ipc_path.into()).await?);
        Ok(ConnectedBlockRangeScanner {
            provider,
            config: Config {
                blocks_read_per_epoch: self.blocks_read_per_epoch,
                reorg_rewind_depth: self.reorg_rewind_depth,
                block_confirmations: self.block_confirmations,
            },
        })
    }
}

pub struct ConnectedBlockRangeScanner<N: Network> {
    provider: RootProvider<N>,
    config: Config,
}

impl<N: Network> ConnectedBlockRangeScanner<N> {
    /// Returns the underlying Provider.
    #[must_use]
    pub fn provider(&self) -> &impl Provider<N> {
        &self.provider
    }

    /// Starts the subscription service and returns a client for sending commands.
    ///
    /// # Errors
    ///
    /// Returns an error if the subscription service fails to start.
    pub fn run(&self) -> anyhow::Result<BlockRangeScannerClient> {
        let (service, cmd_tx) = Service::new(self.config.clone(), self.provider.clone());
        tokio::spawn(async move {
            service.run().await;
        });
        Ok(BlockRangeScannerClient::new(cmd_tx))
    }
}

struct Service<N: Network> {
    config: Config,
    provider: RootProvider<N>,
    subscriber: Option<mpsc::Sender<Result<RangeInclusive<BlockNumber>, Error>>>,
    current: Option<BlockHashAndNumber>,
    websocket_connected: bool,
    processed_count: u64,
    error_count: u64,
    command_receiver: mpsc::Receiver<Command>,
    shutdown: bool,
}

impl<N: Network> Service<N> {
    pub fn new(config: Config, provider: RootProvider<N>) -> (Self, mpsc::Sender<Command>) {
        let (cmd_tx, cmd_rx) = mpsc::channel(100);

        let service = Self {
            config,
            provider,
            subscriber: None,
            current: None,
            websocket_connected: false,
            processed_count: 0,
            error_count: 0,
            command_receiver: cmd_rx,
            shutdown: false,
        };

        (service, cmd_tx)
    }

    pub async fn run(mut self) {
        info!("Starting subscription service");

        while !self.shutdown {
            tokio::select! {
                cmd = self.command_receiver.recv() => {
                    if let Some(command) = cmd {
                        if let Err(e) = self.handle_command(command).await {
                            error!("Command handling error: {}", e);
                            self.error_count += 1;
                        }
                    } else {
                        info!("Command channel closed, shutting down");
                        break;
                    }
                }
            }
        }

        info!("Subscription service stopped");
    }

    async fn handle_command(&mut self, command: Command) -> Result<(), Error> {
        match command {
            Command::Subscribe { sender, start_height, end_height, response } => {
                let result = self.handle_subscribe(sender, start_height, end_height).await;
                let _ = response.send(result);
            }
            Command::Unsubscribe { response } => {
                self.handle_unsubscribe();
                let _ = response.send(Ok(()));
            }
            Command::GetStatus { response } => {
                let status = self.get_status();
                let _ = response.send(status);
            }
            Command::Shutdown { response } => {
                self.shutdown = true;
                self.handle_unsubscribe();
                let _ = response.send(Ok(()));
            }
        }
        Ok(())
    }

    async fn handle_subscribe(
        &mut self,
        sender: mpsc::Sender<Result<RangeInclusive<BlockNumber>, Error>>,
        start_height: BlockNumberOrTag,
        end_height: Option<BlockNumberOrTag>,
    ) -> Result<(), Error> {
        if self.subscriber.is_some() {
            return Err(Error::MultipleSubscribers);
        }

        info!(start_height = ?start_height, "Starting subscription from point");
        self.subscriber = Some(sender);

        if let Some(end_height) = end_height {
            self.sync_historical(start_height, end_height).await?;
            return Ok(());
        }

        if matches!(start_height, BlockNumberOrTag::Latest) {
            self.sync_live().await?;
        } else {
            self.sync_historical_and_transition_to_live(start_height).await?;
        }

        Ok(())
    }

    async fn sync_historical(
        &mut self,
        start_height: BlockNumberOrTag,
        end_height: BlockNumberOrTag,
    ) -> Result<(), Error> {
        let start_block =
            self.provider.get_block_by_number(start_height).await?.expect("block does not exist");
        let end_block =
            self.provider.get_block_by_number(end_height).await?.expect("block does not exist");

        info!(
            start_block = start_block.header().number(),
            end_block = end_block.header().number(),
            "Syncing historical data"
        );

        self.sync_historical_data(start_block, end_block).await?;

        info!("Successfully synced historical data");

        if let Some(sender) = &self.subscriber
            && sender.send(Err(Error::Eof)).await.is_err()
        {
            warn!("Subscriber channel closed, cleaning up");
        }

        Ok(())
    }

    async fn sync_historical_and_transition_to_live(
        &mut self,
        start_height: BlockNumberOrTag,
    ) -> Result<(), Error> {
        // Step 1:
        // Fetches the starting block and end block for historical sync
        let start_block =
            self.provider.get_block_by_number(start_height).await?.expect("already checked");

        let end_block = self
            .provider
            .get_block_by_number(BlockNumberOrTag::Latest)
            .await?
            .expect("should be valid");

        info!(
            start_block = start_block.header().number(),
            end_block = end_block.header().number(),
            "Syncing historical data"
        );

        // Step 2: Setup the live streaming buffer
        // This channel will accumulate while historical sync is running
        let (live_block_buffer_sender, live_block_buffer_receiver) =
            mpsc::channel::<Result<RangeInclusive<BlockNumber>, Error>>(MAX_BUFFERED_MESSAGES);

        let provider = self.provider.clone();
        let rewind = self.config.reorg_rewind_depth;

        // The cutoff is the last block we have synced historically
        // Any block > cutoff will come from the live stream
        let cutoff = end_block.header().number();

        // This task runs independently, accumulating new blocks while wehistorical data is syncing
        let live_subscription_task = tokio::spawn(async move {
            Self::stream_live_blocks(cutoff + 1, provider, live_block_buffer_sender, rewind).await;
        });

        // Step 4: Perform historical synchronization
        // This processes blocks from start_block to end_block (cutoff)
        // If this fails, we need to abort the live streaming task
        if let Err(e) = self.sync_historical_data(start_block, end_block).await {
            warn!("aborting live_subscription_task");
            live_subscription_task.abort();
            return Err(Error::HistoricalSyncError(e.to_string()));
        }

        let sender = self.subscriber.clone().expect("subscriber should be set");

        // Step 5:
        // Spawn the buffer processor task
        // This will:
        // 1. Process all buffered blocks, filtering out any ≤ cutoff
        // 2. Forward blocks > cutoff to the user
        // 3. Continue forwarding until the buffer if exhausted (waits for new blocks from live
        //    stream)
        tokio::spawn(async move {
            Self::process_live_block_buffer(live_block_buffer_receiver, sender, cutoff).await;
        });

        info!("Successfully transitioned from historical to live data");
        Ok(())
    }

    async fn sync_live(&mut self) -> Result<(), Error> {
        let provider = self.provider.clone();
        let start = self.provider.get_block_number().await?;

        let sender = self.subscriber.clone().expect("subscriber should be set");
        let rewind = self.config.reorg_rewind_depth;
        tokio::spawn(async move {
            Self::stream_live_blocks(start, provider, sender, rewind).await;
        });

        Ok(())
    }

    async fn sync_historical_data(
        &mut self,
        start: N::BlockResponse,
        end: N::BlockResponse,
    ) -> Result<(), Error> {
        let mut batch_count = 0;

        self.current = Some(BlockHashAndNumber::from_header::<N>(start.header()));

        while self.current.as_ref().unwrap().number < end.header().number() {
            self.ensure_current_not_reorged().await?;

<<<<<<< HEAD
            let batch_to = (self.current.as_ref().unwrap().number
                + self.config.blocks_read_per_epoch as u64)
=======
            let batch_to = self
                .current
                .as_ref()
                .unwrap()
                .number
                .saturating_add(self.config.blocks_read_per_epoch as u64)
>>>>>>> f62d79fb
                .min(end.header().number());

            let batch_end_block =
                self.provider.get_block_by_number(batch_to.into()).await?.expect("should be valid");

            self.send_to_subscriber(Ok(self.current.as_ref().unwrap().number..=batch_to)).await;

            self.current = Some(BlockHashAndNumber::from_header::<N>(batch_end_block.header()));

            batch_count += 1;
            if batch_count % 10 == 0 {
                debug!(batch_count = batch_count, "Processed historical batches");
            }
        }

        info!(batch_count = batch_count, "Historical sync completed");
        Ok(())
    }

    async fn ensure_current_not_reorged(&mut self) -> Result<(), Error> {
        let current_block =
            self.provider.get_block_by_hash(self.current.as_ref().unwrap().hash).await?;
        if current_block.is_some() {
            return Ok(());
        }

        self.rewind_on_reorg_detected().await
    }

    async fn rewind_on_reorg_detected(&mut self) -> Result<(), Error> {
        let mut new_current_height =
            if self.current.as_ref().unwrap().number <= self.config.reorg_rewind_depth {
                0
            } else {
                self.current.as_ref().unwrap().number - self.config.reorg_rewind_depth
            };

        let head = self.provider.get_block_number().await?;
        if head < new_current_height {
            new_current_height = head;
        }

        let current = self
            .provider
            .get_block_by_number(new_current_height.into())
            .await?
            .map(|block| BlockHashAndNumber::from_header::<N>(block.header()))
            .expect("block should exist");

        info!(
            old_current = self.current.as_ref().unwrap().number,
            new_current = current.number,
            "Rewind on reorg detected"
        );

        self.current = Some(current);

        Ok(())
    }

    async fn stream_live_blocks<P: Provider<N>>(
        mut current: BlockNumber,
        provider: P,
        sender: mpsc::Sender<Result<RangeInclusive<BlockNumber>, Error>>,
        reorg_rewind_depth: u64,
    ) {
        // Track previous block hash for reorg detection
        let mut prev_hash: Option<BlockHash> = None;
        if current > 0
            && let Ok(Some(prev_block)) = provider
                .get_block_by_number(BlockNumberOrTag::Number(current.saturating_sub(1)))
                .await
        {
            prev_hash = Some(prev_block.header().hash());
        }

        match Self::get_block_subscription(&provider).await {
            Ok(mut ws_stream) => {
                info!("WebSocket connected for live blocks");

                while let Ok(header_resp) = ws_stream.recv().await {
                    let num = header_resp.number();
                    info!(block_number = num, "Received block header");
                    if num < current {
                        continue;
                    }

                    // Reorg detection when the incoming header is exactly the next expected block
                    if num == current
                        && prev_hash.is_some()
                        && header_resp.parent_hash() != prev_hash.unwrap()
                    {
                        let rewind_start = current.saturating_sub(reorg_rewind_depth);
                        info!(current, rewind_start, "Reorg detected: sending rewind range");
                        if sender.send(Ok(rewind_start..=current)).await.is_err() {
                            warn!("Downstream channel closed, stopping live blocks task (reorg)");
                            return;
                        }
                        prev_hash = Some(header_resp.hash());
                        current = num + 1;
                        continue;
                    }

                    if sender.send(Ok(current..=num)).await.is_err() {
                        warn!("Downstream channel closed, stopping live blocks task");
                        return;
                    }

                    prev_hash = Some(header_resp.hash());
                    current = num + 1;
                }
            }
            Err(e) => {
                let _ = sender.send(Err(e)).await;
            }
        }
    }

    async fn process_live_block_buffer(
        mut buffer_rx: mpsc::Receiver<Result<RangeInclusive<BlockNumber>, Error>>,
        sender: mpsc::Sender<Result<RangeInclusive<BlockNumber>, Error>>,
        cutoff: BlockNumber,
    ) {
        let mut processed = 0;
        let mut discarded = 0;

        // Process all buffered messages
        while let Some(item) = buffer_rx.recv().await {
            match item {
                Ok(range) => {
                    let (start, end) = (*range.start(), *range.end());
                    if start >= cutoff {
                        if sender.send(Ok(range)).await.is_err() {
                            warn!("Subscriber channel closed, cleaning up");
                            return;
                        }
                        processed += end - start;
                    } else if end > cutoff {
                        discarded += cutoff - start;

                        let start = cutoff;
                        if sender.send(Ok(start..=end)).await.is_err() {
                            warn!("Subscriber channel closed, cleaning up");
                            return;
                        }
                        processed += end - start;
                    } else {
                        discarded += end - start;
                    }
                }
                Err(e) => {
                    warn!("Buffered live stream error: {e}");
                }
            }
        }

        info!(processed = processed, discarded = discarded, "Processed buffered messages");
    }

    async fn get_block_subscription(
        provider: &impl Provider<N>,
    ) -> Result<Subscription<N::HeaderResponse>, Error> {
        let ws_stream =
            provider.subscribe_blocks().await.map_err(|_| Error::WebSocketConnectionFailed(1))?;

        Ok(ws_stream)
    }

    async fn send_to_subscriber(&mut self, result: Result<RangeInclusive<BlockNumber>, Error>) {
        if let Some(ref sender) = self.subscriber {
            if sender.send(result).await.is_err() {
                self.subscriber = None;
                self.websocket_connected = false;
            } else {
                self.processed_count += 1;
            }
        }
    }

    fn handle_unsubscribe(&mut self) {
        if self.subscriber.take().is_some() {
            info!("Unsubscribing current subscriber");
            self.websocket_connected = false;
        }
    }

    fn get_status(&self) -> ServiceStatus {
        ServiceStatus {
            is_subscribed: self.subscriber.is_some(),
            last_synced_block: self.current.clone(),
            websocket_connected: self.websocket_connected,
            processed_count: self.processed_count,
            error_count: self.error_count,
        }
    }
}

pub struct BlockRangeScannerClient {
    command_sender: mpsc::Sender<Command>,
}

impl BlockRangeScannerClient {
    /// Creates a new subscription client.
    ///
    /// # Arguments
    ///
    /// * `command_sender` - The sender for sending commands to the subscription service.
    #[must_use]
    pub fn new(command_sender: mpsc::Sender<Command>) -> Self {
        Self { command_sender }
    }

    /// Subscribes to new blocks.
    ///
    /// # Arguments
    ///
    /// * `start_height` - The block number to start from.
    /// * `end_height` - The block number to end at (inclusive).
    ///
    /// # Errors
    ///
    /// * `Error::ServiceShutdown` - if the service is already shutting down.
    pub async fn subscribe(
        &self,
        start_height: BlockNumberOrTag,
        end_height: Option<BlockNumberOrTag>,
    ) -> Result<ReceiverStream<Result<RangeInclusive<BlockNumber>, Error>>, Error> {
        let (blocks_sender, blocks_receiver) = mpsc::channel(MAX_BUFFERED_MESSAGES);
        let (response_tx, response_rx) = oneshot::channel();

        let command = Command::Subscribe {
            sender: blocks_sender,
            start_height,
            end_height,
            response: response_tx,
        };

        self.command_sender.send(command).await.map_err(|_| Error::ServiceShutdown)?;

        response_rx.await.map_err(|_| Error::ServiceShutdown)??;

        let stream = ReceiverStream::new(blocks_receiver);

        Ok(stream)
    }

    /// Unsubscribes the current subscriber.
    ///
    /// # Errors
    ///
    /// * `Error::ServiceShutdown` - if the service is already shutting down.
    pub async fn unsubscribe(&self) -> Result<(), Error> {
        let (response_tx, response_rx) = oneshot::channel();

        let command = Command::Unsubscribe { response: response_tx };

        self.command_sender.send(command).await.map_err(|_| Error::ServiceShutdown)?;

        response_rx.await.map_err(|_| Error::ServiceShutdown)?
    }

    /// Returns the current status of the subscription service.
    ///
    /// # Errors
    ///
    /// * `Error::ServiceShutdown` - if the service is already shutting down.
    pub async fn get_status(&self) -> Result<ServiceStatus, Error> {
        let (response_tx, response_rx) = oneshot::channel();

        let command = Command::GetStatus { response: response_tx };

        self.command_sender.send(command).await.map_err(|_| Error::ServiceShutdown)?;

        response_rx.await.map_err(|_| Error::ServiceShutdown)
    }

    /// Shuts down the subscription service and unsubscribes the current subscriber.
    ///
    /// # Errors
    ///
    /// * `Error::ServiceShutdown` - if the service is already shutting down.
    pub async fn shutdown(&self) -> Result<(), Error> {
        let (response_tx, response_rx) = oneshot::channel();

        let command = Command::Shutdown { response: response_tx };

        self.command_sender.send(command).await.map_err(|_| Error::ServiceShutdown)?;

        response_rx.await.map_err(|_| Error::ServiceShutdown)?
    }
}

#[cfg(test)]
mod tests {
    use alloy::{
        eips::BlockNumberOrTag,
        network::Ethereum,
        primitives::{B256, keccak256},
        rpc::{
            client::RpcClient,
            types::{Block as RpcBlock, Header, Transaction},
        },
        transports::mock::Asserter,
    };
    use alloy_node_bindings::Anvil;
    use serde_json::{Value, json};
    use tokio::sync::mpsc;
    use tokio_stream::StreamExt;

    use super::*;

    fn test_config() -> Config {
        Config { blocks_read_per_epoch: 5, reorg_rewind_depth: 5, block_confirmations: 0 }
    }

    fn mocked_provider(asserter: Asserter) -> RootProvider<Ethereum> {
        RootProvider::new(RpcClient::mocked(asserter))
    }

    fn mock_block(number: u64, hash: B256) -> RpcBlock<Transaction, Header> {
        let mut block: RpcBlock<Transaction, Header> = RpcBlock::default();
        block.header.hash = hash;
        block.header.number = number;
        block
    }

    #[test]
    fn block_range_scanner_defaults_match_constants() {
        let scanner = BlockRangeScanner::new();

        assert_eq!(scanner.blocks_read_per_epoch, DEFAULT_BLOCKS_READ_PER_EPOCH);
        assert_eq!(scanner.reorg_rewind_depth, DEFAULT_REORG_REWIND_DEPTH);
        assert_eq!(scanner.block_confirmations, DEFAULT_BLOCK_CONFIRMATIONS);
    }

    #[test]
    fn builder_methods_update_configuration() {
        let blocks_read_per_epoch = 42;
        let reorg_rewind_depth = 12;
        let block_confirmations = 7;

        let scanner = BlockRangeScanner::new()
            .with_blocks_read_per_epoch(blocks_read_per_epoch)
            .with_reorg_rewind_depth(reorg_rewind_depth)
            .with_block_confirmations(block_confirmations);

        assert_eq!(scanner.blocks_read_per_epoch, blocks_read_per_epoch);
        assert_eq!(scanner.block_confirmations, block_confirmations);
    }

    #[test]
    fn service_status_reflects_internal_state() {
        let asserter = Asserter::new();
        let provider = mocked_provider(asserter);
        let (mut service, _cmd) = Service::new(test_config(), provider);

        let processed_count = 7;
        let error_count = 2;
        service.processed_count = processed_count;
        service.error_count = error_count;
        let hash = keccak256(b"random");
        let block_number = 99;
        service.current = Some(BlockHashAndNumber { hash, number: block_number });
        service.websocket_connected = true;
        service.subscriber = Some(mpsc::channel(1).0);

        let status = service.get_status();

        assert!(status.is_subscribed);
        assert!(status.websocket_connected);
        assert_eq!(status.processed_count, processed_count);
        assert_eq!(status.error_count, error_count);
        let last = status.last_synced_block.expect("last synced block is set");
        assert_eq!(last.number, block_number);
        assert_eq!(last.hash, hash);
    }

    #[tokio::test]
    async fn send_to_subscriber_increments_processed_count() -> anyhow::Result<()> {
        let asserter = Asserter::new();
        let provider = mocked_provider(asserter);
        let (mut service, _cmd) = Service::new(test_config(), provider);

        let (tx, mut rx) = mpsc::channel(1);
        service.subscriber = Some(tx);

        let expected_range = 10..=11;
        service.send_to_subscriber(Ok(expected_range.clone())).await;

        assert_eq!(service.processed_count, 1);
        assert!(service.subscriber.is_some());

        let received = rx.recv().await.expect("range received")?;
        assert_eq!(received, expected_range);

        Ok(())
    }

    #[tokio::test]
    async fn send_to_subscriber_removes_closed_channel() -> anyhow::Result<()> {
        let asserter = Asserter::new();
        let provider = mocked_provider(asserter);
        let (mut service, _cmd) = Service::new(test_config(), provider);

        let (tx, rx) = mpsc::channel(1);
        service.websocket_connected = true;
        service.subscriber = Some(tx);
        // channel is closed
        drop(rx);

        service.send_to_subscriber(Ok(15..=15)).await;

        assert!(service.subscriber.is_none());
        assert!(!service.websocket_connected);
        assert_eq!(service.processed_count, 0);

        Ok(())
    }

    #[test]
    fn handle_unsubscribe_clears_subscriber() {
        let asserter = Asserter::new();
        let provider = mocked_provider(asserter);
        let (mut service, _cmd) = Service::new(test_config(), provider);

        let (tx, _rx) = mpsc::channel(1);
        service.websocket_connected = true;
        service.subscriber = Some(tx);

        service.handle_unsubscribe();

        assert!(service.subscriber.is_none());
        assert!(!service.websocket_connected);
    }

    #[tokio::test]
    async fn live_mode_processes_all_blocks() -> anyhow::Result<()> {
        let anvil = Anvil::new().block_time_f64(0.01).try_spawn()?;

        let client = BlockRangeScanner::new()
            .with_blocks_read_per_epoch(3)
            .with_reorg_rewind_depth(5)
            .with_block_confirmations(1)
            .connect_ws::<Ethereum>(anvil.ws_endpoint_url())
            .await?
            .run()?;

        let expected_blocks = 10;

        let mut receiver =
            client.subscribe(BlockNumberOrTag::Latest, None).await?.take(expected_blocks);

        let mut block_range_start = 0;

        while let Some(result) = receiver.next().await {
            match result {
                Ok(range) => {
                    println!("Received block range: [{range:?}]");
                    if block_range_start == 0 {
                        block_range_start = *range.start();
                    }

                    assert_eq!(block_range_start, *range.start());
                    assert!(*range.end() >= *range.start());
                    block_range_start = *range.end() + 1;
                }
                Err(e) => {
                    panic!("Received error from subscription: {e}");
                }
            }
        }

        Ok(())
    }

    #[tokio::test]
    async fn rewinds_on_detected_reorg() -> anyhow::Result<()> {
        let asserter = Asserter::new();
        let provider = mocked_provider(asserter.clone());

        let mut config = test_config();
        config.reorg_rewind_depth = 6;
        let (mut service, _cmd) = Service::new(config.clone(), provider);

        let original_height = 10;
        let original_hash = keccak256(b"original block");
        let original_block = mock_block(original_height, original_hash);
        service.current =
            Some(BlockHashAndNumber::from_header::<Ethereum>(original_block.header()));

        let expected_rewind_height = original_height - config.reorg_rewind_depth;
        let expected_rewind_hash = keccak256(b"rewound block");
        let rewound_block = mock_block(expected_rewind_height, expected_rewind_hash);

        // Mock provider responses for reorg detection and rewind:
        // 1. get_block_by_hash(original_hash) -> None (block not found = reorg detected)
        asserter.push_success(&Value::Null);
        // 2. get_block_number() -> 12 (current chain head is at 12)
        asserter.push_success(&json!(format!("0x{:x}", original_height + 2)));
        // 3. get_block_by_number(expected_rewind_height) -> rewound_block
        asserter.push_success(&rewound_block);

        service.ensure_current_not_reorged().await?;

        let current = service.current.expect("current block should be set after rewind");
        assert_eq!(current.number, expected_rewind_height, "should rewind by reorg_rewind_depth");
        assert_eq!(current.hash, expected_rewind_hash, "should use hash of block at rewind height");

        Ok(())
    }

    #[tokio::test]
    async fn ranges_entirely_after_cutoff_are_forwarded_unchanged() -> anyhow::Result<()> {
        let cutoff = 50;

        let (buffer_tx, buffer_rx) = mpsc::channel(8);
        buffer_tx.send(Ok(51..=55)).await.unwrap();
        buffer_tx.send(Ok(60..=65)).await.unwrap();
        buffer_tx.send(Ok(70..=71)).await.unwrap();
        drop(buffer_tx);

        let (out_tx, mut out_rx) = mpsc::channel(8);
        Service::<Ethereum>::process_live_block_buffer(buffer_rx, out_tx, cutoff).await;

        let mut forwarded = Vec::new();
        while let Some(result) = out_rx.recv().await {
            forwarded.push(result.unwrap());
        }

        // All ranges should be forwarded as-is since they're after cutoff
        assert_eq!(forwarded, vec![51..=55, 60..=65, 70..=71]);
        Ok(())
    }

    #[tokio::test]
    async fn ranges_entirely_before_cutoff_are_discarded() -> anyhow::Result<()> {
        let cutoff = 100;

        let (buffer_tx, buffer_rx) = mpsc::channel(8);
        buffer_tx.send(Ok(40..=50)).await.unwrap();
        buffer_tx.send(Ok(60..=75)).await.unwrap();
        buffer_tx.send(Ok(90..=99)).await.unwrap();
        drop(buffer_tx);

        let (out_tx, mut out_rx) = mpsc::channel(8);
        Service::<Ethereum>::process_live_block_buffer(buffer_rx, out_tx, cutoff).await;

        let mut forwarded = Vec::new();
        while let Some(result) = out_rx.recv().await {
            forwarded.push(result.unwrap());
        }

        // All ranges should be discarded since they're before cutoff
        assert_eq!(forwarded, vec![]);
        Ok(())
    }

    #[tokio::test]
    async fn ranges_overlapping_cutoff_are_trimmed() -> anyhow::Result<()> {
        let cutoff = 75;

        let (buffer_tx, buffer_rx) = mpsc::channel(8);
        buffer_tx.send(Ok(70..=80)).await.unwrap();
        buffer_tx.send(Ok(60..=90)).await.unwrap();
        buffer_tx.send(Ok(74..=76)).await.unwrap();
        drop(buffer_tx);

        let (out_tx, mut out_rx) = mpsc::channel(8);
        Service::<Ethereum>::process_live_block_buffer(buffer_rx, out_tx, cutoff).await;

        let mut forwarded = Vec::new();
        while let Some(result) = out_rx.recv().await {
            forwarded.push(result.unwrap());
        }

        // All ranges should be trimmed to start at cutoff (75)
        assert_eq!(forwarded, vec![75..=80, 75..=90, 75..=76]);
        Ok(())
    }

    #[tokio::test]
    async fn mixed_ranges_are_handled_correctly() -> anyhow::Result<()> {
        let cutoff = 50;

        let (buffer_tx, buffer_rx) = mpsc::channel(8);
        buffer_tx.send(Ok(30..=40)).await.unwrap(); // Before cutoff: discard
        buffer_tx.send(Ok(45..=55)).await.unwrap(); // Overlaps: trim to 50..=55
        buffer_tx.send(Ok(60..=65)).await.unwrap(); // After cutoff: forward as-is
        buffer_tx.send(Ok(48..=49)).await.unwrap(); // Before cutoff: discard
        buffer_tx.send(Ok(49..=51)).await.unwrap(); // Overlaps: trim to 50..=51
        buffer_tx.send(Ok(100..=110)).await.unwrap(); // After cutoff: forward as-is
        drop(buffer_tx);

        let (out_tx, mut out_rx) = mpsc::channel(8);
        Service::<Ethereum>::process_live_block_buffer(buffer_rx, out_tx, cutoff).await;

        let mut forwarded = Vec::new();
        while let Some(result) = out_rx.recv().await {
            forwarded.push(result.unwrap());
        }

        assert_eq!(forwarded, vec![50..=55, 60..=65, 50..=51, 100..=110]);
        Ok(())
    }

    #[tokio::test]
    async fn edge_case_range_exactly_at_cutoff() -> anyhow::Result<()> {
        let cutoff = 100;

        let (buffer_tx, buffer_rx) = mpsc::channel(8);
        buffer_tx.send(Ok(99..=99)).await.unwrap(); // Just before: discard
        buffer_tx.send(Ok(100..=100)).await.unwrap(); // Exactly at: forward
        buffer_tx.send(Ok(99..=100)).await.unwrap(); // Includes cutoff: trim to 100..=100
        buffer_tx.send(Ok(100..=101)).await.unwrap(); // Starts at cutoff: forward
        drop(buffer_tx);

        let (out_tx, mut out_rx) = mpsc::channel(8);
        Service::<Ethereum>::process_live_block_buffer(buffer_rx, out_tx, cutoff).await;

        let mut forwarded = Vec::new();
        while let Some(result) = out_rx.recv().await {
            forwarded.push(result.unwrap());
        }

        // ensure no duplicates
        assert_eq!(forwarded, vec![100..=100, 100..=101]);
        Ok(())
    }

    #[tokio::test]
    async fn cutoff_at_zero_handles_all_ranges() -> anyhow::Result<()> {
        let cutoff = 0;

        let (buffer_tx, buffer_rx) = mpsc::channel(8);
        buffer_tx.send(Ok(0..=5)).await.unwrap();
        buffer_tx.send(Ok(1..=10)).await.unwrap();
        buffer_tx.send(Ok(20..=25)).await.unwrap();
        drop(buffer_tx);

        let (out_tx, mut out_rx) = mpsc::channel(8);
        Service::<Ethereum>::process_live_block_buffer(buffer_rx, out_tx, cutoff).await;

        let mut forwarded = Vec::new();
        while let Some(result) = out_rx.recv().await {
            forwarded.push(result.unwrap());
        }

        // All ranges should be forwarded since they're all >= 0
        assert_eq!(forwarded, vec![0..=5, 1..=10, 20..=25]);
        Ok(())
    }

    #[tokio::test]
    async fn forwards_errors_to_subscribers() -> anyhow::Result<()> {
        let asserter = Asserter::new();
        let provider = mocked_provider(asserter);
        let (mut service, _cmd) = Service::new(test_config(), provider);

        let (tx, mut rx) = mpsc::channel(1);
        service.subscriber = Some(tx);

        service.send_to_subscriber(Err(Error::WebSocketConnectionFailed(4))).await;

        match rx.recv().await.expect("subscriber should stay open") {
            Err(Error::WebSocketConnectionFailed(attempts)) => assert_eq!(attempts, 4),
            other => panic!("unexpected message: {other:?}"),
        }

        Ok(())
    }
}<|MERGE_RESOLUTION|>--- conflicted
+++ resolved
@@ -514,17 +514,12 @@
         while self.current.as_ref().unwrap().number < end.header().number() {
             self.ensure_current_not_reorged().await?;
 
-<<<<<<< HEAD
-            let batch_to = (self.current.as_ref().unwrap().number
-                + self.config.blocks_read_per_epoch as u64)
-=======
             let batch_to = self
                 .current
                 .as_ref()
                 .unwrap()
                 .number
                 .saturating_add(self.config.blocks_read_per_epoch as u64)
->>>>>>> f62d79fb
                 .min(end.header().number());
 
             let batch_end_block =
