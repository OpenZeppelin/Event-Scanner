//! Example usage:
//!
//! ```rust,no_run
//! use alloy::{eips::BlockNumberOrTag, network::Ethereum, primitives::BlockNumber};
//! use std::ops::RangeInclusive;
//! use tokio_stream::{StreamExt, wrappers::ReceiverStream};
//!
//! use alloy::providers::{Provider, ProviderBuilder};
//! use event_scanner::{
//!     ScannerError,
//!     block_range_scanner::{
//!         BlockRangeScanner, BlockRangeScannerClient, DEFAULT_BLOCK_CONFIRMATIONS,
//!         DEFAULT_MAX_BLOCK_RANGE, Message,
//!     },
//!     robust_provider::RobustProviderBuilder,
//! };
//! use tokio::time::Duration;
//! use tracing::{error, info};
//!
//! #[tokio::main]
//! async fn main() -> Result<(), Box<dyn std::error::Error>> {
//!     // Initialize logging
//!     tracing_subscriber::fmt::init();
//!
//!     // Configuration
//!     let provider = ProviderBuilder::new().connect("ws://localhost:8546").await?;
//!     let robust_provider = RobustProviderBuilder::new(provider).build().await?;
//!     let block_range_scanner = BlockRangeScanner::new().connect(robust_provider).await?;
//!
//!     // Create client to send subscribe command to block scanner
//!     let client: BlockRangeScannerClient = block_range_scanner.run()?;
//!
//!     let mut stream =
//!         client.stream_from(BlockNumberOrTag::Number(5), DEFAULT_BLOCK_CONFIRMATIONS).await?;
//!
//!     while let Some(message) = stream.next().await {
//!         match message {
//!             Message::Data(range) => {
//!                 // process range
//!             }
//!             Message::Error(e) => {
//!                 error!("Received error from subscription: {e}");
//!                 match e {
//!                     ScannerError::ServiceShutdown => break,
//!                     _ => {
//!                         error!("Non-fatal error, continuing: {e}");
//!                     }
//!                 }
//!             }
//!             Message::Status(status) => {
//!                 info!("Received status message: {:?}", status);
//!             }
//!         }
//!     }
//!
//!     info!("Data processing stopped.");
//!
//!     Ok(())
//! }
//! ```

use std::{cmp::Ordering, ops::RangeInclusive};
use tokio::{
    sync::{mpsc, oneshot},
    try_join,
};
use tokio_stream::{StreamExt, wrappers::ReceiverStream};

use crate::{
    ScannerMessage,
    error::ScannerError,
    robust_provider::{Error as RobustProviderError, IntoRobustProvider, RobustProvider},
    types::{ScannerStatus, TryStream},
};
use alloy::{
    consensus::BlockHeader,
    eips::BlockNumberOrTag,
    network::{BlockResponse, Network, primitives::HeaderResponse},
    primitives::{B256, BlockNumber},
    pubsub::Subscription,
    transports::{RpcError, TransportErrorKind},
};
use tracing::{debug, error, info, warn};

mod reorg_handler;
mod ring_buffer;

use reorg_handler::ReorgHandler;

pub const DEFAULT_MAX_BLOCK_RANGE: u64 = 1000;
// copied form https://github.com/taikoxyz/taiko-mono/blob/f4b3a0e830e42e2fee54829326389709dd422098/packages/taiko-client/pkg/chain_iterator/block_batch_iterator.go#L19
pub const DEFAULT_BLOCK_CONFIRMATIONS: u64 = 0;

pub const MAX_BUFFERED_MESSAGES: usize = 50000;

// Maximum amount of reorged blocks on Ethereum (after this amount of block confirmations, a block
// is considered final)
pub const DEFAULT_REORG_REWIND_DEPTH: u64 = 64;

pub type Message = ScannerMessage<RangeInclusive<BlockNumber>, ScannerError>;

impl From<RangeInclusive<BlockNumber>> for Message {
    fn from(logs: RangeInclusive<BlockNumber>) -> Self {
        Message::Data(logs)
    }
}

impl PartialEq<RangeInclusive<BlockNumber>> for Message {
    fn eq(&self, other: &RangeInclusive<BlockNumber>) -> bool {
        if let Message::Data(range) = self { range.eq(other) } else { false }
    }
}

impl From<RobustProviderError> for Message {
    fn from(error: RobustProviderError) -> Self {
        Message::Error(error.into())
    }
}

impl From<RpcError<TransportErrorKind>> for Message {
    fn from(error: RpcError<TransportErrorKind>) -> Self {
        Message::Error(error.into())
    }
}

impl From<ScannerError> for Message {
    fn from(error: ScannerError) -> Self {
        Message::Error(error)
    }
}

#[derive(Clone)]
pub struct BlockRangeScanner {
    pub max_block_range: u64,
}

impl Default for BlockRangeScanner {
    fn default() -> Self {
        Self::new()
    }
}

impl BlockRangeScanner {
    #[must_use]
    pub fn new() -> Self {
        Self { max_block_range: DEFAULT_MAX_BLOCK_RANGE }
    }

    /// Sets the maximum block range per RPC call for the scanner.
    #[must_use]
    pub fn max_block_range(mut self, max_block_range: u64) -> Self {
        self.max_block_range = max_block_range;
        self
    }

    /// Connects to an existing provider
    ///
    /// # Errors
    ///
    /// Returns an error if the provider connection fails.
    pub async fn connect<N: Network>(
        self,
        provider: impl IntoRobustProvider<N>,
    ) -> Result<ConnectedBlockRangeScanner<N>, ScannerError> {
        let provider = provider.into_robust_provider().await?;
        Ok(ConnectedBlockRangeScanner { provider, max_block_range: self.max_block_range })
    }
}

pub struct ConnectedBlockRangeScanner<N: Network> {
    provider: RobustProvider<N>,
    max_block_range: u64,
}

impl<N: Network> ConnectedBlockRangeScanner<N> {
    /// Returns the `RobustProvider`
    #[must_use]
    pub fn provider(&self) -> &RobustProvider<N> {
        &self.provider
    }

    /// Starts the subscription service and returns a client for sending commands.
    ///
    /// # Errors
    ///
    /// Returns an error if the subscription service fails to start.
    pub fn run(&self) -> Result<BlockRangeScannerClient, ScannerError> {
        let (service, cmd_tx) = Service::new(self.provider.clone(), self.max_block_range);
        tokio::spawn(async move {
            service.run().await;
        });
        Ok(BlockRangeScannerClient::new(cmd_tx))
    }
}

#[derive(Debug)]
pub enum Command {
    StreamLive {
        sender: mpsc::Sender<Message>,
        block_confirmations: u64,
        response: oneshot::Sender<Result<(), ScannerError>>,
    },
    StreamHistorical {
        sender: mpsc::Sender<Message>,
        start_height: BlockNumberOrTag,
        end_height: BlockNumberOrTag,
        response: oneshot::Sender<Result<(), ScannerError>>,
    },
    StreamFrom {
        sender: mpsc::Sender<Message>,
        start_height: BlockNumberOrTag,
        block_confirmations: u64,
        response: oneshot::Sender<Result<(), ScannerError>>,
    },
    Rewind {
        sender: mpsc::Sender<Message>,
        start_height: BlockNumberOrTag,
        end_height: BlockNumberOrTag,
        response: oneshot::Sender<Result<(), ScannerError>>,
    },
}

struct Service<N: Network> {
    provider: RobustProvider<N>,
    reorg_handler: ReorgHandler<N>,
    max_block_range: u64,
    error_count: u64,
    command_receiver: mpsc::Receiver<Command>,
    shutdown: bool,
}

impl<N: Network> Service<N> {
    pub fn new(provider: RobustProvider<N>, max_block_range: u64) -> (Self, mpsc::Sender<Command>) {
        let (cmd_tx, cmd_rx) = mpsc::channel(100);
        let reorg_handler = ReorgHandler::new(provider.clone());

        let service = Self {
            provider,
            reorg_handler,
            max_block_range,
            error_count: 0,
            command_receiver: cmd_rx,
            shutdown: false,
        };

        (service, cmd_tx)
    }

    pub async fn run(mut self) {
        info!("Starting subscription service");

        while !self.shutdown {
            tokio::select! {
                cmd = self.command_receiver.recv() => {
                    if let Some(command) = cmd {
                        if let Err(e) = self.handle_command(command).await {
                            error!("Command handling error: {}", e);
                            self.error_count += 1;
                        }
                    } else {
                        warn!("Command channel closed, shutting down");
                        break;
                    }
                }
            }
        }

        info!("Subscription service stopped");
    }

    async fn handle_command(&mut self, command: Command) -> Result<(), ScannerError> {
        match command {
            Command::StreamLive { sender, block_confirmations, response } => {
                info!("Starting live stream");
                let result = self.handle_live(block_confirmations, sender).await;
                let _ = response.send(result);
            }
            Command::StreamHistorical { sender, start_height, end_height, response } => {
                info!(start_height = ?start_height, end_height = ?end_height, "Starting historical stream");
                let result = self.handle_historical(start_height, end_height, sender).await;
                let _ = response.send(result);
            }
            Command::StreamFrom { sender, start_height, block_confirmations, response } => {
                info!(start_height = ?start_height, "Starting streaming from");
                let result = self.handle_sync(start_height, block_confirmations, sender).await;
                let _ = response.send(result);
            }
            Command::Rewind { sender, start_height, end_height, response } => {
                info!(start_height = ?start_height, end_height = ?end_height, "Starting rewind");
                let result = self.handle_rewind(start_height, end_height, sender).await;
                let _ = response.send(result);
            }
        }
        Ok(())
    }

    async fn handle_live(
        &mut self,
        block_confirmations: u64,
        sender: mpsc::Sender<Message>,
    ) -> Result<(), ScannerError> {
        let max_block_range = self.max_block_range;
        let latest = self.provider.get_block_number().await?;
        let provider = self.provider.clone();
        let mut reorg_handler = self.reorg_handler.clone();

        // the next block returned by the underlying subscription will always be `latest + 1`,
        // because `latest` was already mined and subscription by definition only streams after new
        // blocks have been mined
        let range_start = (latest + 1).saturating_sub(block_confirmations);

        let subscription = self.provider.subscribe_blocks().await?;

        info!("WebSocket connected for live blocks");

        tokio::spawn(async move {
            Self::stream_live_blocks(
                range_start,
                subscription,
                sender,
                &provider,
                block_confirmations,
                max_block_range,
                &mut reorg_handler,
            )
            .await;
        });

        Ok(())
    }

    async fn handle_historical(
        &mut self,
        start_height: BlockNumberOrTag,
        end_height: BlockNumberOrTag,
        sender: mpsc::Sender<Message>,
    ) -> Result<(), ScannerError> {
        let max_block_range = self.max_block_range;
        let provider = self.provider.clone();

        let (start_block, end_block) = tokio::try_join!(
            self.provider.get_block_by_number(start_height),
            self.provider.get_block_by_number(end_height)
        )?;

        let start_block_num = start_block.header().number();
        let end_block_num = end_block.header().number();

        let (start_block_num, end_block_num) = match start_block_num.cmp(&end_block_num) {
            Ordering::Greater => (end_block_num, start_block_num),
            _ => (start_block_num, end_block_num),
        };

        info!(start_block = start_block_num, end_block = end_block_num, "Syncing historical data");

        let mut reorg_handler = self.reorg_handler.clone();

        tokio::spawn(async move {
            Self::stream_historical_blocks(
                start_block_num,
                end_block_num,
                max_block_range,
                &sender,
                &provider,
                &mut reorg_handler,
            )
            .await;
        });

        Ok(())
    }

    async fn handle_sync(
        &mut self,
        start_height: BlockNumberOrTag,
        block_confirmations: u64,
        sender: mpsc::Sender<Message>,
    ) -> Result<(), ScannerError> {
        let provider = self.provider.clone();
        let max_block_range = self.max_block_range;
        let mut reorg_handler = self.reorg_handler.clone();

        let get_start_block = async || -> Result<BlockNumber, ScannerError> {
            let block = match start_height {
                BlockNumberOrTag::Number(num) => num,
                block_tag => provider.get_block_by_number(block_tag).await?.header().number(),
            };
            Ok(block)
        };

        let get_confirmed_tip = async || -> Result<BlockNumber, ScannerError> {
            let confirmed_block = provider.get_latest_confirmed(block_confirmations).await?;
            Ok(confirmed_block)
        };

        // Step 1:
<<<<<<< HEAD
        // Fetches the starting block and end block for historical sync in parallel
        let (mut start_block, latest_block) =
            tokio::try_join!(get_start_block(), get_latest_block())?;
=======
        // Fetches the starting block and confirmed tip for historical sync in parallel
        let (start_block, confirmed_tip) =
            tokio::try_join!(get_start_block(), get_confirmed_tip())?;
>>>>>>> 6b1b2e00

        let mut confirmed_tip = latest_block.saturating_sub(block_confirmations);

        // If start is beyond confirmed tip, skip historical and go straight to live
        if start_block > confirmed_tip {
            info!(
                start_block = start_block,
                confirmed_tip = confirmed_tip,
                "Start block is beyond confirmed tip, starting live stream"
            );

            let subscription = self.provider.subscribe_blocks().await?;

            tokio::spawn(async move {
                Self::stream_live_blocks(
                    start_block,
                    subscription,
                    sender,
                    &provider,
                    block_confirmations,
                    max_block_range,
                    &mut reorg_handler,
                )
                .await;
            });

            return Ok(());
        }

        info!(start_block = start_block, end_block = confirmed_tip, "Syncing historical data");

        // This task runs independently, accumulating new blocks while wehistorical data is syncing
        tokio::spawn(async move {
            while start_block < confirmed_tip {
                Self::stream_historical_blocks(
                    start_block,
                    confirmed_tip,
                    max_block_range,
                    &sender,
                    &provider,
                    &mut reorg_handler,
                )
                .await;

                let latest = match provider.get_block_by_number(BlockNumberOrTag::Latest).await {
                    Ok(block) => block.header().number(),
                    Err(e) => {
                        error!(error = %e, "Error latest block when calculating next historical batch, shutting down");
                        _ = sender.try_stream(e).await;
                        return;
                    }
                };

                start_block = confirmed_tip + 1;
                confirmed_tip = latest.saturating_sub(block_confirmations);
            }

            info!("Chain tip reached, switching to live");

            let subscription = match provider.subscribe_blocks().await {
                Ok(sub) => sub,
                Err(e) => {
                    error!(error = %e, "Error subscribing to live blocks, shutting down");
                    _ = sender.try_stream(e).await;
                    return;
                }
            };

            if !sender.try_stream(ScannerStatus::SwitchingToLive).await {
                return;
            }

            info!("Successfully transitioned from historical to live data");

            Self::stream_live_blocks(
                start_block,
                subscription,
                sender,
                &provider,
                block_confirmations,
                max_block_range,
                &mut reorg_handler,
            )
            .await;
        });

        Ok(())
    }

    async fn handle_rewind(
        &mut self,
        start_height: BlockNumberOrTag,
        end_height: BlockNumberOrTag,
        sender: mpsc::Sender<Message>,
    ) -> Result<(), ScannerError> {
        let max_block_range = self.max_block_range;
        let provider = self.provider.clone();

        let (start_block, end_block) = try_join!(
            self.provider.get_block_by_number(start_height),
            self.provider.get_block_by_number(end_height),
        )?;

        // normalize block range
        let (from, to) = match start_block.header().number().cmp(&end_block.header().number()) {
            Ordering::Greater => (start_block, end_block),
            _ => (end_block, start_block),
        };

        tokio::spawn(async move {
            Self::stream_rewind(from, to, max_block_range, &sender, &provider).await;
        });

        Ok(())
    }

    /// Streams blocks in reverse order from `from` to `to`.
    ///
    /// The `from` block is assumed to be greater than or equal to the `to` block.
    ///
    /// # Errors
    ///
    /// Returns an error if the stream fails
    async fn stream_rewind(
        from: N::BlockResponse,
        to: N::BlockResponse,
        max_block_range: u64,
        sender: &mpsc::Sender<Message>,
        provider: &RobustProvider<N>,
    ) {
        let mut batch_count = 0;

        // for checking whether reorg occurred
        let mut tip_hash = from.header().hash();

        let from = from.header().number();
        let to = to.header().number();

        // we're iterating in reverse
        let mut batch_from = from;

        while batch_from >= to {
            let batch_to = batch_from.saturating_sub(max_block_range - 1).max(to);

            // stream the range regularly, i.e. from smaller block number to greater
            if !sender.try_stream(batch_to..=batch_from).await {
                break;
            }

            batch_count += 1;
            if batch_count % 10 == 0 {
                debug!(batch_count = batch_count, "Processed rewind batches");
            }

            // check early if end of stream achieved to avoid subtraction overflow when `to
            // == 0`
            if batch_to == to {
                break;
            }

            let reorged = match reorg_detected(provider, tip_hash).await {
                Ok(detected) => {
                    info!(block_number = %from, hash = %tip_hash, "Reorg detected");
                    detected
                }
                Err(e) => {
                    error!(error = %e, "Terminal RPC call error, shutting down");
                    _ = sender.try_stream(e).await;
                    return;
                }
            };

            if reorged {
                info!(block_number = %from, hash = %tip_hash, "Reorg detected");

                if !sender.try_stream(ScannerStatus::ReorgDetected).await {
                    break;
                }

                // restart rewind
                batch_from = from;
                // store the updated end block hash
                tip_hash = match provider.get_block_by_number(from.into()).await {
                    Ok(block) => block.header().hash(),
                    Err(RobustProviderError::BlockNotFound(_)) => {
                        panic!("Block with number '{from}' should exist post-reorg");
                    }
                    Err(e) => {
                        error!(error = %e, "Terminal RPC call error, shutting down");
                        _ = sender.try_stream(e).await;
                        return;
                    }
                };
            } else {
                // `batch_to` is always greater than `to`, so `batch_to - 1` is always a valid
                // unsigned integer
                batch_from = batch_to - 1;
            }
        }

        info!(batch_count = batch_count, "Rewind completed");
    }

    async fn stream_historical_blocks(
        start: BlockNumber,
        end: BlockNumber,
        max_block_range: u64,
        sender: &mpsc::Sender<Message>,
        provider: &RobustProvider<N>,
        reorg_handler: &mut ReorgHandler<N>,
    ) {
        let mut batch_count = 0;

        let mut next_start_block = start;

        // must be <= to include the edge case when start == end (i.e. return the single block
        // range)
        while next_start_block <= end {
            let batch_end_num = next_start_block.saturating_add(max_block_range - 1).min(end);
            let batch_end = match provider.get_block_by_number(batch_end_num.into()).await {
                Ok(block) => block,
                Err(e) => {
                    error!(batch_start = next_start_block, batch_end = batch_end_num, error = %e, "Failed to get ending block of the current batch");
                    _ = sender.try_stream(e).await;
                    return;
                }
            };

            if !sender.try_stream(next_start_block..=batch_end_num).await {
                break;
            }

            batch_count += 1;
            if batch_count % 10 == 0 {
                debug!(batch_count = batch_count, "Processed historical batches");
            }

            let reorged_opt = match reorg_handler.check(&batch_end).await {
                Ok(opt) => opt,
                Err(e) => {
                    error!(error = %e, "Failed to perform reorg check");
                    _ = sender.try_stream(e).await;
                    return;
                }
            };

            next_start_block = if let Some(common_ancestor) = reorged_opt {
                if !sender.try_stream(ScannerStatus::ReorgDetected).await {
                    return;
                }
                common_ancestor.header().number() + 1
            } else {
                batch_end_num.saturating_add(1)
            };
        }

        info!(batch_count = batch_count, "Historical sync completed");
    }

    async fn stream_live_blocks(
        stream_start: BlockNumber,
        subscription: Subscription<N::HeaderResponse>,
        sender: mpsc::Sender<Message>,
        provider: &RobustProvider<N>,
        block_confirmations: u64,
        max_block_range: u64,
        reorg_handler: &mut ReorgHandler<N>,
    ) {
        // ensure we start streaming only after the specified starting block

        let mut stream = subscription.into_stream().skip_while(|header| {
            header.number().saturating_sub(block_confirmations) < stream_start
        });

        let Some(incoming_block) = stream.next().await else {
            warn!("Subscription channel closed");
            return;
        };

        let incoming_block_num = incoming_block.number();
        info!(block_number = incoming_block_num, "Received block header");

        let confirmed = incoming_block_num.saturating_sub(block_confirmations);
        // TODO: stream `batch_start..=batch_end` in batches of `max_block_range`
        // (e.g. in case max_block_range=2, and the range is 100..=106)

        let mut batch_start = stream_start;
        let mut inner_batch_start = batch_start;
        let mut batch_end;
        loop {
            let batch_end_num =
                confirmed.min(inner_batch_start.saturating_add(max_block_range - 1));
            batch_end = match provider.get_block_by_number(batch_end_num.into()).await {
                Ok(block) => Some(block),
                Err(e) => {
                    error!(batch_start = inner_batch_start, batch_end = batch_end_num, error = %e, "Failed to get ending block of the current batch");
                    _ = sender.try_stream(e).await;
                    return;
                }
            };
            if !sender.try_stream(inner_batch_start..=batch_end_num).await {
                return;
            }
            if batch_end_num == confirmed {
                break;
            }
            inner_batch_start = batch_end_num + 1;
        }

        while let Some(incoming_block) = stream.next().await {
            let incoming_block_num = incoming_block.number();
            info!(block_number = incoming_block_num, "Received block header");

            let reorged_opt = match batch_end.as_ref() {
                None => None,
                Some(batch_end) => match reorg_handler.check(batch_end).await {
                    Ok(opt) => opt,
                    Err(e) => {
                        error!(error = %e, "Failed to perform reorg check");
                        _ = sender.try_stream(e).await;
                        return;
                    }
                },
            };

            if let Some(common_ancestor) = reorged_opt {
                if !sender.try_stream(ScannerStatus::ReorgDetected).await {
                    return;
                }
                // no need to stream blocks prior to the previously specified starting block
                if common_ancestor.header().number() < stream_start {
                    batch_start = stream_start;
                    batch_end = None;
                } else {
                    batch_start = common_ancestor.header().number() + 1;
                    batch_end = Some(common_ancestor);
                }

                // TODO: explain in docs that the returned block after a reorg will be the
                // first confirmed block that is smaller between:
                // - the first post-reorg block
                // - the previous range_start
            } else {
                // no reorg happened, move the block range start
                //
                // SAFETY: Overflow cannot realistically happen
                if let Some(batch_end) = batch_end.as_ref() {
                    batch_start = batch_end.header().number() + 1;
                }
            }

            let confirmed = incoming_block_num.saturating_sub(block_confirmations);
            if confirmed >= batch_start {
                let mut inner_batch_start = batch_start;
                loop {
                    // NOTE: Edge case when difference between range end and range start >= max
                    // reads
                    let batch_end_num =
                        confirmed.min(inner_batch_start.saturating_add(max_block_range - 1));
                    batch_end = match provider.get_block_by_number(batch_end_num.into()).await {
                        Ok(block) => Some(block),
                        Err(e) => {
                            error!(batch_start = inner_batch_start, batch_end = batch_end_num, error = %e, "Failed to get ending block of the current batch");
                            _ = sender.try_stream(e).await;
                            return;
                        }
                    };
                    if !sender.try_stream(inner_batch_start..=batch_end_num).await {
                        return;
                    }
                    if batch_end_num == confirmed {
                        break;
                    }
                    inner_batch_start = batch_end_num + 1;
                }
            }
        }
    }
}

async fn reorg_detected<N: Network>(
    provider: &RobustProvider<N>,
    hash_to_check: B256,
) -> Result<bool, ScannerError> {
    match provider.get_block_by_hash(hash_to_check).await {
        Ok(_) => Ok(false),
        Err(RobustProviderError::BlockNotFound(_)) => Ok(true),
        Err(e) => Err(e.into()),
    }
}

pub struct BlockRangeScannerClient {
    command_sender: mpsc::Sender<Command>,
}

impl BlockRangeScannerClient {
    /// Creates a new subscription client.
    ///
    /// # Arguments
    ///
    /// * `command_sender` - The sender for sending commands to the subscription service.
    #[must_use]
    pub fn new(command_sender: mpsc::Sender<Command>) -> Self {
        Self { command_sender }
    }

    /// Streams live blocks starting from the latest block.
    ///
    /// # Arguments
    ///
    /// * `block_confirmations` - Number of confirmations to apply once in live mode.
    ///
    /// # Errors
    ///
    /// * `ScannerError::ServiceShutdown` - if the service is already shutting down.
    pub async fn stream_live(
        &self,
        block_confirmations: u64,
    ) -> Result<ReceiverStream<Message>, ScannerError> {
        let (blocks_sender, blocks_receiver) = mpsc::channel(MAX_BUFFERED_MESSAGES);
        let (response_tx, response_rx) = oneshot::channel();

        let command = Command::StreamLive {
            sender: blocks_sender,
            block_confirmations,
            response: response_tx,
        };

        self.command_sender.send(command).await.map_err(|_| ScannerError::ServiceShutdown)?;

        response_rx.await.map_err(|_| ScannerError::ServiceShutdown)??;

        Ok(ReceiverStream::new(blocks_receiver))
    }

    /// Streams a batch of historical blocks from `start_height` to `end_height`.
    ///
    /// # Arguments
    ///
    /// * `start_height` - The starting block number or tag.
    /// * `end_height` - The ending block number or tag.
    ///
    /// # Errors
    ///
    /// * `ScannerError::ServiceShutdown` - if the service is already shutting down.
    pub async fn stream_historical(
        &self,
        start_height: impl Into<BlockNumberOrTag>,
        end_height: impl Into<BlockNumberOrTag>,
    ) -> Result<ReceiverStream<Message>, ScannerError> {
        let (blocks_sender, blocks_receiver) = mpsc::channel(MAX_BUFFERED_MESSAGES);
        let (response_tx, response_rx) = oneshot::channel();

        let command = Command::StreamHistorical {
            sender: blocks_sender,
            start_height: start_height.into(),
            end_height: end_height.into(),
            response: response_tx,
        };

        self.command_sender.send(command).await.map_err(|_| ScannerError::ServiceShutdown)?;

        response_rx.await.map_err(|_| ScannerError::ServiceShutdown)??;

        Ok(ReceiverStream::new(blocks_receiver))
    }

    /// Streams blocks starting from `start_height` and transitions to live mode.
    ///
    /// # Arguments
    ///
    /// * `start_height` - The starting block number or tag.
    /// * `block_confirmations` - Number of confirmations to apply once in live mode.
    ///
    /// # Errors
    ///
    /// * `ScannerError::ServiceShutdown` - if the service is already shutting down.
    pub async fn stream_from(
        &self,
        start_height: impl Into<BlockNumberOrTag>,
        block_confirmations: u64,
    ) -> Result<ReceiverStream<Message>, ScannerError> {
        let (blocks_sender, blocks_receiver) = mpsc::channel(MAX_BUFFERED_MESSAGES);
        let (response_tx, response_rx) = oneshot::channel();

        let command = Command::StreamFrom {
            sender: blocks_sender,
            start_height: start_height.into(),
            block_confirmations,
            response: response_tx,
        };

        self.command_sender.send(command).await.map_err(|_| ScannerError::ServiceShutdown)?;

        response_rx.await.map_err(|_| ScannerError::ServiceShutdown)??;

        Ok(ReceiverStream::new(blocks_receiver))
    }

    /// Streams blocks in reverse order from `start_height` to `end_height`.
    ///
    /// # Arguments
    ///
    /// * `start_height` - The starting block number or tag (defaults to Latest if None).
    /// * `end_height` - The ending block number or tag (defaults to Earliest if None).
    ///
    /// # Errors
    ///
    /// * `ScannerError::ServiceShutdown` - if the service is already shutting down.
    pub async fn rewind(
        &self,
        start_height: impl Into<BlockNumberOrTag>,
        end_height: impl Into<BlockNumberOrTag>,
    ) -> Result<ReceiverStream<Message>, ScannerError> {
        let (blocks_sender, blocks_receiver) = mpsc::channel(MAX_BUFFERED_MESSAGES);
        let (response_tx, response_rx) = oneshot::channel();

        let command = Command::Rewind {
            sender: blocks_sender,
            start_height: start_height.into(),
            end_height: end_height.into(),
            response: response_tx,
        };

        self.command_sender.send(command).await.map_err(|_| ScannerError::ServiceShutdown)?;

        response_rx.await.map_err(|_| ScannerError::ServiceShutdown)??;

        Ok(ReceiverStream::new(blocks_receiver))
    }
}

#[cfg(test)]
mod tests {
    use super::*;
    use alloy::eips::BlockId;
    use tokio::sync::mpsc;

    #[test]
    fn block_range_scanner_defaults_match_constants() {
        let scanner = BlockRangeScanner::new();

        assert_eq!(scanner.max_block_range, DEFAULT_MAX_BLOCK_RANGE);
    }

    #[test]
    fn builder_methods_update_configuration() {
        let max_block_range = 42;

        let scanner = BlockRangeScanner::new().max_block_range(max_block_range);

        assert_eq!(scanner.max_block_range, max_block_range);
    }

    // TODO: update to valid handle_sync tests
    // #[tokio::test]
    // async fn buffered_messages_after_cutoff_are_all_passed() {
    //     let cutoff = 50;
    //     let (buffer_tx, buffer_rx) = mpsc::channel(8);
    //     buffer_tx.send(Message::Data(51..=55)).await.unwrap();
    //     buffer_tx.send(Message::Data(56..=60)).await.unwrap();
    //     buffer_tx.send(Message::Data(61..=70)).await.unwrap();
    //     drop(buffer_tx);

    //     let (out_tx, out_rx) = mpsc::channel(8);
    //     Service::<Ethereum>::process_live_block_buffer(buffer_rx, out_tx, cutoff).await;

    //     let mut stream = ReceiverStream::new(out_rx);

    //     assert_next!(stream, 51..=55);
    //     assert_next!(stream, 56..=60);
    //     assert_next!(stream, 61..=70);
    //     assert_closed!(stream);
    // }

    // #[tokio::test]
    // async fn ranges_entirely_before_cutoff_are_discarded() {
    //     let cutoff = 100;

    //     let (buffer_tx, buffer_rx) = mpsc::channel(8);
    //     buffer_tx.send(Message::Data(40..=50)).await.unwrap();
    //     buffer_tx.send(Message::Data(51..=60)).await.unwrap();
    //     buffer_tx.send(Message::Data(61..=70)).await.unwrap();
    //     drop(buffer_tx);

    //     let (out_tx, out_rx) = mpsc::channel(8);
    //     Service::<Ethereum>::process_live_block_buffer(buffer_rx, out_tx, cutoff).await;

    //     let mut stream = ReceiverStream::new(out_rx);

    //     assert_closed!(stream);
    // }

    // #[tokio::test]
    // async fn ranges_overlapping_cutoff_are_trimmed() {
    //     let cutoff = 75;

    //     let (buffer_tx, buffer_rx) = mpsc::channel(8);
    //     buffer_tx.send(Message::Data(60..=70)).await.unwrap();
    //     buffer_tx.send(Message::Data(71..=80)).await.unwrap();
    //     buffer_tx.send(Message::Data(81..=86)).await.unwrap();
    //     drop(buffer_tx);

    //     let (out_tx, out_rx) = mpsc::channel(8);
    //     Service::<Ethereum>::process_live_block_buffer(buffer_rx, out_tx, cutoff).await;

    //     let mut stream = ReceiverStream::new(out_rx);

    //     assert_next!(stream, 75..=80);
    //     assert_next!(stream, 81..=86);
    //     assert_closed!(stream);
    // }

    // #[tokio::test]
    // async fn edge_case_range_exactly_at_cutoff() {
    //     let cutoff = 100;

    //     let (buffer_tx, buffer_rx) = mpsc::channel(8);
    //     buffer_tx.send(Message::Data(98..=98)).await.unwrap(); // Just before: discard
    //     buffer_tx.send(Message::Data(99..=100)).await.unwrap(); // Includes cutoff: trim to
    // 100..=100     buffer_tx.send(Message::Data(100..=100)).await.unwrap(); // Exactly at:
    // forward     buffer_tx.send(Message::Data(100..=101)).await.unwrap(); // Starts at cutoff:
    // forward     buffer_tx.send(Message::Data(102..=102)).await.unwrap(); // After cutoff:
    // forward     drop(buffer_tx);

    //     let (out_tx, out_rx) = mpsc::channel(8);
    //     Service::<Ethereum>::process_live_block_buffer(buffer_rx, out_tx, cutoff).await;

    //     let mut stream = ReceiverStream::new(out_rx);

    //     assert_next!(stream, 100..=100);
    //     assert_next!(stream, 100..=100);
    //     assert_next!(stream, 100..=101);
    //     assert_next!(stream, 102..=102);
    //     assert_closed!(stream);
    // }

    #[tokio::test]
    async fn try_send_forwards_errors_to_subscribers() {
        let (tx, mut rx) = mpsc::channel::<Message>(1);

        _ = tx.try_stream(ScannerError::BlockNotFound(4.into())).await;

        assert!(matches!(
            rx.recv().await,
            Some(ScannerMessage::Error(ScannerError::BlockNotFound(BlockId::Number(
                BlockNumberOrTag::Number(4)
            ))))
        ));
    }
}<|MERGE_RESOLUTION|>--- conflicted
+++ resolved
@@ -394,17 +394,9 @@
         };
 
         // Step 1:
-<<<<<<< HEAD
-        // Fetches the starting block and end block for historical sync in parallel
-        let (mut start_block, latest_block) =
-            tokio::try_join!(get_start_block(), get_latest_block())?;
-=======
         // Fetches the starting block and confirmed tip for historical sync in parallel
-        let (start_block, confirmed_tip) =
+        let (mut start_block, mut confirmed_tip) =
             tokio::try_join!(get_start_block(), get_confirmed_tip())?;
->>>>>>> 6b1b2e00
-
-        let mut confirmed_tip = latest_block.saturating_sub(block_confirmations);
 
         // If start is beyond confirmed tip, skip historical and go straight to live
         if start_block > confirmed_tip {
