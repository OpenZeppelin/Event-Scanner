//! Example usage:
//!
//! ```rust,no_run
//! use alloy::{eips::BlockNumberOrTag, network::Ethereum, primitives::BlockNumber};
//! use std::ops::RangeInclusive;
//! use tokio_stream::{StreamExt, wrappers::ReceiverStream};
//!
//! use alloy::transports::http::reqwest::Url;
//! use event_scanner::{
//!     ScannerError,
//!     block_range_scanner::{
//!         BlockRangeScanner, BlockRangeScannerClient, DEFAULT_BLOCK_CONFIRMATIONS,
//!         DEFAULT_MAX_BLOCK_RANGE, Message,
//!     },
//! };
//! use tokio::time::Duration;
//! use tracing::{error, info};
//!
//! #[tokio::main]
//! async fn main() -> Result<(), Box<dyn std::error::Error>> {
//!     // Initialize logging
//!     tracing_subscriber::fmt::init();
//!
//!     // Configuration
//!     let block_range_scanner = BlockRangeScanner::new()
//!         .connect_ws::<Ethereum>(Url::parse("ws://localhost:8546").unwrap())
//!         .await?;
//!
//!     // Create client to send subscribe command to block scanner
//!     let client: BlockRangeScannerClient = block_range_scanner.run()?;
//!
//!     let mut stream =
//!         client.stream_from(BlockNumberOrTag::Number(5), DEFAULT_BLOCK_CONFIRMATIONS).await?;
//!
//!     while let Some(message) = stream.next().await {
//!         match message {
//!             Message::Data(range) => {
//!                 // process range
//!             }
//!             Message::Error(e) => {
//!                 error!("Received error from subscription: {e}");
//!                 match e {
//!                     ScannerError::ServiceShutdown => break,
//!                     ScannerError::WebSocketConnectionFailed(_) => {
//!                         error!(
//!                             "WebSocket connection failed, continuing to listen for reconnection"
//!                         );
//!                     }
//!                     _ => {
//!                         error!("Non-fatal error, continuing: {e}");
//!                     }
//!                 }
//!             }
//!             Message::Status(status) => {
//!                 info!("Received status message: {:?}", status);
//!             }
//!         }
//!     }
//!
//!     info!("Data processing stopped.");
//!
//!     Ok(())
//! }
//! ```

<<<<<<< HEAD
use std::{cmp::Ordering, ops::RangeInclusive, sync::Arc, time::Duration};

=======
use std::{cmp::Ordering, ops::RangeInclusive};
>>>>>>> ce77c52e
use tokio::{
    join,
    sync::{mpsc, oneshot},
};
use tokio_stream::{StreamExt, wrappers::ReceiverStream};

use crate::{
<<<<<<< HEAD
    safe_provider::{
        DEFAULT_MAX_RETRIES, DEFAULT_MAX_TIMEOUT, DEFAULT_RETRY_INTERVAL, SafeProvider,
    },
=======
    error::ScannerError,
>>>>>>> ce77c52e
    types::{ScannerMessage, ScannerStatus},
};
use alloy::{
    consensus::BlockHeader,
    eips::BlockNumberOrTag,
    network::{BlockResponse, Network, primitives::HeaderResponse},
    primitives::{B256, BlockNumber},
    providers::RootProvider,
    pubsub::Subscription,
    rpc::client::ClientBuilder,
    transports::{
        RpcError, TransportErrorKind, TransportResult, http::reqwest::Url, ws::WsConnect,
    },
};
use tracing::{debug, error, info, warn};

pub const DEFAULT_MAX_BLOCK_RANGE: u64 = 1000;
// copied form https://github.com/taikoxyz/taiko-mono/blob/f4b3a0e830e42e2fee54829326389709dd422098/packages/taiko-client/pkg/chain_iterator/block_batch_iterator.go#L19
pub const DEFAULT_BLOCK_CONFIRMATIONS: u64 = 0;

pub const MAX_BUFFERED_MESSAGES: usize = 50000;

// Maximum amount of reorged blocks on Ethereum (after this amount of block confirmations, a block
// is considered final)
pub const DEFAULT_REORG_REWIND_DEPTH: u64 = 64;

<<<<<<< HEAD
pub type BlockRangeMessage = ScannerMessage<RangeInclusive<BlockNumber>, BlockRangeScannerError>;

impl From<Result<RangeInclusive<BlockNumber>, BlockRangeScannerError>> for BlockRangeMessage {
    fn from(logs: Result<RangeInclusive<BlockNumber>, BlockRangeScannerError>) -> Self {
        match logs {
            Ok(logs) => BlockRangeMessage::Data(logs),
            Err(e) => BlockRangeMessage::Error(e),
        }
    }
}

impl From<RangeInclusive<BlockNumber>> for BlockRangeMessage {
=======
pub type Message = ScannerMessage<RangeInclusive<BlockNumber>, ScannerError>;

impl From<RangeInclusive<BlockNumber>> for Message {
>>>>>>> ce77c52e
    fn from(logs: RangeInclusive<BlockNumber>) -> Self {
        Message::Data(logs)
    }
}

impl PartialEq<RangeInclusive<BlockNumber>> for Message {
    fn eq(&self, other: &RangeInclusive<BlockNumber>) -> bool {
<<<<<<< HEAD
        if let BlockRangeMessage::Data(range) = self { range.eq(other) } else { false }
    }
}

#[derive(Error, Debug, Clone)]
pub enum BlockRangeScannerError {
    #[error("HTTP request failed: {0}")]
    HttpError(Arc<reqwest::Error>),

    // #[error("WebSocket error: {0}")]
    // WebSocketError(#[from] tokio_tungstenite::tungstenite::Error),
    #[error("Serialization error: {0}")]
    SerializationError(Arc<serde_json::Error>),

    #[error("Provider error: {0}")]
    Provider(Arc<RpcError<TransportErrorKind>>),

    #[error("Block not found, block number: {0}")]
    BlockNotFound(BlockNumberOrTag),

    #[error("Channel send error")]
    ChannelError,

    #[error("Service is shutting down")]
    ServiceShutdown,

    #[error("Only one subscriber allowed at a time")]
    MultipleSubscribers,

    #[error("No subscriber set for streaming")]
    NoSubscriber,

    #[error("Historical sync failed: {0}")]
    HistoricalSyncError(String),

    #[error("WebSocket connection failed after {0} attempts")]
    WebSocketConnectionFailed(usize),
}

impl From<reqwest::Error> for BlockRangeScannerError {
    fn from(error: reqwest::Error) -> Self {
        BlockRangeScannerError::HttpError(Arc::new(error))
    }
}

impl From<serde_json::Error> for BlockRangeScannerError {
    fn from(error: serde_json::Error) -> Self {
        BlockRangeScannerError::SerializationError(Arc::new(error))
    }
}

impl From<RpcError<TransportErrorKind>> for BlockRangeScannerError {
    fn from(error: RpcError<TransportErrorKind>) -> Self {
        BlockRangeScannerError::Provider(Arc::new(error))
    }
}

impl From<BlockRangeScannerError> for BlockRangeMessage {
    fn from(error: BlockRangeScannerError) -> Self {
        BlockRangeMessage::Error(error)
    }
}

#[derive(Debug)]
pub enum Command {
    StreamLive {
        sender: mpsc::Sender<BlockRangeMessage>,
        response: oneshot::Sender<Result<(), BlockRangeScannerError>>,
    },
    StreamHistorical {
        sender: mpsc::Sender<BlockRangeMessage>,
        start_height: BlockNumberOrTag,
        end_height: BlockNumberOrTag,
        response: oneshot::Sender<Result<(), BlockRangeScannerError>>,
    },
    StreamFrom {
        sender: mpsc::Sender<BlockRangeMessage>,
        start_height: BlockNumberOrTag,
        response: oneshot::Sender<Result<(), BlockRangeScannerError>>,
    },
    Rewind {
        sender: mpsc::Sender<BlockRangeMessage>,
        start_height: BlockNumberOrTag,
        end_height: BlockNumberOrTag,
        response: oneshot::Sender<Result<(), BlockRangeScannerError>>,
    },
    Unsubscribe {
        response: oneshot::Sender<Result<(), BlockRangeScannerError>>,
    },
    Shutdown {
        response: oneshot::Sender<Result<(), BlockRangeScannerError>>,
    },
}

#[derive(Clone)]
struct Config {
    blocks_read_per_epoch: usize,
    #[allow(
        dead_code,
        reason = "Will be used in reorg mechanism: https://github.com/OpenZeppelin/Event-Scanner/issues/5"
    )]
    reorg_rewind_depth: u64,
    block_confirmations: u64,
}

pub struct BlockRangeScanner {
    blocks_read_per_epoch: usize,
    max_reorg_depth: u64,
    block_confirmations: u64,
    max_timeout: Duration,
    max_retries: usize,
    retry_interval: Duration,
=======
        if let Message::Data(range) = self { range.eq(other) } else { false }
    }
}

#[derive(Clone, Copy)]
pub struct BlockRangeScanner {
    pub max_block_range: u64,
>>>>>>> ce77c52e
}

impl Default for BlockRangeScanner {
    fn default() -> Self {
        Self::new()
    }
}

impl BlockRangeScanner {
    #[must_use]
    pub fn new() -> Self {
<<<<<<< HEAD
        Self {
            blocks_read_per_epoch: DEFAULT_BLOCKS_READ_PER_EPOCH,
            max_reorg_depth: DEFAULT_REORG_REWIND_DEPTH,
            block_confirmations: DEFAULT_BLOCK_CONFIRMATIONS,
            max_timeout: DEFAULT_MAX_TIMEOUT,
            max_retries: DEFAULT_MAX_RETRIES,
            retry_interval: DEFAULT_RETRY_INTERVAL,
        }
=======
        Self { max_block_range: DEFAULT_MAX_BLOCK_RANGE }
>>>>>>> ce77c52e
    }

    #[must_use]
    pub fn max_block_range(mut self, max_block_range: u64) -> Self {
        self.max_block_range = max_block_range;
        self
    }

    #[must_use]
    pub fn with_max_timeout(mut self, rpc_timeout: Duration) -> Self {
        self.max_timeout = rpc_timeout;
        self
    }

    #[must_use]
    pub fn with_max_retries(mut self, rpc_max_retries: usize) -> Self {
        self.max_retries = rpc_max_retries;
        self
    }

    #[must_use]
    pub fn with_retry_interval(mut self, rpc_retry_interval: Duration) -> Self {
        self.retry_interval = rpc_retry_interval;
        self
    }

    /// Connects to the provider via WebSocket
    ///
    /// # Errors
    ///
    /// Returns an error if the connection fails
    pub async fn connect_ws<N: Network>(
        self,
        ws_url: Url,
    ) -> TransportResult<ConnectedBlockRangeScanner<N>> {
        let provider =
            RootProvider::<N>::new(ClientBuilder::default().ws(WsConnect::new(ws_url)).await?);
        Ok(self.connect(provider))
    }

    /// Connects to the provider via IPC
    ///
    /// # Errors
    ///
    /// Returns an error if the connection fails
    pub async fn connect_ipc<N: Network>(
        self,
        ipc_path: String,
    ) -> Result<ConnectedBlockRangeScanner<N>, RpcError<TransportErrorKind>> {
        let provider = RootProvider::<N>::new(ClientBuilder::default().ipc(ipc_path.into()).await?);
        Ok(self.connect(provider))
    }

    /// Connects to an existing provider
    ///
    /// # Errors
    ///
    /// Returns an error if the connection fails
<<<<<<< HEAD
    pub fn connect_provider<N: Network>(
        self,
        provider: RootProvider<N>,
    ) -> TransportResult<ConnectedBlockRangeScanner<N>> {
        let safe_provider = SafeProvider::new(provider)
            .max_timeout(self.max_timeout)
            .max_retries(self.max_retries)
            .retry_interval(self.retry_interval);

        Ok(ConnectedBlockRangeScanner {
            provider: safe_provider,
            config: Config {
                blocks_read_per_epoch: self.blocks_read_per_epoch,
                reorg_rewind_depth: self.max_reorg_depth,
                block_confirmations: self.block_confirmations,
            },
        })
=======
    #[must_use]
    pub fn connect<N: Network>(self, provider: RootProvider<N>) -> ConnectedBlockRangeScanner<N> {
        ConnectedBlockRangeScanner { provider, max_block_range: self.max_block_range }
>>>>>>> ce77c52e
    }
}

pub struct ConnectedBlockRangeScanner<N: Network> {
<<<<<<< HEAD
    provider: SafeProvider<N>,
    config: Config,
=======
    provider: RootProvider<N>,
    max_block_range: u64,
>>>>>>> ce77c52e
}

impl<N: Network> ConnectedBlockRangeScanner<N> {
    /// Returns the `SafeProvider`
    #[must_use]
    pub fn provider(&self) -> &SafeProvider<N> {
        &self.provider
    }

    /// Starts the subscription service and returns a client for sending commands.
    ///
    /// # Errors
    ///
    /// Returns an error if the subscription service fails to start.
    pub fn run(&self) -> Result<BlockRangeScannerClient, ScannerError> {
        let (service, cmd_tx) = Service::new(self.provider.clone(), self.max_block_range);
        tokio::spawn(async move {
            service.run().await;
        });
        Ok(BlockRangeScannerClient::new(cmd_tx))
    }
}

#[derive(Debug)]
pub enum Command {
    StreamLive {
        sender: mpsc::Sender<Message>,
        block_confirmations: u64,
        response: oneshot::Sender<Result<(), ScannerError>>,
    },
    StreamHistorical {
        sender: mpsc::Sender<Message>,
        start_height: BlockNumberOrTag,
        end_height: BlockNumberOrTag,
        response: oneshot::Sender<Result<(), ScannerError>>,
    },
    StreamFrom {
        sender: mpsc::Sender<Message>,
        start_height: BlockNumberOrTag,
        block_confirmations: u64,
        response: oneshot::Sender<Result<(), ScannerError>>,
    },
    Rewind {
        sender: mpsc::Sender<Message>,
        start_height: BlockNumberOrTag,
        end_height: BlockNumberOrTag,
        response: oneshot::Sender<Result<(), ScannerError>>,
    },
    Unsubscribe {
        response: oneshot::Sender<Result<(), ScannerError>>,
    },
    Shutdown {
        response: oneshot::Sender<Result<(), ScannerError>>,
    },
}

struct Service<N: Network> {
<<<<<<< HEAD
    config: Config,
    provider: SafeProvider<N>,
    subscriber: Option<mpsc::Sender<BlockRangeMessage>>,
=======
    provider: RootProvider<N>,
    max_block_range: u64,
    subscriber: Option<mpsc::Sender<Message>>,
>>>>>>> ce77c52e
    websocket_connected: bool,
    processed_count: u64,
    error_count: u64,
    command_receiver: mpsc::Receiver<Command>,
    shutdown: bool,
}

impl<N: Network> Service<N> {
<<<<<<< HEAD
    pub fn new(config: Config, provider: SafeProvider<N>) -> (Self, mpsc::Sender<Command>) {
=======
    pub fn new(provider: RootProvider<N>, max_block_range: u64) -> (Self, mpsc::Sender<Command>) {
>>>>>>> ce77c52e
        let (cmd_tx, cmd_rx) = mpsc::channel(100);

        let service = Self {
            provider,
            max_block_range,
            subscriber: None,
            websocket_connected: false,
            processed_count: 0,
            error_count: 0,
            command_receiver: cmd_rx,
            shutdown: false,
        };

        (service, cmd_tx)
    }

    pub async fn run(mut self) {
        info!("Starting subscription service");

        while !self.shutdown {
            tokio::select! {
                cmd = self.command_receiver.recv() => {
                    if let Some(command) = cmd {
                        if let Err(e) = self.handle_command(command).await {
                            error!("Command handling error: {}", e);
                            self.error_count += 1;
                        }
                    } else {
                        info!("Command channel closed, shutting down");
                        break;
                    }
                }
            }
        }

        info!("Subscription service stopped");
    }

    async fn handle_command(&mut self, command: Command) -> Result<(), ScannerError> {
        match command {
            Command::StreamLive { sender, block_confirmations, response } => {
                self.ensure_no_subscriber()?;
                info!("Starting live stream");
                self.subscriber = Some(sender);
                let result = self.handle_live(block_confirmations).await;
                let _ = response.send(result);
            }
            Command::StreamHistorical { sender, start_height, end_height, response } => {
                self.ensure_no_subscriber()?;
                info!(start_height = ?start_height, end_height = ?end_height, "Starting historical stream");
                self.subscriber = Some(sender);
                let result = self.handle_historical(start_height, end_height).await;
                let _ = response.send(result);
            }
            Command::StreamFrom { sender, start_height, block_confirmations, response } => {
                self.ensure_no_subscriber()?;
                self.subscriber = Some(sender);
                info!(start_height = ?start_height, "Starting streaming from");
                let result = self.handle_sync(start_height, block_confirmations).await;
                let _ = response.send(result);
            }
            Command::Rewind { sender, start_height, end_height, response } => {
                self.ensure_no_subscriber()?;
                self.subscriber = Some(sender);
                info!(start_height = ?start_height, end_height = ?end_height, "Starting rewind");
                let result = self.handle_rewind(start_height, end_height).await;
                let _ = response.send(result);
            }
            Command::Unsubscribe { response } => {
                self.handle_unsubscribe();
                let _ = response.send(Ok(()));
            }
            Command::Shutdown { response } => {
                self.shutdown = true;
                self.handle_unsubscribe();
                let _ = response.send(Ok(()));
            }
        }
        Ok(())
    }

    async fn handle_live(&mut self, block_confirmations: u64) -> Result<(), ScannerError> {
        let sender = self.subscriber.clone().ok_or_else(|| ScannerError::ServiceShutdown)?;

        let max_block_range = self.max_block_range;
        let provider = self.provider.clone();
        let latest = self.provider.get_block_number().await?;

        // the next block returned by the underlying subscription will always be `latest + 1`,
        // because `latest` was already mined and subscription by definition only streams after new
        // blocks have been mined
        let range_start = (latest + 1).saturating_sub(block_confirmations);

        tokio::spawn(async move {
            Self::stream_live_blocks(
                range_start,
                provider,
                sender,
                block_confirmations,
                max_block_range,
            )
            .await;
        });

        Ok(())
    }

    async fn handle_historical(
        &mut self,
        start_height: BlockNumberOrTag,
        end_height: BlockNumberOrTag,
    ) -> Result<(), ScannerError> {
        let (start_block, end_block) = tokio::try_join!(
            self.provider.get_block_by_number(start_height),
            self.provider.get_block_by_number(end_height)
        )?;

        let start_block_num =
            start_block.ok_or_else(|| ScannerError::BlockNotFound(start_height))?.header().number();
        let end_block_num =
            end_block.ok_or_else(|| ScannerError::BlockNotFound(end_height))?.header().number();

        let (start_block_num, end_block_num) = match start_block_num.cmp(&end_block_num) {
            Ordering::Greater => (end_block_num, start_block_num),
            _ => (start_block_num, end_block_num),
        };

        info!(start_block = start_block_num, end_block = end_block_num, "Syncing historical data");

        let sender = self.subscriber.take().ok_or_else(|| ScannerError::ServiceShutdown)?;
        let max_block_range = self.max_block_range;

        Self::stream_historical_blocks(start_block_num, end_block_num, max_block_range, &sender)
            .await?;

        Ok(())
    }

    async fn handle_sync(
        &mut self,
        start_height: BlockNumberOrTag,
        block_confirmations: u64,
    ) -> Result<(), ScannerError> {
        let sender = self.subscriber.clone().ok_or_else(|| ScannerError::ServiceShutdown)?;

        let max_block_range = self.max_block_range;

        // Step 1:
        // Fetches the starting block and end block for historical sync in parallel
        let (start_block, latest_block) = tokio::try_join!(
            self.provider.get_block_by_number(start_height),
            self.provider.get_block_by_number(BlockNumberOrTag::Latest)
        )?;

        let start_block_num =
            start_block.ok_or_else(|| ScannerError::BlockNotFound(start_height))?.header().number();
        let latest_block = latest_block
            .ok_or_else(|| ScannerError::BlockNotFound(BlockNumberOrTag::Latest))?
            .header()
            .number();

        let confirmed_tip_num = latest_block.saturating_sub(block_confirmations);

        // If start is beyond confirmed tip, skip historical and go straight to live
        if start_block_num > confirmed_tip_num {
            info!(
                start_block = start_block_num,
                confirmed_tip = confirmed_tip_num,
                "Start block is beyond confirmed tip, starting live stream"
            );

            let sender = self.subscriber.clone().ok_or_else(|| ScannerError::ServiceShutdown)?;

            let provider = self.provider.clone();
            tokio::spawn(async move {
                Self::stream_live_blocks(
                    start_block_num,
                    provider,
                    sender,
                    block_confirmations,
                    max_block_range,
                )
                .await;
            });

            return Ok(());
        }

        info!(
            start_block = start_block_num,
            end_block = confirmed_tip_num,
            "Syncing historical data"
        );

        // Step 2: Setup the live streaming buffer
        // This channel will accumulate while historical sync is running
        let (live_block_buffer_sender, live_block_buffer_receiver) =
            mpsc::channel::<Message>(MAX_BUFFERED_MESSAGES);

        let provider = self.provider.clone();

        // The cutoff is the last block we have synced historically
        // Any block > cutoff will come from the live stream
        let cutoff = confirmed_tip_num;

        // This task runs independently, accumulating new blocks while wehistorical data is syncing
        let live_subscription_task = tokio::spawn(async move {
            Self::stream_live_blocks(
                cutoff + 1,
                provider,
                live_block_buffer_sender,
                block_confirmations,
                max_block_range,
            )
            .await;
        });

        // Step 4: Perform historical synchronization
        // This processes blocks from start_block to end_block (cutoff)
        // If this fails, we need to abort the live streaming task
        if let Err(e) = Self::stream_historical_blocks(
            start_block_num,
            confirmed_tip_num,
            self.max_block_range,
            &sender,
        )
        .await
        {
            warn!("aborting live_subscription_task");
            live_subscription_task.abort();
            return Err(ScannerError::HistoricalSyncError(e.to_string()));
        }

        self.send_to_subscriber(ScannerMessage::Status(ScannerStatus::ChainTipReached)).await;

        // Step 5:
        // Spawn the buffer processor task
        // This will:
        // 1. Process all buffered blocks, filtering out any ≤ cutoff
        // 2. Forward blocks > cutoff to the user
        // 3. Continue forwarding until the buffer if exhausted (waits for new blocks from live
        //    stream)
        tokio::spawn(async move {
            Self::process_live_block_buffer(live_block_buffer_receiver, sender, cutoff).await;
        });

        info!("Successfully transitioned from historical to live data");
        Ok(())
    }

    async fn handle_rewind(
        &mut self,
        start_height: BlockNumberOrTag,
        end_height: BlockNumberOrTag,
    ) -> Result<(), ScannerError> {
        let (start_block, end_block) = join!(
            self.provider.get_block_by_number(start_height),
            self.provider.get_block_by_number(end_height),
        );

        let start_block = start_block?.ok_or(ScannerError::BlockNotFound(start_height))?;
        let end_block = end_block?.ok_or(ScannerError::BlockNotFound(end_height))?;

        // normalize block range
        let (from, to) = match start_block.header().number().cmp(&end_block.header().number()) {
            Ordering::Greater => (start_block, end_block),
            _ => (end_block, start_block),
        };

        self.stream_rewind(from, to).await?;

        _ = self.subscriber.take();

        Ok(())
    }

    /// Streams blocks in reverse order from `from` to `to`.
    ///
    /// The `from` block is assumed to be greater than or equal to the `to` block.
    ///
    /// # Errors
    ///
    /// Returns an error if the stream fails
    async fn stream_rewind(
        &mut self,
        from: N::BlockResponse,
        to: N::BlockResponse,
    ) -> Result<(), ScannerError> {
        let mut batch_count = 0;
        let max_block_range = self.max_block_range;

        // for checking whether reorg occurred
        let mut tip_hash = from.header().hash();

        let from = from.header().number();
        let to = to.header().number();

        // we're iterating in reverse
        let mut batch_from = from;

        while batch_from >= to {
            let batch_to = batch_from.saturating_sub(max_block_range - 1).max(to);

            // stream the range regularly, i.e. from smaller block number to greater
            self.send_to_subscriber(Message::Data(batch_to..=batch_from)).await;

            batch_count += 1;
            if batch_count % 10 == 0 {
                debug!(batch_count = batch_count, "Processed rewind batches");
            }

            // check early if end of stream achieved to avoid subtraction overflow when `to
            // == 0`
            if batch_to == to {
                break;
            }

            if self.reorg_detected(tip_hash).await? {
                info!(block_number = %from, hash = %tip_hash, "Reorg detected");

                self.send_to_subscriber(Message::Status(ScannerStatus::ReorgDetected)).await;

                // restart rewind
                batch_from = from;
                // store the updated end block hash
                tip_hash = self
                    .provider
                    .get_block_by_number(from.into())
                    .await?
                    .expect("Chain should have the same height post-reorg")
                    .header()
                    .hash();
            } else {
                // SAFETY: `batch_to` is always greater than `to`, so `batch_to - 1` is always
                // a valid unsigned integer
                batch_from = batch_to - 1;
            }
        }

        info!(batch_count = batch_count, "Rewind completed");

        Ok(())
    }

    async fn reorg_detected(&self, hash_to_check: B256) -> Result<bool, ScannerError> {
        Ok(self
            .provider
            .get_block_by_hash(hash_to_check)
            .await
            .map_err(ScannerError::from)?
            .is_none())
    }

    async fn stream_historical_blocks(
        start: BlockNumber,
        end: BlockNumber,
        max_block_range: u64,
        sender: &mpsc::Sender<Message>,
    ) -> Result<(), ScannerError> {
        let mut batch_count = 0;

        let mut next_start_block = start;

        // must be <= to include the edge case when start == end (i.e. return the single block
        // range)
        while next_start_block <= end {
            let batch_end_block_number =
                next_start_block.saturating_add(max_block_range - 1).min(end);

            if !Self::try_send(sender, Message::Data(next_start_block..=batch_end_block_number))
                .await
            {
                break;
            }

            batch_count += 1;
            if batch_count % 10 == 0 {
                debug!(batch_count = batch_count, "Processed historical batches");
            }

            if batch_end_block_number == end {
                break;
            }

            // Next block number always exists as we checked end block previously
            let next_start_block_number = batch_end_block_number.saturating_add(1);

            next_start_block = next_start_block_number;
        }

        info!(batch_count = batch_count, "Historical sync completed");

        Ok(())
    }

    async fn stream_live_blocks(
        mut range_start: BlockNumber,
<<<<<<< HEAD
        provider: SafeProvider<N>,
        sender: mpsc::Sender<BlockRangeMessage>,
=======
        provider: P,
        sender: mpsc::Sender<Message>,
>>>>>>> ce77c52e
        block_confirmations: u64,
        max_block_range: u64,
    ) {
        match Self::get_block_subscription(&provider).await {
            Ok(ws_stream) => {
                info!("WebSocket connected for live blocks");

                // ensure we start streaming only after the expected_next_block cutoff
                let cutoff = range_start;
                let mut stream =
                    ws_stream.into_stream().skip_while(|header| header.number() < cutoff);

                while let Some(incoming_block) = stream.next().await {
                    let incoming_block_num = incoming_block.number();
                    info!(block_number = incoming_block_num, "Received block header");

                    if incoming_block_num < range_start {
                        warn!("Reorg detected: sending forked range");
                        if sender.send(Message::Status(ScannerStatus::ReorgDetected)).await.is_err()
                        {
                            warn!("Downstream channel closed, stopping live blocks task");
                            return;
                        }

                        // Calculate the confirmed block position for the incoming block
                        let incoming_confirmed =
                            incoming_block_num.saturating_sub(block_confirmations);

                        // updated expected block to updated confirmed
                        range_start = incoming_confirmed;
                    }

                    let confirmed = incoming_block_num.saturating_sub(block_confirmations);
                    if confirmed >= range_start {
                        // NOTE: Edge case when difference between range end and range start >= max
                        // reads
                        let range_end =
                            confirmed.min(range_start.saturating_add(max_block_range - 1));

                        if sender.send(Message::Data(range_start..=range_end)).await.is_err() {
                            warn!("Downstream channel closed, stopping live blocks task");
                            return;
                        }

                        // Overflow can not realistically happen
                        range_start = range_end + 1;
                    }
                }
            }
            Err(e) => {
                if sender.send(Message::Error(e)).await.is_err() {
                    warn!("Downstream channel closed, stopping live blocks task");
                }
            }
        }
    }

    async fn process_live_block_buffer(
        mut buffer_rx: mpsc::Receiver<Message>,
        sender: mpsc::Sender<Message>,
        cutoff: BlockNumber,
    ) {
        let mut processed = 0;
        let mut discarded = 0;

        // Process all buffered messages
        while let Some(data) = buffer_rx.recv().await {
            match data {
                Message::Data(range) => {
                    let (start, end) = (*range.start(), *range.end());
                    if start >= cutoff {
                        if sender.send(Message::Data(range)).await.is_err() {
                            warn!("Subscriber channel closed, cleaning up");
                            return;
                        }
                        processed += end - start;
                    } else if end > cutoff {
                        discarded += cutoff - start;

                        let start = cutoff;
                        if sender.send(Message::Data(start..=end)).await.is_err() {
                            warn!("Subscriber channel closed, cleaning up");
                            return;
                        }
                        processed += end - start;
                    } else {
                        discarded += end - start;
                    }
                }
                _ => {
                    // Could be error or status
                    if sender.send(data).await.is_err() {
                        warn!("Subscriber channel closed, cleaning up");
                        return;
                    }
                }
            }
        }

        info!(processed = processed, discarded = discarded, "Processed buffered messages");
    }

    async fn get_block_subscription(
<<<<<<< HEAD
        provider: &SafeProvider<N>,
    ) -> Result<Subscription<N::HeaderResponse>, BlockRangeScannerError> {
=======
        provider: &impl Provider<N>,
    ) -> Result<Subscription<N::HeaderResponse>, ScannerError> {
>>>>>>> ce77c52e
        let ws_stream = provider
            .subscribe_blocks()
            .await
            .map_err(|_| ScannerError::WebSocketConnectionFailed(1))?;

        Ok(ws_stream)
    }

    async fn send_to_subscriber(&mut self, message: Message) {
        if let Some(ref sender) = self.subscriber {
            if let Err(err) = sender.send(message).await {
                warn!(error = %err, "Downstream channel closed, failed sending the message to subscriber");
                self.subscriber = None;
                self.websocket_connected = false;
            } else {
                self.processed_count += 1;
            }
        }
    }

    async fn try_send<T: Into<Message>>(sender: &mpsc::Sender<Message>, msg: T) -> bool {
        if let Err(err) = sender.send(msg.into()).await {
            warn!(error = %err, "Downstream channel closed, stopping stream");
            return false;
        }
        true
    }

    fn handle_unsubscribe(&mut self) {
        if self.subscriber.take().is_some() {
            info!("Unsubscribing current subscriber");
            self.websocket_connected = false;
        }
    }

    fn ensure_no_subscriber(&self) -> Result<(), ScannerError> {
        if self.subscriber.is_some() {
            return Err(ScannerError::MultipleSubscribers);
        }
        Ok(())
    }
}

pub struct BlockRangeScannerClient {
    command_sender: mpsc::Sender<Command>,
}

impl BlockRangeScannerClient {
    /// Creates a new subscription client.
    ///
    /// # Arguments
    ///
    /// * `command_sender` - The sender for sending commands to the subscription service.
    #[must_use]
    pub fn new(command_sender: mpsc::Sender<Command>) -> Self {
        Self { command_sender }
    }

    /// Streams live blocks starting from the latest block.
    ///
    /// # Arguments
    ///
    /// * `block_confirmations` - Number of confirmations to apply once in live mode.
    ///
    /// # Errors
    ///
    /// * `ScannerError::ServiceShutdown` - if the service is already shutting down.
    pub async fn stream_live(
        &self,
        block_confirmations: u64,
    ) -> Result<ReceiverStream<Message>, ScannerError> {
        let (blocks_sender, blocks_receiver) = mpsc::channel(MAX_BUFFERED_MESSAGES);
        let (response_tx, response_rx) = oneshot::channel();

        let command = Command::StreamLive {
            sender: blocks_sender,
            block_confirmations,
            response: response_tx,
        };

        self.command_sender.send(command).await.map_err(|_| ScannerError::ServiceShutdown)?;

        response_rx.await.map_err(|_| ScannerError::ServiceShutdown)??;

        Ok(ReceiverStream::new(blocks_receiver))
    }

    /// Streams a batch of historical blocks from `start_height` to `end_height`.
    ///
    /// # Arguments
    ///
    /// * `start_height` - The starting block number or tag.
    /// * `end_height` - The ending block number or tag.
    ///
    /// # Errors
    ///
    /// * `ScannerError::ServiceShutdown` - if the service is already shutting down.
    pub async fn stream_historical<N: Into<BlockNumberOrTag>>(
        &self,
        start_height: N,
        end_height: N,
    ) -> Result<ReceiverStream<Message>, ScannerError> {
        let (blocks_sender, blocks_receiver) = mpsc::channel(MAX_BUFFERED_MESSAGES);
        let (response_tx, response_rx) = oneshot::channel();

        let command = Command::StreamHistorical {
            sender: blocks_sender,
            start_height: start_height.into(),
            end_height: end_height.into(),
            response: response_tx,
        };

        self.command_sender.send(command).await.map_err(|_| ScannerError::ServiceShutdown)?;

        response_rx.await.map_err(|_| ScannerError::ServiceShutdown)??;

        Ok(ReceiverStream::new(blocks_receiver))
    }

    /// Streams blocks starting from `start_height` and transitions to live mode.
    ///
    /// # Arguments
    ///
    /// * `start_height` - The starting block number or tag.
    /// * `block_confirmations` - Number of confirmations to apply once in live mode.
    ///
    /// # Errors
    ///
    /// * `ScannerError::ServiceShutdown` - if the service is already shutting down.
    pub async fn stream_from(
        &self,
        start_height: BlockNumberOrTag,
        block_confirmations: u64,
    ) -> Result<ReceiverStream<Message>, ScannerError> {
        let (blocks_sender, blocks_receiver) = mpsc::channel(MAX_BUFFERED_MESSAGES);
        let (response_tx, response_rx) = oneshot::channel();

        let command = Command::StreamFrom {
            sender: blocks_sender,
            start_height,
            block_confirmations,
            response: response_tx,
        };

        self.command_sender.send(command).await.map_err(|_| ScannerError::ServiceShutdown)?;

        response_rx.await.map_err(|_| ScannerError::ServiceShutdown)??;

        Ok(ReceiverStream::new(blocks_receiver))
    }

    /// Streams blocks in reverse order from `start_height` to `end_height`.
    ///
    /// # Arguments
    ///
    /// * `start_height` - The starting block number or tag (defaults to Latest if None).
    /// * `end_height` - The ending block number or tag (defaults to Earliest if None).
    ///
    /// # Errors
    ///
    /// * `ScannerError::ServiceShutdown` - if the service is already shutting down.
    pub async fn rewind<BN: Into<BlockNumberOrTag>>(
        &self,
        start_height: BN,
        end_height: BN,
    ) -> Result<ReceiverStream<Message>, ScannerError> {
        let (blocks_sender, blocks_receiver) = mpsc::channel(MAX_BUFFERED_MESSAGES);
        let (response_tx, response_rx) = oneshot::channel();

        let command = Command::Rewind {
            sender: blocks_sender,
            start_height: start_height.into(),
            end_height: end_height.into(),
            response: response_tx,
        };

        self.command_sender.send(command).await.map_err(|_| ScannerError::ServiceShutdown)?;

        response_rx.await.map_err(|_| ScannerError::ServiceShutdown)??;

        Ok(ReceiverStream::new(blocks_receiver))
    }

    /// Unsubscribes the current subscriber.
    ///
    /// # Errors
    ///
    /// * `ScannerError::ServiceShutdown` - if the service is already shutting down.
    pub async fn unsubscribe(&self) -> Result<(), ScannerError> {
        let (response_tx, response_rx) = oneshot::channel();

        let command = Command::Unsubscribe { response: response_tx };

        self.command_sender.send(command).await.map_err(|_| ScannerError::ServiceShutdown)?;

        response_rx.await.map_err(|_| ScannerError::ServiceShutdown)?
    }

    /// Shuts down the subscription service and unsubscribes the current subscriber.
    ///
    /// # Errors
    ///
    /// * `ScannerError::ServiceShutdown` - if the service is already shutting down.
    pub async fn shutdown(&self) -> Result<(), ScannerError> {
        let (response_tx, response_rx) = oneshot::channel();

        let command = Command::Shutdown { response: response_tx };

        self.command_sender.send(command).await.map_err(|_| ScannerError::ServiceShutdown)?;

        response_rx.await.map_err(|_| ScannerError::ServiceShutdown)?
    }
}

#[cfg(test)]
mod tests {

    use alloy::providers::Provider;
    use std::time::Duration;
    use tokio::time::timeout;

    use super::*;
    use crate::assert_next;
    use alloy::{
        network::Ethereum,
        providers::{ProviderBuilder, ext::AnvilApi},
        rpc::{client::RpcClient, types::anvil::ReorgOptions},
        transports::mock::Asserter,
    };
    use alloy_node_bindings::Anvil;
    use tokio::sync::mpsc;
    use tokio_stream::StreamExt;

<<<<<<< HEAD
    fn test_config() -> Config {
        Config { blocks_read_per_epoch: 5, reorg_rewind_depth: 5, block_confirmations: 0 }
    }

    fn mocked_provider(asserter: Asserter) -> SafeProvider<Ethereum> {
        let root_provider = RootProvider::new(RpcClient::mocked(asserter));
        SafeProvider::new(root_provider)
=======
    fn mocked_provider(asserter: Asserter) -> RootProvider<Ethereum> {
        RootProvider::new(RpcClient::mocked(asserter))
>>>>>>> ce77c52e
    }

    #[test]
    fn block_range_scanner_defaults_match_constants() {
        let scanner = BlockRangeScanner::new();

        assert_eq!(scanner.max_block_range, DEFAULT_MAX_BLOCK_RANGE);
    }

    #[test]
    fn builder_methods_update_configuration() {
        let max_block_range = 42;

        let scanner = BlockRangeScanner::new().max_block_range(max_block_range);

        assert_eq!(scanner.max_block_range, max_block_range);
    }

    #[tokio::test]
    async fn send_to_subscriber_increments_processed_count() -> anyhow::Result<()> {
        let asserter = Asserter::new();
        let provider = mocked_provider(asserter);
        let (mut service, _cmd) = Service::new(provider, DEFAULT_MAX_BLOCK_RANGE);

        let (tx, mut rx) = mpsc::channel(1);
        service.subscriber = Some(tx);

        let expected_range = 10..=11;
        service.send_to_subscriber(Message::Data(expected_range.clone())).await;

        assert_eq!(service.processed_count, 1);
        assert!(service.subscriber.is_some());

        let Message::Data(received) = rx.recv().await.expect("range received") else {
            panic!("expected BlockRange message")
        };
        assert_eq!(received, expected_range);

        Ok(())
    }

    #[tokio::test]
    async fn send_to_subscriber_removes_closed_channel() -> anyhow::Result<()> {
        let asserter = Asserter::new();
        let provider = mocked_provider(asserter);
        let (mut service, _cmd) = Service::new(provider, DEFAULT_MAX_BLOCK_RANGE);

        let (tx, rx) = mpsc::channel(1);
        service.websocket_connected = true;
        service.subscriber = Some(tx);
        // channel is closed
        drop(rx);

        service.send_to_subscriber(Message::Data(15..=15)).await;

        assert!(service.subscriber.is_none());
        assert!(!service.websocket_connected);
        assert_eq!(service.processed_count, 0);

        Ok(())
    }

    #[test]
    fn handle_unsubscribe_clears_subscriber() {
        let asserter = Asserter::new();
        let provider = mocked_provider(asserter);
        let (mut service, _cmd) = Service::new(provider, DEFAULT_MAX_BLOCK_RANGE);

        let (tx, _rx) = mpsc::channel(1);
        service.websocket_connected = true;
        service.subscriber = Some(tx);

        service.handle_unsubscribe();

        assert!(service.subscriber.is_none());
        assert!(!service.websocket_connected);
    }

    #[tokio::test]
    async fn live_mode_processes_all_blocks() -> anyhow::Result<()> {
        let anvil = Anvil::new().block_time_f64(0.01).try_spawn()?;

        let client = BlockRangeScanner::new()
            .connect_ws::<Ethereum>(anvil.ws_endpoint_url())
            .await?
            .run()?;

        let expected_blocks = 10;

        let mut receiver =
            client.stream_live(DEFAULT_BLOCK_CONFIRMATIONS).await?.take(expected_blocks);

        let mut block_range_start = 0;

        while let Some(Message::Data(range)) = receiver.next().await {
            info!("Received block range: [{range:?}]");
            if block_range_start == 0 {
                block_range_start = *range.start();
            }

            assert_eq!(block_range_start, *range.start());
            assert!(range.end() >= range.start());
            block_range_start = *range.end() + 1;
        }

        Ok(())
    }

    #[tokio::test]
    async fn stream_from_latest_starts_at_tip_not_confirmed() -> anyhow::Result<()> {
        let anvil = Anvil::new().try_spawn()?;

        let provider = ProviderBuilder::new().connect(anvil.endpoint().as_str()).await?;
        provider.anvil_mine(Option::Some(20), Option::None).await?;

        let block_confirmations = 5;

        let client = BlockRangeScanner::new()
            .connect_ws::<Ethereum>(anvil.ws_endpoint_url())
            .await?
            .run()?;

        let expected_blocks = 10;
        let mut receiver = client
            .stream_from(BlockNumberOrTag::Latest, block_confirmations)
            .await?
            .take(expected_blocks);

        let latest_head = provider.get_block_number().await?;
        provider.anvil_mine(Option::Some(20), Option::None).await?;

        let mut expected_range_start = latest_head;

        while let Some(Message::Data(range)) = receiver.next().await {
            assert_eq!(expected_range_start, *range.start());
            assert_eq!(range.end(), range.start());
            expected_range_start += 1;
        }

        // verify that the final block number (range.end) was of the latest block with the expected
        // block confirmations
        assert_eq!(expected_range_start, latest_head + expected_blocks as u64);

        Ok(())
    }

    #[tokio::test]
    async fn live_mode_respects_block_confirmations() -> anyhow::Result<()> {
        let anvil = Anvil::new().try_spawn()?;

        let provider = ProviderBuilder::new().connect(anvil.endpoint().as_str()).await?;
        provider.anvil_mine(Option::Some(20), Option::None).await?;

        let block_confirmations = 5;

        let client = BlockRangeScanner::new()
            .connect_ws::<Ethereum>(anvil.ws_endpoint_url())
            .await?
            .run()?;

        let expected_blocks = 10;

        let mut receiver = client.stream_live(block_confirmations).await?.take(expected_blocks);
        let provider = ProviderBuilder::new().connect(anvil.endpoint().as_str()).await?;
        let latest_head = provider.get_block_number().await?;
        provider.anvil_mine(Option::Some(expected_blocks as u64), Option::None).await?;

        let mut expected_range_start = latest_head.saturating_sub(block_confirmations) + 1;

        while let Some(Message::Data(range)) = receiver.next().await {
            assert_eq!(expected_range_start, *range.start());
            assert_eq!(range.end(), range.start());
            expected_range_start += 1;
        }

        // we add 1 to the right side, because we're expecting the number of the _next_ block to be
        // mined
        assert_eq!(
            expected_range_start,
            latest_head + expected_blocks as u64 + 1 - block_confirmations
        );

        Ok(())
    }

    #[tokio::test]
    async fn live_mode_respects_block_confirmations_on_new_chain() -> anyhow::Result<()> {
        let anvil = Anvil::new().try_spawn()?;

        let provider = ProviderBuilder::new().connect(anvil.endpoint().as_str()).await?;

        let block_confirmations = 5;

        let client = BlockRangeScanner::new()
            .connect_ws::<Ethereum>(anvil.ws_endpoint_url())
            .await?
            .run()?;

        let mut receiver = client.stream_live(block_confirmations).await?;

        provider.anvil_mine(Option::Some(6), Option::None).await?;

        let next = receiver.next().await;
        if let Some(Message::Data(range)) = next {
            assert_eq!(0, *range.start());
            assert_eq!(0, *range.end());
        } else {
            panic!("expected range, got: {next:?}");
        }

        let next = receiver.next().await;
        if let Some(Message::Data(range)) = next {
            assert_eq!(1, *range.start());
            assert_eq!(1, *range.end());
        } else {
            panic!("expected range, got: {next:?}");
        }

        // assert no new pending confirmed block ranges
        assert!(
            timeout(Duration::from_secs(1), async move { receiver.next().await }).await.is_err()
        );

        Ok(())
    }

    #[tokio::test]
    #[ignore = "Flaky test, see: https://github.com/OpenZeppelin/Event-Scanner/issues/109"]
    async fn continuous_blocks_if_reorg_less_than_block_confirmation() -> anyhow::Result<()> {
        let anvil = Anvil::new().try_spawn()?;

        let provider = ProviderBuilder::new().connect(anvil.endpoint().as_str()).await?;

        let block_confirmations = 5;

        let client = BlockRangeScanner::new()
            .connect_ws::<Ethereum>(anvil.ws_endpoint_url())
            .await?
            .run()?;

        let mut receiver = client.stream_live(block_confirmations).await?;

        provider.anvil_mine(Option::Some(10), Option::None).await?;

        provider
            .anvil_reorg(ReorgOptions { depth: block_confirmations - 1, tx_block_pairs: vec![] })
            .await?;

        provider.anvil_mine(Option::Some(20), Option::None).await?;

        let mut block_range_start = 0;

        let end_loop = 20;
        let mut i = 0;
        while let Some(Message::Data(range)) = receiver.next().await {
            if block_range_start == 0 {
                block_range_start = *range.start();
            }

            assert_eq!(block_range_start, *range.start());
            assert!(range.end() >= range.start());
            block_range_start = *range.end() + 1;
            i += 1;
            if i == end_loop {
                break;
            }
        }
        Ok(())
    }

    #[tokio::test]
    #[ignore = "Flaky test, see: https://github.com/OpenZeppelin/Event-Scanner/issues/109"]
    async fn shallow_block_confirmation_does_not_mitigate_reorg() -> anyhow::Result<()> {
        let anvil = Anvil::new().block_time(1).try_spawn()?;

        let provider = ProviderBuilder::new().connect(anvil.endpoint().as_str()).await?;

        let block_confirmations = 3;

        let client = BlockRangeScanner::new()
            .connect_ws::<Ethereum>(anvil.ws_endpoint_url())
            .await?
            .run()?;

        let mut receiver = client.stream_live(block_confirmations).await?;

        provider.anvil_mine(Option::Some(10), Option::None).await?;

        provider
            .anvil_reorg(ReorgOptions { depth: block_confirmations + 5, tx_block_pairs: vec![] })
            .await?;

        provider.anvil_mine(Option::Some(30), Option::None).await?;
        receiver.close();

        let mut block_range_start = 0;

        let mut block_num = vec![];
        let mut reorg_detected = false;
        while let Some(msg) = receiver.next().await {
            match msg {
                Message::Data(range) => {
                    if block_range_start == 0 {
                        block_range_start = *range.start();
                    }
                    block_num.push(range);
                    if block_num.len() == 15 {
                        break;
                    }
                }
                Message::Status(ScannerStatus::ReorgDetected) => {
                    reorg_detected = true;
                }
                _ => {
                    break;
                }
            }
        }
        assert!(reorg_detected, "Reorg should have been detected");

        // Generally check that there is a reorg in the range i.e.
        //                                                        REORG
        // [0..=0, 1..=1, 2..=2, 3..=3, 4..=4, 5..=5, 6..=6, 7..=7, 3..=3, 4..=4, 5..=5, 6..=6,
        // 7..=7, 8..=8, 9..=9] (Less flaky to assert this way)
        let mut found_reorg_pattern = false;
        for window in block_num.windows(2) {
            if window[1].start() < window[0].end() {
                found_reorg_pattern = true;
                break;
            }
        }
        assert!(found_reorg_pattern,);

        Ok(())
    }

    #[tokio::test]
    #[ignore = "too flaky, un-ignore once a full local node is used: https://github.com/OpenZeppelin/Event-Scanner/issues/109"]
    async fn historical_emits_correction_range_when_reorg_below_end() -> anyhow::Result<()> {
        let anvil = Anvil::new().try_spawn()?;
        let provider = ProviderBuilder::new().connect(anvil.ws_endpoint_url().as_str()).await?;

        provider.anvil_mine(Option::Some(120), Option::None).await?;

        let end_num = 110;

        let client = BlockRangeScanner::new()
            .max_block_range(30)
            .connect_ws::<Ethereum>(anvil.ws_endpoint_url())
            .await?
            .run()?;

        let mut stream = client
            .stream_historical(BlockNumberOrTag::Number(0), BlockNumberOrTag::Number(end_num))
            .await?;

        let depth = 15;
        _ = provider.anvil_reorg(ReorgOptions { depth, tx_block_pairs: vec![] }).await;
        _ = provider.anvil_mine(Option::Some(20), Option::None).await;

        assert_next!(stream, 0..=29);
        assert_next!(stream, 30..=59);
        assert_next!(stream, 60..=89);
        assert_next!(stream, 90..=110);
        assert_next!(stream, ScannerStatus::ReorgDetected);
        assert_next!(stream, 105..=110);
        assert_next!(stream, None);

        Ok(())
    }

    #[tokio::test]
    #[ignore = "too flaky, un-ignore once a full local node is used: https://github.com/OpenZeppelin/Event-Scanner/issues/109"]
    async fn historical_emits_correction_range_when_end_num_reorgs() -> anyhow::Result<()> {
        let anvil = Anvil::new().try_spawn()?;
        let provider = ProviderBuilder::new().connect(anvil.ws_endpoint_url().as_str()).await?;

        provider.anvil_mine(Option::Some(120), Option::None).await?;

        let end_num = 120;

        let client = BlockRangeScanner::new()
            .max_block_range(30)
            .connect_ws::<Ethereum>(anvil.ws_endpoint_url())
            .await?
            .run()?;

        let mut stream = client
            .stream_historical(BlockNumberOrTag::Number(0), BlockNumberOrTag::Number(end_num))
            .await?;

        let pre_reorg_mine = 20;
        _ = provider.anvil_mine(Option::Some(pre_reorg_mine), Option::None).await;
        let depth = pre_reorg_mine + 1;
        _ = provider.anvil_reorg(ReorgOptions { depth, tx_block_pairs: vec![] }).await;
        _ = provider.anvil_mine(Option::Some(20), Option::None).await;

        assert_next!(stream, 0..=29);
        assert_next!(stream, 30..=59);
        assert_next!(stream, 60..=89);
        assert_next!(stream, 90..=120);
        assert_next!(stream, ScannerStatus::ReorgDetected);
        assert_next!(stream, 120..=120);
        assert_next!(stream, None);

        Ok(())
    }

    #[tokio::test]
    async fn historic_mode_respects_blocks_read_per_epoch() -> anyhow::Result<()> {
        let anvil = Anvil::new().try_spawn()?;

        let provider = ProviderBuilder::new().connect(anvil.endpoint().as_str()).await?;

        provider.anvil_mine(Option::Some(100), Option::None).await?;

        let client = BlockRangeScanner::new()
            .max_block_range(5)
            .connect_ws::<Ethereum>(anvil.ws_endpoint_url())
            .await?
            .run()?;

        // ranges where each batch is of max blocks per epoch size
        let mut stream = client.stream_historical(0, 19).await?;
        assert_next!(stream, 0..=4);
        assert_next!(stream, 5..=9);
        assert_next!(stream, 10..=14);
        assert_next!(stream, 15..=19);
        assert_next!(stream, None);

        // ranges where last batch is smaller than blocks per epoch
        let mut stream = client.stream_historical(93, 99).await?;
        assert_next!(stream, 93..=97);
        assert_next!(stream, 98..=99);
        assert_next!(stream, None);

        // range where blocks per epoch is larger than the number of blocks in the range
        let mut stream = client.stream_historical(3, 5).await?;
        assert_next!(stream, 3..=5);
        assert_next!(stream, None);

        // single item range
        let mut stream = client.stream_historical(3, 3).await?;
        assert_next!(stream, 3..=3);
        assert_next!(stream, None);

        // range where blocks per epoch is larger than the number of blocks on chain
        let client = BlockRangeScanner::new()
            .max_block_range(200)
            .connect_ws::<Ethereum>(anvil.ws_endpoint_url())
            .await?
            .run()?;

        let mut stream = client.stream_historical(0, 20).await?;
        assert_next!(stream, 0..=20);
        assert_next!(stream, None);

        let mut stream = client.stream_historical(0, 99).await?;
        assert_next!(stream, 0..=99);
        assert_next!(stream, None);

        Ok(())
    }

    #[tokio::test]
    async fn historic_mode_normalises_start_and_end_block() -> anyhow::Result<()> {
        let anvil = Anvil::new().try_spawn()?;

        let provider = ProviderBuilder::new().connect(anvil.endpoint().as_str()).await?;
        provider.anvil_mine(Option::Some(11), Option::None).await?;

        let client = BlockRangeScanner::new()
            .max_block_range(5)
            .connect_ws::<Ethereum>(anvil.ws_endpoint_url())
            .await?
            .run()?;

        let mut stream = client.stream_historical(10, 0).await?;
        assert_next!(stream, 0..=4);
        assert_next!(stream, 5..=9);
        assert_next!(stream, 10..=10);
        assert_next!(stream, None);

        Ok(())
    }

    #[tokio::test]
    async fn buffered_messages_trim_ranges_prior_to_cutoff() -> anyhow::Result<()> {
        let cutoff = 50;
        let (buffer_tx, buffer_rx) = mpsc::channel(8);
        buffer_tx.send(Message::Data(51..=55)).await.unwrap();
        buffer_tx.send(Message::Data(56..=60)).await.unwrap();
        buffer_tx.send(Message::Data(61..=70)).await.unwrap();
        drop(buffer_tx);

        let (out_tx, mut out_rx) = mpsc::channel(8);
        Service::<Ethereum>::process_live_block_buffer(buffer_rx, out_tx, cutoff).await;

        let mut forwarded = Vec::new();
        while let Some(Message::Data(range)) = out_rx.recv().await {
            forwarded.push(range);
        }

        // All ranges should be forwarded as-is since they're after cutoff
        assert_eq!(forwarded, vec![51..=55, 56..=60, 61..=70]);
        Ok(())
    }

    #[tokio::test]
    async fn ranges_entirely_before_cutoff_are_discarded() -> anyhow::Result<()> {
        let cutoff = 100;

        let (buffer_tx, buffer_rx) = mpsc::channel(8);
        buffer_tx.send(Message::Data(40..=50)).await.unwrap();
        buffer_tx.send(Message::Data(51..=60)).await.unwrap();
        buffer_tx.send(Message::Data(61..=70)).await.unwrap();
        drop(buffer_tx);

        let (out_tx, mut out_rx) = mpsc::channel(8);
        Service::<Ethereum>::process_live_block_buffer(buffer_rx, out_tx, cutoff).await;

        let mut forwarded = Vec::new();
        while let Some(Message::Data(range)) = out_rx.recv().await {
            forwarded.push(range);
        }

        // All ranges should be discarded since they're before cutoff
        assert_eq!(forwarded, vec![]);
        Ok(())
    }

    #[tokio::test]
    async fn ranges_overlapping_cutoff_are_trimmed() -> anyhow::Result<()> {
        let cutoff = 75;

        let (buffer_tx, buffer_rx) = mpsc::channel(8);
        buffer_tx.send(Message::Data(70..=80)).await.unwrap();
        buffer_tx.send(Message::Data(60..=80)).await.unwrap();
        buffer_tx.send(Message::Data(74..=76)).await.unwrap();
        drop(buffer_tx);

        let (out_tx, mut out_rx) = mpsc::channel(8);
        Service::<Ethereum>::process_live_block_buffer(buffer_rx, out_tx, cutoff).await;

        let mut forwarded = Vec::new();
        while let Some(Message::Data(range)) = out_rx.recv().await {
            forwarded.push(range);
        }

        // All ranges should be trimmed to start at cutoff (75)
        assert_eq!(forwarded, vec![75..=80, 75..=80, 75..=76]);
        Ok(())
    }

    #[tokio::test]
    async fn mixed_ranges_are_handled_correctly() -> anyhow::Result<()> {
        let cutoff = 50;

        let (buffer_tx, buffer_rx) = mpsc::channel(8);
        buffer_tx.send(Message::Data(30..=45)).await.unwrap(); // Before cutoff: discard
        buffer_tx.send(Message::Data(46..=55)).await.unwrap(); // Overlaps: trim to 50..=55
        buffer_tx.send(Message::Data(56..=65)).await.unwrap(); // After cutoff: forward as-is
        buffer_tx.send(Message::Data(40..=49)).await.unwrap(); // Before cutoff: discard
        buffer_tx.send(Message::Data(49..=51)).await.unwrap(); // Overlaps: trim to 50..=51
        buffer_tx.send(Message::Data(51..=100)).await.unwrap(); // After cutoff: forward as-is
        drop(buffer_tx);

        let (out_tx, mut out_rx) = mpsc::channel(8);
        Service::<Ethereum>::process_live_block_buffer(buffer_rx, out_tx, cutoff).await;

        let mut forwarded = Vec::new();
        while let Some(Message::Data(range)) = out_rx.recv().await {
            forwarded.push(range);
        }

        assert_eq!(forwarded, vec![50..=55, 56..=65, 50..=51, 51..=100]);
        Ok(())
    }

    #[tokio::test]
    async fn edge_case_range_exactly_at_cutoff() -> anyhow::Result<()> {
        let cutoff = 100;

        let (buffer_tx, buffer_rx) = mpsc::channel(8);
        buffer_tx.send(Message::Data(99..=99)).await.unwrap(); // Just before: discard
        buffer_tx.send(Message::Data(100..=100)).await.unwrap(); // Exactly at: forward
        buffer_tx.send(Message::Data(99..=100)).await.unwrap(); // Includes cutoff: trim to 100..=100
        buffer_tx.send(Message::Data(100..=101)).await.unwrap(); // Starts at cutoff: forward
        drop(buffer_tx);

        let (out_tx, mut out_rx) = mpsc::channel(8);
        Service::<Ethereum>::process_live_block_buffer(buffer_rx, out_tx, cutoff).await;

        let mut forwarded = Vec::new();
        while let Some(Message::Data(range)) = out_rx.recv().await {
            forwarded.push(range);
        }

        // ensure no duplicates
        assert_eq!(forwarded, vec![100..=100, 100..=101]);
        Ok(())
    }

    #[tokio::test]
    async fn cutoff_at_zero_handles_all_ranges() -> anyhow::Result<()> {
        let cutoff = 0;

        let (buffer_tx, buffer_rx) = mpsc::channel(8);
        buffer_tx.send(Message::Data(0..=5)).await.unwrap();
        buffer_tx.send(Message::Data(6..=10)).await.unwrap();
        buffer_tx.send(Message::Data(11..=25)).await.unwrap();
        drop(buffer_tx);

        let (out_tx, mut out_rx) = mpsc::channel(8);
        Service::<Ethereum>::process_live_block_buffer(buffer_rx, out_tx, cutoff).await;

        let mut forwarded = Vec::new();
        while let Some(Message::Data(range)) = out_rx.recv().await {
            forwarded.push(range);
        }

        // All ranges should be forwarded since they're all >= 0
        assert_eq!(forwarded, vec![0..=5, 6..=10, 11..=25]);
        Ok(())
    }

    #[tokio::test]
    async fn forwards_errors_to_subscribers() -> anyhow::Result<()> {
        let asserter = Asserter::new();
        let provider = mocked_provider(asserter);
        let (mut service, _cmd) = Service::new(provider, DEFAULT_MAX_BLOCK_RANGE);

        let (tx, mut rx) = mpsc::channel(1);
        service.subscriber = Some(tx);

        service
            .send_to_subscriber(Message::Error(ScannerError::WebSocketConnectionFailed(4)))
            .await;

        match rx.recv().await.expect("subscriber should stay open") {
            Message::Error(ScannerError::WebSocketConnectionFailed(attempts)) => {
                assert_eq!(attempts, 4);
            }
            other => panic!("unexpected message: {other:?}"),
        }

        Ok(())
    }

    #[tokio::test]
    async fn rewind_single_batch_when_epoch_larger_than_range() -> anyhow::Result<()> {
        let anvil = Anvil::new().try_spawn()?;

        let provider = ProviderBuilder::new().connect(anvil.endpoint().as_str()).await?;

        provider.anvil_mine(Option::Some(150), Option::None).await?;

        let client = BlockRangeScanner::new()
            .max_block_range(100)
            .connect_ws::<Ethereum>(anvil.ws_endpoint_url())
            .await?
            .run()?;

        let mut stream = client.rewind(100, 150).await?;

        // Range length is 51, epoch is 100 -> single batch [100..=150]
        assert_next!(stream, 100..=150);
        assert_next!(stream, None);

        Ok(())
    }

    #[tokio::test]
    async fn rewind_exact_multiple_of_epoch_creates_full_batches_in_reverse() -> anyhow::Result<()>
    {
        let anvil = Anvil::new().try_spawn()?;

        let provider = ProviderBuilder::new().connect(anvil.endpoint().as_str()).await?;

        provider.anvil_mine(Option::Some(15), Option::None).await?;

        let client = BlockRangeScanner::new()
            .max_block_range(5)
            .connect_ws::<Ethereum>(anvil.ws_endpoint_url())
            .await?
            .run()?;

        let mut stream = client.rewind(0, 14).await?;

        // 0..=14 with epoch 5 -> [10..=14, 5..=9, 0..=4]
        assert_next!(stream, 10..=14);
        assert_next!(stream, 5..=9);
        assert_next!(stream, 0..=4);
        assert_next!(stream, None);

        Ok(())
    }

    #[tokio::test]
    async fn rewind_with_remainder_trims_first_batch_to_stream_start() -> anyhow::Result<()> {
        let anvil = Anvil::new().try_spawn()?;

        let provider = ProviderBuilder::new().connect(anvil.endpoint().as_str()).await?;

        provider.anvil_mine(Option::Some(15), Option::None).await?;

        let client = BlockRangeScanner::new()
            .max_block_range(4)
            .connect_ws::<Ethereum>(anvil.ws_endpoint_url())
            .await?
            .run()?;

        let mut stream = client.rewind(3, 12).await?;

        // 3..=12 with epoch 4 -> ends: 12,8,4 -> batches: [9..=12, 5..=8, 3..=4]
        assert_next!(stream, 9..=12);
        assert_next!(stream, 5..=8);
        assert_next!(stream, 3..=4);
        assert_next!(stream, None);

        Ok(())
    }

    #[tokio::test]
    async fn rewind_single_block_range() -> anyhow::Result<()> {
        let anvil = Anvil::new().try_spawn()?;

        let provider = ProviderBuilder::new().connect(anvil.endpoint().as_str()).await?;

        provider.anvil_mine(Option::Some(15), Option::None).await?;

        let client = BlockRangeScanner::new()
            .max_block_range(5)
            .connect_ws::<Ethereum>(anvil.ws_endpoint_url())
            .await?
            .run()?;

        let mut stream = client.rewind(7, 7).await?;

        assert_next!(stream, 7..=7);
        assert_next!(stream, None);

        Ok(())
    }

    #[tokio::test]
    async fn rewind_epoch_of_one_sends_each_block_in_reverse_order() -> anyhow::Result<()> {
        let anvil = Anvil::new().try_spawn()?;

        let provider = ProviderBuilder::new().connect(anvil.endpoint().as_str()).await?;

        provider.anvil_mine(Option::Some(15), Option::None).await?;

        let client = BlockRangeScanner::new()
            .max_block_range(1)
            .connect_ws::<Ethereum>(anvil.ws_endpoint_url())
            .await?
            .run()?;

        let mut stream = client.rewind(5, 8).await?;

        // 5..=8 with epoch 1 -> [8..=8, 7..=7, 6..=6, 5..=5]
        assert_next!(stream, 8..=8);
        assert_next!(stream, 7..=7);
        assert_next!(stream, 6..=6);
        assert_next!(stream, 5..=5);
        assert_next!(stream, None);

        Ok(())
    }

    #[tokio::test]
    async fn command_rewind_defaults_latest_to_earliest_batches_correctly() -> anyhow::Result<()> {
        let anvil = Anvil::new().try_spawn()?;

        let provider = ProviderBuilder::new().connect(anvil.endpoint().as_str()).await?;
        // Mine 20 blocks, so the total number of blocks is 21 (including 0th block)
        provider.anvil_mine(Option::Some(20), Option::None).await?;

        let client = BlockRangeScanner::new()
            .max_block_range(7)
            .connect_ws::<Ethereum>(anvil.ws_endpoint_url())
            .await?
            .run()?;

        let mut stream = client
            .rewind::<BlockNumberOrTag>(BlockNumberOrTag::Earliest, BlockNumberOrTag::Latest)
            .await?;

        assert_next!(stream, 14..=20);
        assert_next!(stream, 7..=13);
        assert_next!(stream, 0..=6);
        assert_next!(stream, None);

        Ok(())
    }

    #[tokio::test]
    async fn command_rewind_handles_start_and_end_in_any_order() -> anyhow::Result<()> {
        let anvil = Anvil::new().try_spawn()?;

        let provider = ProviderBuilder::new().connect(anvil.endpoint().as_str()).await?;
        // Ensure blocks at 3 and 15 exist
        provider.anvil_mine(Option::Some(16), Option::None).await?;

        let client = BlockRangeScanner::new()
            .max_block_range(5)
            .connect_ws::<Ethereum>(anvil.ws_endpoint_url())
            .await?
            .run()?;

        let mut stream = client.rewind(15, 3).await?;

        assert_next!(stream, 11..=15);
        assert_next!(stream, 6..=10);
        assert_next!(stream, 3..=5);
        assert_next!(stream, None);

        let mut stream = client.rewind(3, 15).await?;

        assert_next!(stream, 11..=15);
        assert_next!(stream, 6..=10);
        assert_next!(stream, 3..=5);
        assert_next!(stream, None);

        Ok(())
    }

    #[tokio::test]
    async fn command_rewind_propagates_block_not_found_error() -> anyhow::Result<()> {
        let anvil = Anvil::new().try_spawn()?;

        // Do not mine up to 999 so start won't exist
        let client = BlockRangeScanner::new()
            .max_block_range(5)
            .connect_ws::<Ethereum>(anvil.ws_endpoint_url())
            .await?
            .run()?;

        let res = client.rewind(0, 999).await;

        match res {
            Err(ScannerError::BlockNotFound(_)) => {}
            other => panic!("unexpected result: {other:?}"),
        }

        Ok(())
    }
}<|MERGE_RESOLUTION|>--- conflicted
+++ resolved
@@ -63,12 +63,7 @@
 //! }
 //! ```
 
-<<<<<<< HEAD
-use std::{cmp::Ordering, ops::RangeInclusive, sync::Arc, time::Duration};
-
-=======
-use std::{cmp::Ordering, ops::RangeInclusive};
->>>>>>> ce77c52e
+use std::{cmp::Ordering, ops::RangeInclusive, time::Duration};
 use tokio::{
     join,
     sync::{mpsc, oneshot},
@@ -76,13 +71,10 @@
 use tokio_stream::{StreamExt, wrappers::ReceiverStream};
 
 use crate::{
-<<<<<<< HEAD
+    error::ScannerError,
     safe_provider::{
         DEFAULT_MAX_RETRIES, DEFAULT_MAX_TIMEOUT, DEFAULT_RETRY_INTERVAL, SafeProvider,
     },
-=======
-    error::ScannerError,
->>>>>>> ce77c52e
     types::{ScannerMessage, ScannerStatus},
 };
 use alloy::{
@@ -90,7 +82,6 @@
     eips::BlockNumberOrTag,
     network::{BlockResponse, Network, primitives::HeaderResponse},
     primitives::{B256, BlockNumber},
-    providers::RootProvider,
     pubsub::Subscription,
     rpc::client::ClientBuilder,
     transports::{
@@ -109,24 +100,9 @@
 // is considered final)
 pub const DEFAULT_REORG_REWIND_DEPTH: u64 = 64;
 
-<<<<<<< HEAD
-pub type BlockRangeMessage = ScannerMessage<RangeInclusive<BlockNumber>, BlockRangeScannerError>;
-
-impl From<Result<RangeInclusive<BlockNumber>, BlockRangeScannerError>> for BlockRangeMessage {
-    fn from(logs: Result<RangeInclusive<BlockNumber>, BlockRangeScannerError>) -> Self {
-        match logs {
-            Ok(logs) => BlockRangeMessage::Data(logs),
-            Err(e) => BlockRangeMessage::Error(e),
-        }
-    }
-}
-
-impl From<RangeInclusive<BlockNumber>> for BlockRangeMessage {
-=======
 pub type Message = ScannerMessage<RangeInclusive<BlockNumber>, ScannerError>;
 
 impl From<RangeInclusive<BlockNumber>> for Message {
->>>>>>> ce77c52e
     fn from(logs: RangeInclusive<BlockNumber>) -> Self {
         Message::Data(logs)
     }
@@ -134,120 +110,6 @@
 
 impl PartialEq<RangeInclusive<BlockNumber>> for Message {
     fn eq(&self, other: &RangeInclusive<BlockNumber>) -> bool {
-<<<<<<< HEAD
-        if let BlockRangeMessage::Data(range) = self { range.eq(other) } else { false }
-    }
-}
-
-#[derive(Error, Debug, Clone)]
-pub enum BlockRangeScannerError {
-    #[error("HTTP request failed: {0}")]
-    HttpError(Arc<reqwest::Error>),
-
-    // #[error("WebSocket error: {0}")]
-    // WebSocketError(#[from] tokio_tungstenite::tungstenite::Error),
-    #[error("Serialization error: {0}")]
-    SerializationError(Arc<serde_json::Error>),
-
-    #[error("Provider error: {0}")]
-    Provider(Arc<RpcError<TransportErrorKind>>),
-
-    #[error("Block not found, block number: {0}")]
-    BlockNotFound(BlockNumberOrTag),
-
-    #[error("Channel send error")]
-    ChannelError,
-
-    #[error("Service is shutting down")]
-    ServiceShutdown,
-
-    #[error("Only one subscriber allowed at a time")]
-    MultipleSubscribers,
-
-    #[error("No subscriber set for streaming")]
-    NoSubscriber,
-
-    #[error("Historical sync failed: {0}")]
-    HistoricalSyncError(String),
-
-    #[error("WebSocket connection failed after {0} attempts")]
-    WebSocketConnectionFailed(usize),
-}
-
-impl From<reqwest::Error> for BlockRangeScannerError {
-    fn from(error: reqwest::Error) -> Self {
-        BlockRangeScannerError::HttpError(Arc::new(error))
-    }
-}
-
-impl From<serde_json::Error> for BlockRangeScannerError {
-    fn from(error: serde_json::Error) -> Self {
-        BlockRangeScannerError::SerializationError(Arc::new(error))
-    }
-}
-
-impl From<RpcError<TransportErrorKind>> for BlockRangeScannerError {
-    fn from(error: RpcError<TransportErrorKind>) -> Self {
-        BlockRangeScannerError::Provider(Arc::new(error))
-    }
-}
-
-impl From<BlockRangeScannerError> for BlockRangeMessage {
-    fn from(error: BlockRangeScannerError) -> Self {
-        BlockRangeMessage::Error(error)
-    }
-}
-
-#[derive(Debug)]
-pub enum Command {
-    StreamLive {
-        sender: mpsc::Sender<BlockRangeMessage>,
-        response: oneshot::Sender<Result<(), BlockRangeScannerError>>,
-    },
-    StreamHistorical {
-        sender: mpsc::Sender<BlockRangeMessage>,
-        start_height: BlockNumberOrTag,
-        end_height: BlockNumberOrTag,
-        response: oneshot::Sender<Result<(), BlockRangeScannerError>>,
-    },
-    StreamFrom {
-        sender: mpsc::Sender<BlockRangeMessage>,
-        start_height: BlockNumberOrTag,
-        response: oneshot::Sender<Result<(), BlockRangeScannerError>>,
-    },
-    Rewind {
-        sender: mpsc::Sender<BlockRangeMessage>,
-        start_height: BlockNumberOrTag,
-        end_height: BlockNumberOrTag,
-        response: oneshot::Sender<Result<(), BlockRangeScannerError>>,
-    },
-    Unsubscribe {
-        response: oneshot::Sender<Result<(), BlockRangeScannerError>>,
-    },
-    Shutdown {
-        response: oneshot::Sender<Result<(), BlockRangeScannerError>>,
-    },
-}
-
-#[derive(Clone)]
-struct Config {
-    blocks_read_per_epoch: usize,
-    #[allow(
-        dead_code,
-        reason = "Will be used in reorg mechanism: https://github.com/OpenZeppelin/Event-Scanner/issues/5"
-    )]
-    reorg_rewind_depth: u64,
-    block_confirmations: u64,
-}
-
-pub struct BlockRangeScanner {
-    blocks_read_per_epoch: usize,
-    max_reorg_depth: u64,
-    block_confirmations: u64,
-    max_timeout: Duration,
-    max_retries: usize,
-    retry_interval: Duration,
-=======
         if let Message::Data(range) = self { range.eq(other) } else { false }
     }
 }
@@ -255,7 +117,9 @@
 #[derive(Clone, Copy)]
 pub struct BlockRangeScanner {
     pub max_block_range: u64,
->>>>>>> ce77c52e
+    pub max_timeout: Duration,
+    pub max_retries: usize,
+    pub retry_interval: Duration,
 }
 
 impl Default for BlockRangeScanner {
@@ -267,18 +131,12 @@
 impl BlockRangeScanner {
     #[must_use]
     pub fn new() -> Self {
-<<<<<<< HEAD
         Self {
-            blocks_read_per_epoch: DEFAULT_BLOCKS_READ_PER_EPOCH,
-            max_reorg_depth: DEFAULT_REORG_REWIND_DEPTH,
-            block_confirmations: DEFAULT_BLOCK_CONFIRMATIONS,
+            max_block_range: DEFAULT_MAX_BLOCK_RANGE,
             max_timeout: DEFAULT_MAX_TIMEOUT,
             max_retries: DEFAULT_MAX_RETRIES,
             retry_interval: DEFAULT_RETRY_INTERVAL,
         }
-=======
-        Self { max_block_range: DEFAULT_MAX_BLOCK_RANGE }
->>>>>>> ce77c52e
     }
 
     #[must_use]
@@ -315,7 +173,7 @@
         ws_url: Url,
     ) -> TransportResult<ConnectedBlockRangeScanner<N>> {
         let provider =
-            RootProvider::<N>::new(ClientBuilder::default().ws(WsConnect::new(ws_url)).await?);
+            SafeProvider::<N>::new(ClientBuilder::default().ws(WsConnect::new(ws_url)).await?);
         Ok(self.connect(provider))
     }
 
@@ -328,7 +186,7 @@
         self,
         ipc_path: String,
     ) -> Result<ConnectedBlockRangeScanner<N>, RpcError<TransportErrorKind>> {
-        let provider = RootProvider::<N>::new(ClientBuilder::default().ipc(ipc_path.into()).await?);
+        let provider = SafeProvider::<N>::new(ClientBuilder::default().ipc(ipc_path.into()).await?);
         Ok(self.connect(provider))
     }
 
@@ -337,40 +195,15 @@
     /// # Errors
     ///
     /// Returns an error if the connection fails
-<<<<<<< HEAD
-    pub fn connect_provider<N: Network>(
-        self,
-        provider: RootProvider<N>,
-    ) -> TransportResult<ConnectedBlockRangeScanner<N>> {
-        let safe_provider = SafeProvider::new(provider)
-            .max_timeout(self.max_timeout)
-            .max_retries(self.max_retries)
-            .retry_interval(self.retry_interval);
-
-        Ok(ConnectedBlockRangeScanner {
-            provider: safe_provider,
-            config: Config {
-                blocks_read_per_epoch: self.blocks_read_per_epoch,
-                reorg_rewind_depth: self.max_reorg_depth,
-                block_confirmations: self.block_confirmations,
-            },
-        })
-=======
     #[must_use]
-    pub fn connect<N: Network>(self, provider: RootProvider<N>) -> ConnectedBlockRangeScanner<N> {
+    pub fn connect<N: Network>(self, provider: SafeProvider<N>) -> ConnectedBlockRangeScanner<N> {
         ConnectedBlockRangeScanner { provider, max_block_range: self.max_block_range }
->>>>>>> ce77c52e
     }
 }
 
 pub struct ConnectedBlockRangeScanner<N: Network> {
-<<<<<<< HEAD
     provider: SafeProvider<N>,
-    config: Config,
-=======
-    provider: RootProvider<N>,
     max_block_range: u64,
->>>>>>> ce77c52e
 }
 
 impl<N: Network> ConnectedBlockRangeScanner<N> {
@@ -428,15 +261,9 @@
 }
 
 struct Service<N: Network> {
-<<<<<<< HEAD
-    config: Config,
     provider: SafeProvider<N>,
-    subscriber: Option<mpsc::Sender<BlockRangeMessage>>,
-=======
-    provider: RootProvider<N>,
     max_block_range: u64,
     subscriber: Option<mpsc::Sender<Message>>,
->>>>>>> ce77c52e
     websocket_connected: bool,
     processed_count: u64,
     error_count: u64,
@@ -445,11 +272,7 @@
 }
 
 impl<N: Network> Service<N> {
-<<<<<<< HEAD
-    pub fn new(config: Config, provider: SafeProvider<N>) -> (Self, mpsc::Sender<Command>) {
-=======
-    pub fn new(provider: RootProvider<N>, max_block_range: u64) -> (Self, mpsc::Sender<Command>) {
->>>>>>> ce77c52e
+    pub fn new(provider: SafeProvider<N>, max_block_range: u64) -> (Self, mpsc::Sender<Command>) {
         let (cmd_tx, cmd_rx) = mpsc::channel(100);
 
         let service = Self {
@@ -847,13 +670,8 @@
 
     async fn stream_live_blocks(
         mut range_start: BlockNumber,
-<<<<<<< HEAD
         provider: SafeProvider<N>,
-        sender: mpsc::Sender<BlockRangeMessage>,
-=======
-        provider: P,
         sender: mpsc::Sender<Message>,
->>>>>>> ce77c52e
         block_confirmations: u64,
         max_block_range: u64,
     ) {
@@ -957,13 +775,8 @@
     }
 
     async fn get_block_subscription(
-<<<<<<< HEAD
         provider: &SafeProvider<N>,
-    ) -> Result<Subscription<N::HeaderResponse>, BlockRangeScannerError> {
-=======
-        provider: &impl Provider<N>,
     ) -> Result<Subscription<N::HeaderResponse>, ScannerError> {
->>>>>>> ce77c52e
         let ws_stream = provider
             .subscribe_blocks()
             .await
@@ -1181,7 +994,7 @@
 #[cfg(test)]
 mod tests {
 
-    use alloy::providers::Provider;
+    use alloy::providers::{Provider, RootProvider};
     use std::time::Duration;
     use tokio::time::timeout;
 
@@ -1197,18 +1010,9 @@
     use tokio::sync::mpsc;
     use tokio_stream::StreamExt;
 
-<<<<<<< HEAD
-    fn test_config() -> Config {
-        Config { blocks_read_per_epoch: 5, reorg_rewind_depth: 5, block_confirmations: 0 }
-    }
-
     fn mocked_provider(asserter: Asserter) -> SafeProvider<Ethereum> {
         let root_provider = RootProvider::new(RpcClient::mocked(asserter));
         SafeProvider::new(root_provider)
-=======
-    fn mocked_provider(asserter: Asserter) -> RootProvider<Ethereum> {
-        RootProvider::new(RpcClient::mocked(asserter))
->>>>>>> ce77c52e
     }
 
     #[test]
