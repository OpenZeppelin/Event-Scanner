--- conflicted
+++ resolved
@@ -112,76 +112,19 @@
     }
 }
 
-<<<<<<< HEAD
-impl From<serde_json::Error> for BlockRangeScannerError {
-    fn from(error: serde_json::Error) -> Self {
-        BlockRangeScannerError::SerializationError(Arc::new(error))
+impl From<RpcError<TransportErrorKind>> for Message {
+    fn from(error: RpcError<TransportErrorKind>) -> Self {
+        Message::Error(error.into())
     }
 }
 
-impl From<RpcError<TransportErrorKind>> for BlockRangeScannerError {
-    fn from(error: RpcError<TransportErrorKind>) -> Self {
-        BlockRangeScannerError::RpcError(Arc::new(error))
+impl From<ScannerError> for Message {
+    fn from(error: ScannerError) -> Self {
+        Message::Error(error)
     }
 }
 
-impl From<RpcError<TransportErrorKind>> for BlockRangeMessage {
-    fn from(error: RpcError<TransportErrorKind>) -> Self {
-        BlockRangeMessage::Error(error.into())
-    }
-}
-
-impl From<BlockRangeScannerError> for BlockRangeMessage {
-    fn from(error: BlockRangeScannerError) -> Self {
-        BlockRangeMessage::Error(error)
-    }
-}
-
-#[derive(Debug)]
-pub enum Command {
-    StreamLive {
-        sender: mpsc::Sender<BlockRangeMessage>,
-        response: oneshot::Sender<Result<(), BlockRangeScannerError>>,
-    },
-    StreamHistorical {
-        sender: mpsc::Sender<BlockRangeMessage>,
-        start_height: BlockNumberOrTag,
-        end_height: BlockNumberOrTag,
-        response: oneshot::Sender<Result<(), BlockRangeScannerError>>,
-    },
-    StreamFrom {
-        sender: mpsc::Sender<BlockRangeMessage>,
-        start_height: BlockNumberOrTag,
-        response: oneshot::Sender<Result<(), BlockRangeScannerError>>,
-    },
-    Rewind {
-        sender: mpsc::Sender<BlockRangeMessage>,
-        start_height: BlockNumberOrTag,
-        end_height: BlockNumberOrTag,
-        response: oneshot::Sender<Result<(), BlockRangeScannerError>>,
-    },
-    Unsubscribe {
-        response: oneshot::Sender<Result<(), BlockRangeScannerError>>,
-    },
-    Shutdown {
-        response: oneshot::Sender<Result<(), BlockRangeScannerError>>,
-    },
-}
-
-#[derive(Clone)]
-struct Config {
-    blocks_read_per_epoch: usize,
-    #[allow(
-        dead_code,
-        reason = "Will be used in reorg mechanism: https://github.com/OpenZeppelin/Event-Scanner/issues/5"
-    )]
-    reorg_rewind_depth: u64,
-    block_confirmations: u64,
-}
-
-=======
 #[derive(Clone, Copy)]
->>>>>>> ce77c52e
 pub struct BlockRangeScanner {
     pub max_block_range: u64,
 }
@@ -340,7 +283,7 @@
                             self.error_count += 1;
                         }
                     } else {
-                        info!("Command channel closed, shutting down");
+                        warn!("Command channel closed, shutting down");
                         break;
                     }
                 }
@@ -355,29 +298,25 @@
             Command::StreamLive { sender, block_confirmations, response } => {
                 self.ensure_no_subscriber()?;
                 info!("Starting live stream");
-                self.subscriber = Some(sender);
-                let result = self.handle_live(block_confirmations).await;
+                let result = self.handle_live(block_confirmations, sender).await;
                 let _ = response.send(result);
             }
             Command::StreamHistorical { sender, start_height, end_height, response } => {
                 self.ensure_no_subscriber()?;
                 info!(start_height = ?start_height, end_height = ?end_height, "Starting historical stream");
-                self.subscriber = Some(sender);
-                let result = self.handle_historical(start_height, end_height).await;
+                let result = self.handle_historical(start_height, end_height, sender).await;
                 let _ = response.send(result);
             }
             Command::StreamFrom { sender, start_height, block_confirmations, response } => {
                 self.ensure_no_subscriber()?;
-                self.subscriber = Some(sender);
                 info!(start_height = ?start_height, "Starting streaming from");
-                let result = self.handle_sync(start_height, block_confirmations).await;
+                let result = self.handle_sync(start_height, block_confirmations, sender).await;
                 let _ = response.send(result);
             }
             Command::Rewind { sender, start_height, end_height, response } => {
                 self.ensure_no_subscriber()?;
-                self.subscriber = Some(sender);
                 info!(start_height = ?start_height, end_height = ?end_height, "Starting rewind");
-                let result = self.handle_rewind(start_height, end_height).await;
+                let result = self.handle_rewind(start_height, end_height, sender).await;
                 let _ = response.send(result);
             }
             Command::Unsubscribe { response } => {
@@ -393,9 +332,11 @@
         Ok(())
     }
 
-    async fn handle_live(&mut self, block_confirmations: u64) -> Result<(), ScannerError> {
-        let sender = self.subscriber.clone().ok_or_else(|| ScannerError::ServiceShutdown)?;
-
+    async fn handle_live(
+        &mut self,
+        block_confirmations: u64,
+        sender: mpsc::Sender<Message>,
+    ) -> Result<(), ScannerError> {
         let max_block_range = self.max_block_range;
         let provider = self.provider.clone();
         let latest = self.provider.get_block_number().await?;
@@ -423,7 +364,10 @@
         &mut self,
         start_height: BlockNumberOrTag,
         end_height: BlockNumberOrTag,
+        sender: mpsc::Sender<Message>,
     ) -> Result<(), ScannerError> {
+        let max_block_range = self.max_block_range;
+
         let (start_block, end_block) = tokio::try_join!(
             self.provider.get_block_by_number(start_height),
             self.provider.get_block_by_number(end_height)
@@ -441,23 +385,15 @@
 
         info!(start_block = start_block_num, end_block = end_block_num, "Syncing historical data");
 
-        let sender = self.subscriber.take().ok_or_else(|| ScannerError::ServiceShutdown)?;
-        let max_block_range = self.max_block_range;
-
-<<<<<<< HEAD
         tokio::spawn(async move {
             Self::stream_historical_blocks(
                 start_block_num,
                 end_block_num,
-                blocks_read_per_epoch,
+                max_block_range,
                 &sender,
             )
-            .await
+            .await;
         });
-=======
-        Self::stream_historical_blocks(start_block_num, end_block_num, max_block_range, &sender)
-            .await?;
->>>>>>> ce77c52e
 
         Ok(())
     }
@@ -465,21 +401,11 @@
     async fn handle_sync(
         &mut self,
         start_height: BlockNumberOrTag,
-<<<<<<< HEAD
-    ) -> Result<(), BlockRangeScannerError> {
-        let sender = self.subscriber.take().ok_or_else(|| BlockRangeScannerError::NoSubscriber)?;
-
-        let blocks_read_per_epoch = self.config.blocks_read_per_epoch as u64;
-        let block_confirmations = self.config.block_confirmations;
-
-=======
         block_confirmations: u64,
+        sender: mpsc::Sender<Message>,
     ) -> Result<(), ScannerError> {
-        let sender = self.subscriber.clone().ok_or_else(|| ScannerError::ServiceShutdown)?;
-
         let max_block_range = self.max_block_range;
 
->>>>>>> ce77c52e
         // Step 1:
         // Fetches the starting block and end block for historical sync in parallel
         let (start_block, latest_block) = tokio::try_join!(
@@ -504,11 +430,6 @@
                 "Start block is beyond confirmed tip, starting live stream"
             );
 
-<<<<<<< HEAD
-=======
-            let sender = self.subscriber.clone().ok_or_else(|| ScannerError::ServiceShutdown)?;
-
->>>>>>> ce77c52e
             let provider = self.provider.clone();
             tokio::spawn(async move {
                 Self::stream_live_blocks(
@@ -553,7 +474,6 @@
             .await;
         });
 
-<<<<<<< HEAD
         tokio::spawn(async move {
             // Step 4: Perform historical synchronization
             // This processes blocks from start_block to end_block (cutoff)
@@ -561,27 +481,10 @@
             Self::stream_historical_blocks(
                 start_block_num,
                 confirmed_tip_num,
-                blocks_read_per_epoch,
+                max_block_range,
                 &sender,
             )
             .await;
-=======
-        // Step 4: Perform historical synchronization
-        // This processes blocks from start_block to end_block (cutoff)
-        // If this fails, we need to abort the live streaming task
-        if let Err(e) = Self::stream_historical_blocks(
-            start_block_num,
-            confirmed_tip_num,
-            self.max_block_range,
-            &sender,
-        )
-        .await
-        {
-            warn!("aborting live_subscription_task");
-            live_subscription_task.abort();
-            return Err(ScannerError::HistoricalSyncError(e.to_string()));
-        }
->>>>>>> ce77c52e
 
             info!("Chain tip reached, switching to live");
             if !try_send(&sender, ScannerStatus::ChainTipReached).await {
@@ -607,16 +510,11 @@
         &mut self,
         start_height: BlockNumberOrTag,
         end_height: BlockNumberOrTag,
-<<<<<<< HEAD
-    ) -> Result<(), BlockRangeScannerError> {
-        let sender = self.subscriber.take().ok_or_else(|| BlockRangeScannerError::NoSubscriber)?;
-
-        let max_block_range = self.config.blocks_read_per_epoch as u64;
+        sender: mpsc::Sender<Message>,
+    ) -> Result<(), ScannerError> {
+        let max_block_range = self.max_block_range;
         let provider = self.provider.clone();
 
-=======
-    ) -> Result<(), ScannerError> {
->>>>>>> ce77c52e
         let (start_block, end_block) = join!(
             self.provider.get_block_by_number(start_height),
             self.provider.get_block_by_number(end_height),
@@ -632,7 +530,7 @@
         };
 
         tokio::spawn(async move {
-            Self::stream_rewind(from, to, max_block_range, &sender, &provider).await
+            Self::stream_rewind(from, to, max_block_range, &sender, &provider).await;
         });
 
         Ok(())
@@ -648,17 +546,11 @@
     async fn stream_rewind(
         from: N::BlockResponse,
         to: N::BlockResponse,
-<<<<<<< HEAD
         max_block_range: u64,
-        sender: &mpsc::Sender<BlockRangeMessage>,
+        sender: &mpsc::Sender<Message>,
         provider: &RootProvider<N>,
     ) {
         let mut batch_count = 0;
-=======
-    ) -> Result<(), ScannerError> {
-        let mut batch_count = 0;
-        let max_block_range = self.max_block_range;
->>>>>>> ce77c52e
 
         // for checking whether reorg occurred
         let mut tip_hash = from.header().hash();
@@ -673,13 +565,9 @@
             let batch_to = batch_from.saturating_sub(max_block_range - 1).max(to);
 
             // stream the range regularly, i.e. from smaller block number to greater
-<<<<<<< HEAD
             if !try_send(&sender, batch_to..=batch_from).await {
                 break;
             }
-=======
-            self.send_to_subscriber(Message::Data(batch_to..=batch_from)).await;
->>>>>>> ce77c52e
 
             batch_count += 1;
             if batch_count % 10 == 0 {
@@ -704,13 +592,9 @@
             if reorged {
                 info!(block_number = %from, hash = %tip_hash, "Reorg detected");
 
-<<<<<<< HEAD
                 if !try_send(&sender, ScannerStatus::ReorgDetected).await {
                     break;
                 }
-=======
-                self.send_to_subscriber(Message::Status(ScannerStatus::ReorgDetected)).await;
->>>>>>> ce77c52e
 
                 // restart rewind
                 batch_from = from;
@@ -733,34 +617,14 @@
         }
 
         info!(batch_count = batch_count, "Rewind completed");
-<<<<<<< HEAD
-=======
-
-        Ok(())
-    }
-
-    async fn reorg_detected(&self, hash_to_check: B256) -> Result<bool, ScannerError> {
-        Ok(self
-            .provider
-            .get_block_by_hash(hash_to_check)
-            .await
-            .map_err(ScannerError::from)?
-            .is_none())
->>>>>>> ce77c52e
     }
 
     async fn stream_historical_blocks(
         start: BlockNumber,
         end: BlockNumber,
-<<<<<<< HEAD
-        blocks_read_per_epoch: u64,
-        sender: &mpsc::Sender<BlockRangeMessage>,
-    ) {
-=======
         max_block_range: u64,
         sender: &mpsc::Sender<Message>,
-    ) -> Result<(), ScannerError> {
->>>>>>> ce77c52e
+    ) {
         let mut batch_count = 0;
 
         let mut next_start_block = start;
@@ -771,13 +635,7 @@
             let batch_end_block_number =
                 next_start_block.saturating_add(max_block_range - 1).min(end);
 
-<<<<<<< HEAD
             if !try_send(sender, next_start_block..=batch_end_block_number).await {
-=======
-            if !Self::try_send(sender, Message::Data(next_start_block..=batch_end_block_number))
-                .await
-            {
->>>>>>> ce77c52e
                 break;
             }
 
@@ -916,29 +774,6 @@
         Ok(ws_stream)
     }
 
-<<<<<<< HEAD
-=======
-    async fn send_to_subscriber(&mut self, message: Message) {
-        if let Some(ref sender) = self.subscriber {
-            if let Err(err) = sender.send(message).await {
-                warn!(error = %err, "Downstream channel closed, failed sending the message to subscriber");
-                self.subscriber = None;
-                self.websocket_connected = false;
-            } else {
-                self.processed_count += 1;
-            }
-        }
-    }
-
-    async fn try_send<T: Into<Message>>(sender: &mpsc::Sender<Message>, msg: T) -> bool {
-        if let Err(err) = sender.send(msg.into()).await {
-            warn!(error = %err, "Downstream channel closed, stopping stream");
-            return false;
-        }
-        true
-    }
-
->>>>>>> ce77c52e
     fn handle_unsubscribe(&mut self) {
         if self.subscriber.take().is_some() {
             info!("Unsubscribing current subscriber");
@@ -954,10 +789,7 @@
     }
 }
 
-async fn try_send<T: Into<BlockRangeMessage>>(
-    sender: &mpsc::Sender<BlockRangeMessage>,
-    msg: T,
-) -> bool {
+async fn try_send<T: Into<Message>>(sender: &mpsc::Sender<Message>, msg: T) -> bool {
     if let Err(err) = sender.send(msg.into()).await {
         warn!(error = %err, "Downstream channel closed, stopping stream");
         return false;
@@ -1177,53 +1009,6 @@
         assert_eq!(scanner.max_block_range, max_block_range);
     }
 
-<<<<<<< HEAD
-=======
-    #[tokio::test]
-    async fn send_to_subscriber_increments_processed_count() -> anyhow::Result<()> {
-        let asserter = Asserter::new();
-        let provider = mocked_provider(asserter);
-        let (mut service, _cmd) = Service::new(provider, DEFAULT_MAX_BLOCK_RANGE);
-
-        let (tx, mut rx) = mpsc::channel(1);
-        service.subscriber = Some(tx);
-
-        let expected_range = 10..=11;
-        service.send_to_subscriber(Message::Data(expected_range.clone())).await;
-
-        assert_eq!(service.processed_count, 1);
-        assert!(service.subscriber.is_some());
-
-        let Message::Data(received) = rx.recv().await.expect("range received") else {
-            panic!("expected BlockRange message")
-        };
-        assert_eq!(received, expected_range);
-
-        Ok(())
-    }
-
-    #[tokio::test]
-    async fn send_to_subscriber_removes_closed_channel() -> anyhow::Result<()> {
-        let asserter = Asserter::new();
-        let provider = mocked_provider(asserter);
-        let (mut service, _cmd) = Service::new(provider, DEFAULT_MAX_BLOCK_RANGE);
-
-        let (tx, rx) = mpsc::channel(1);
-        service.websocket_connected = true;
-        service.subscriber = Some(tx);
-        // channel is closed
-        drop(rx);
-
-        service.send_to_subscriber(Message::Data(15..=15)).await;
-
-        assert!(service.subscriber.is_none());
-        assert!(!service.websocket_connected);
-        assert_eq!(service.processed_count, 0);
-
-        Ok(())
-    }
-
->>>>>>> ce77c52e
     #[test]
     fn handle_unsubscribe_clears_subscriber() {
         let asserter = Asserter::new();
@@ -1241,80 +1026,27 @@
     }
 
     #[tokio::test]
-<<<<<<< HEAD
     async fn live_mode_processes_all_blocks_respecting_block_confirmations() -> anyhow::Result<()> {
-=======
-    async fn live_mode_processes_all_blocks() -> anyhow::Result<()> {
-        let anvil = Anvil::new().block_time_f64(0.01).try_spawn()?;
+        let anvil = Anvil::new().try_spawn()?;
+        let provider = ProviderBuilder::new().connect(anvil.endpoint().as_str()).await?;
+
+        // --- Zero block confirmations -> stream immediately ---
 
         let client = BlockRangeScanner::new()
             .connect_ws::<Ethereum>(anvil.ws_endpoint_url())
             .await?
             .run()?;
 
-        let expected_blocks = 10;
-
-        let mut receiver =
-            client.stream_live(DEFAULT_BLOCK_CONFIRMATIONS).await?.take(expected_blocks);
-
-        let mut block_range_start = 0;
-
-        while let Some(Message::Data(range)) = receiver.next().await {
-            info!("Received block range: [{range:?}]");
-            if block_range_start == 0 {
-                block_range_start = *range.start();
-            }
-
-            assert_eq!(block_range_start, *range.start());
-            assert!(range.end() >= range.start());
-            block_range_start = *range.end() + 1;
-        }
-
-        Ok(())
-    }
-
-    #[tokio::test]
-    async fn stream_from_latest_starts_at_tip_not_confirmed() -> anyhow::Result<()> {
->>>>>>> ce77c52e
-        let anvil = Anvil::new().try_spawn()?;
-        let provider = ProviderBuilder::new().connect(anvil.endpoint().as_str()).await?;
-
-        // --- Zero block confirmations -> stream immediately ---
-
-        let client = BlockRangeScanner::new()
-            .connect_ws::<Ethereum>(anvil.ws_endpoint_url())
-            .await?
-            .run()?;
-
-<<<<<<< HEAD
-        let mut stream = client.stream_live().await?;
-=======
-        let expected_blocks = 10;
-        let mut receiver = client
-            .stream_from(BlockNumberOrTag::Latest, block_confirmations)
-            .await?
-            .take(expected_blocks);
-
-        let latest_head = provider.get_block_number().await?;
-        provider.anvil_mine(Option::Some(20), Option::None).await?;
->>>>>>> ce77c52e
+        let mut stream = client.stream_live(0).await?;
 
         provider.anvil_mine(Some(5), None).await?;
 
-<<<<<<< HEAD
         assert_next!(stream, 1..=1);
         assert_next!(stream, 2..=2);
         assert_next!(stream, 3..=3);
         assert_next!(stream, 4..=4);
         assert_next!(stream, 5..=5);
         let mut stream = assert_empty!(stream);
-=======
-        while let Some(Message::Data(range)) = receiver.next().await {
-            assert_eq!(expected_range_start, *range.start());
-            assert_eq!(range.end(), range.start());
-            expected_range_start += 1;
-        }
->>>>>>> ce77c52e
 
         provider.anvil_mine(Some(1), None).await?;
 
@@ -1323,25 +1055,9 @@
 
         // --- 1 block confirmation  ---
 
-        let client = BlockRangeScanner::new()
-<<<<<<< HEAD
-            .with_block_confirmations(1)
-=======
->>>>>>> ce77c52e
-            .connect_ws::<Ethereum>(anvil.ws_endpoint_url())
-            .await?
-            .run()?;
-
-        let mut stream = client.stream_live().await?;
-
-<<<<<<< HEAD
+        let mut stream = client.stream_live(1).await?;
+
         provider.anvil_mine(Some(5), None).await?;
-=======
-        let mut receiver = client.stream_live(block_confirmations).await?.take(expected_blocks);
-        let provider = ProviderBuilder::new().connect(anvil.endpoint().as_str()).await?;
-        let latest_head = provider.get_block_number().await?;
-        provider.anvil_mine(Option::Some(expected_blocks as u64), Option::None).await?;
->>>>>>> ce77c52e
 
         assert_next!(stream, 6..=6);
         assert_next!(stream, 7..=7);
@@ -1350,15 +1066,7 @@
         assert_next!(stream, 10..=10);
         let mut stream = assert_empty!(stream);
 
-<<<<<<< HEAD
         provider.anvil_mine(Some(1), None).await?;
-=======
-        while let Some(Message::Data(range)) = receiver.next().await {
-            assert_eq!(expected_range_start, *range.start());
-            assert_eq!(range.end(), range.start());
-            expected_range_start += 1;
-        }
->>>>>>> ce77c52e
 
         assert_next!(stream, 11..=11);
         assert_empty!(stream);
@@ -1380,40 +1088,23 @@
             .await?
             .run()?;
 
-<<<<<<< HEAD
-        let mut stream = client.stream_from(BlockNumberOrTag::Latest).await?;
-=======
-        let mut receiver = client.stream_live(block_confirmations).await?;
->>>>>>> ce77c52e
-
-        provider.anvil_mine(Some(20), None).await?;
-
-<<<<<<< HEAD
+        let stream = client.stream_from(BlockNumberOrTag::Latest, block_confirmations).await?;
+
+        let stream = assert_empty!(stream);
+
+        provider.anvil_mine(Some(4), None).await?;
+
+        let mut stream = assert_empty!(stream);
+
+        provider.anvil_mine(Some(1), None).await?;
+
         assert_next!(stream, 20..=20);
+        let mut stream = assert_empty!(stream);
+
+        provider.anvil_mine(Some(1), None).await?;
+
         assert_next!(stream, 21..=21);
-        assert_next!(stream, 22..=22);
-=======
-        let next = receiver.next().await;
-        if let Some(Message::Data(range)) = next {
-            assert_eq!(0, *range.start());
-            assert_eq!(0, *range.end());
-        } else {
-            panic!("expected range, got: {next:?}");
-        }
-
-        let next = receiver.next().await;
-        if let Some(Message::Data(range)) = next {
-            assert_eq!(1, *range.start());
-            assert_eq!(1, *range.end());
-        } else {
-            panic!("expected range, got: {next:?}");
-        }
-
-        // assert no new pending confirmed block ranges
-        assert!(
-            timeout(Duration::from_secs(1), async move { receiver.next().await }).await.is_err()
-        );
->>>>>>> ce77c52e
+        assert_empty!(stream);
 
         Ok(())
     }
@@ -1679,7 +1370,7 @@
     }
 
     #[tokio::test]
-    async fn buffered_messages_after_cutoff_are_allp_assed() {
+    async fn buffered_messages_after_cutoff_are_all_passed() {
         let cutoff = 50;
         let (buffer_tx, buffer_rx) = mpsc::channel(8);
         buffer_tx.send(Message::Data(51..=55)).await.unwrap();
@@ -1690,14 +1381,7 @@
         let (out_tx, out_rx) = mpsc::channel(8);
         Service::<Ethereum>::process_live_block_buffer(buffer_rx, out_tx, cutoff).await;
 
-<<<<<<< HEAD
         let mut stream = ReceiverStream::new(out_rx);
-=======
-        let mut forwarded = Vec::new();
-        while let Some(Message::Data(range)) = out_rx.recv().await {
-            forwarded.push(range);
-        }
->>>>>>> ce77c52e
 
         assert_next!(stream, 51..=55);
         assert_next!(stream, 56..=60);
@@ -1718,14 +1402,7 @@
         let (out_tx, out_rx) = mpsc::channel(8);
         Service::<Ethereum>::process_live_block_buffer(buffer_rx, out_tx, cutoff).await;
 
-<<<<<<< HEAD
         let mut stream = ReceiverStream::new(out_rx);
-=======
-        let mut forwarded = Vec::new();
-        while let Some(Message::Data(range)) = out_rx.recv().await {
-            forwarded.push(range);
-        }
->>>>>>> ce77c52e
 
         assert_closed!(stream);
     }
@@ -1735,28 +1412,15 @@
         let cutoff = 75;
 
         let (buffer_tx, buffer_rx) = mpsc::channel(8);
-<<<<<<< HEAD
-        buffer_tx.send(BlockRangeMessage::Data(60..=70)).await.unwrap();
-        buffer_tx.send(BlockRangeMessage::Data(71..=80)).await.unwrap();
-        buffer_tx.send(BlockRangeMessage::Data(81..=86)).await.unwrap();
-=======
-        buffer_tx.send(Message::Data(70..=80)).await.unwrap();
-        buffer_tx.send(Message::Data(60..=80)).await.unwrap();
-        buffer_tx.send(Message::Data(74..=76)).await.unwrap();
->>>>>>> ce77c52e
+        buffer_tx.send(Message::Data(60..=70)).await.unwrap();
+        buffer_tx.send(Message::Data(71..=80)).await.unwrap();
+        buffer_tx.send(Message::Data(81..=86)).await.unwrap();
         drop(buffer_tx);
 
         let (out_tx, out_rx) = mpsc::channel(8);
         Service::<Ethereum>::process_live_block_buffer(buffer_rx, out_tx, cutoff).await;
 
-<<<<<<< HEAD
         let mut stream = ReceiverStream::new(out_rx);
-=======
-        let mut forwarded = Vec::new();
-        while let Some(Message::Data(range)) = out_rx.recv().await {
-            forwarded.push(range);
-        }
->>>>>>> ce77c52e
 
         assert_next!(stream, 75..=80);
         assert_next!(stream, 81..=86);
@@ -1764,64 +1428,21 @@
     }
 
     #[tokio::test]
-<<<<<<< HEAD
     async fn edge_case_range_exactly_at_cutoff() {
         let cutoff = 100;
 
         let (buffer_tx, buffer_rx) = mpsc::channel(8);
-        buffer_tx.send(BlockRangeMessage::Data(98..=98)).await.unwrap(); // Just before: discard
-        buffer_tx.send(BlockRangeMessage::Data(99..=100)).await.unwrap(); // Includes cutoff: trim to 100..=100
-        buffer_tx.send(BlockRangeMessage::Data(100..=100)).await.unwrap(); // Exactly at: forward
-        buffer_tx.send(BlockRangeMessage::Data(100..=101)).await.unwrap(); // Starts at cutoff: forward
-        buffer_tx.send(BlockRangeMessage::Data(102..=102)).await.unwrap(); // After cutoff: forward
-=======
-    async fn mixed_ranges_are_handled_correctly() -> anyhow::Result<()> {
-        let cutoff = 50;
-
-        let (buffer_tx, buffer_rx) = mpsc::channel(8);
-        buffer_tx.send(Message::Data(30..=45)).await.unwrap(); // Before cutoff: discard
-        buffer_tx.send(Message::Data(46..=55)).await.unwrap(); // Overlaps: trim to 50..=55
-        buffer_tx.send(Message::Data(56..=65)).await.unwrap(); // After cutoff: forward as-is
-        buffer_tx.send(Message::Data(40..=49)).await.unwrap(); // Before cutoff: discard
-        buffer_tx.send(Message::Data(49..=51)).await.unwrap(); // Overlaps: trim to 50..=51
-        buffer_tx.send(Message::Data(51..=100)).await.unwrap(); // After cutoff: forward as-is
-        drop(buffer_tx);
-
-        let (out_tx, mut out_rx) = mpsc::channel(8);
-        Service::<Ethereum>::process_live_block_buffer(buffer_rx, out_tx, cutoff).await;
-
-        let mut forwarded = Vec::new();
-        while let Some(Message::Data(range)) = out_rx.recv().await {
-            forwarded.push(range);
-        }
-
-        assert_eq!(forwarded, vec![50..=55, 56..=65, 50..=51, 51..=100]);
-        Ok(())
-    }
-
-    #[tokio::test]
-    async fn edge_case_range_exactly_at_cutoff() -> anyhow::Result<()> {
-        let cutoff = 100;
-
-        let (buffer_tx, buffer_rx) = mpsc::channel(8);
-        buffer_tx.send(Message::Data(99..=99)).await.unwrap(); // Just before: discard
+        buffer_tx.send(Message::Data(98..=98)).await.unwrap(); // Just before: discard
+        buffer_tx.send(Message::Data(99..=100)).await.unwrap(); // Includes cutoff: trim to 100..=100
         buffer_tx.send(Message::Data(100..=100)).await.unwrap(); // Exactly at: forward
-        buffer_tx.send(Message::Data(99..=100)).await.unwrap(); // Includes cutoff: trim to 100..=100
         buffer_tx.send(Message::Data(100..=101)).await.unwrap(); // Starts at cutoff: forward
->>>>>>> ce77c52e
+        buffer_tx.send(Message::Data(102..=102)).await.unwrap(); // After cutoff: forward
         drop(buffer_tx);
 
         let (out_tx, out_rx) = mpsc::channel(8);
         Service::<Ethereum>::process_live_block_buffer(buffer_rx, out_tx, cutoff).await;
 
-<<<<<<< HEAD
         let mut stream = ReceiverStream::new(out_rx);
-=======
-        let mut forwarded = Vec::new();
-        while let Some(Message::Data(range)) = out_rx.recv().await {
-            forwarded.push(range);
-        }
->>>>>>> ce77c52e
 
         assert_next!(stream, 100..=100);
         assert_next!(stream, 100..=100);
@@ -1831,58 +1452,14 @@
     }
 
     #[tokio::test]
-<<<<<<< HEAD
     async fn try_send_forwards_errors_to_subscribers() {
-=======
-    async fn cutoff_at_zero_handles_all_ranges() -> anyhow::Result<()> {
-        let cutoff = 0;
-
-        let (buffer_tx, buffer_rx) = mpsc::channel(8);
-        buffer_tx.send(Message::Data(0..=5)).await.unwrap();
-        buffer_tx.send(Message::Data(6..=10)).await.unwrap();
-        buffer_tx.send(Message::Data(11..=25)).await.unwrap();
-        drop(buffer_tx);
-
-        let (out_tx, mut out_rx) = mpsc::channel(8);
-        Service::<Ethereum>::process_live_block_buffer(buffer_rx, out_tx, cutoff).await;
-
-        let mut forwarded = Vec::new();
-        while let Some(Message::Data(range)) = out_rx.recv().await {
-            forwarded.push(range);
-        }
-
-        // All ranges should be forwarded since they're all >= 0
-        assert_eq!(forwarded, vec![0..=5, 6..=10, 11..=25]);
-        Ok(())
-    }
-
-    #[tokio::test]
-    async fn forwards_errors_to_subscribers() -> anyhow::Result<()> {
-        let asserter = Asserter::new();
-        let provider = mocked_provider(asserter);
-        let (mut service, _cmd) = Service::new(provider, DEFAULT_MAX_BLOCK_RANGE);
-
->>>>>>> ce77c52e
         let (tx, mut rx) = mpsc::channel(1);
 
-<<<<<<< HEAD
-        _ = super::try_send(&tx, BlockRangeScannerError::WebSocketConnectionFailed(4)).await;
-=======
-        service
-            .send_to_subscriber(Message::Error(ScannerError::WebSocketConnectionFailed(4)))
-            .await;
-
-        match rx.recv().await.expect("subscriber should stay open") {
-            Message::Error(ScannerError::WebSocketConnectionFailed(attempts)) => {
-                assert_eq!(attempts, 4);
-            }
-            other => panic!("unexpected message: {other:?}"),
-        }
->>>>>>> ce77c52e
+        _ = super::try_send(&tx, ScannerError::WebSocketConnectionFailed(4)).await;
 
         assert!(matches!(
             rx.recv().await,
-            Some(BlockRangeMessage::Error(BlockRangeScannerError::WebSocketConnectionFailed(4)))
+            Some(Message::Error(ScannerError::WebSocketConnectionFailed(4)))
         ));
     }
 
@@ -2078,17 +1655,7 @@
 
         let stream = client.rewind(0, 999).await;
 
-<<<<<<< HEAD
-        assert!(matches!(
-            stream,
-            Err(BlockRangeScannerError::BlockNotFound(BlockNumberOrTag::Number(999)))
-        ));
-=======
-        match res {
-            Err(ScannerError::BlockNotFound(_)) => {}
-            other => panic!("unexpected result: {other:?}"),
-        }
->>>>>>> ce77c52e
+        assert!(matches!(stream, Err(ScannerError::BlockNotFound(BlockNumberOrTag::Number(999)))));
 
         Ok(())
     }
