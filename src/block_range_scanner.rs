--- conflicted
+++ resolved
@@ -384,65 +384,53 @@
     async fn handle_sync(
         &mut self,
         start_height: BlockNumberOrTag,
-<<<<<<< HEAD
-    ) -> Result<(), BlockRangeScannerError> {
-        let sender = self.subscriber.take().ok_or_else(|| BlockRangeScannerError::NoSubscriber)?;
-
-        let provider = self.provider.clone();
-        let block_confirmations = self.config.block_confirmations;
-        let blocks_read_per_epoch = self.config.blocks_read_per_epoch as u64;
-
-=======
         block_confirmations: u64,
     ) -> Result<(), ScannerError> {
         let sender = self.subscriber.clone().ok_or_else(|| ScannerError::ServiceShutdown)?;
 
+        let provider = self.provider.clone();
         let max_block_range = self.max_block_range;
 
->>>>>>> ce77c52e
+        let get_start_block = async || -> Result<BlockNumber, ScannerError> {
+            let block = match start_height {
+                BlockNumberOrTag::Number(num) => num,
+                block_tag => provider
+                    .get_block_by_number(block_tag)
+                    .await?
+                    .ok_or_else(|| ScannerError::BlockNotFound(block_tag))?
+                    .header()
+                    .number(),
+            };
+            Ok(block)
+        };
+
+        let get_latest_block = async || -> Result<BlockNumber, ScannerError> {
+            let block = provider
+                .get_block_by_number(BlockNumberOrTag::Latest)
+                .await?
+                .ok_or_else(|| ScannerError::BlockNotFound(BlockNumberOrTag::Latest))?
+                .header()
+                .number();
+            Ok(block)
+        };
+
         // Step 1:
         // Fetches the starting block and end block for historical sync in parallel
-        let (start_block, latest_block) = tokio::try_join!(
-            self.provider.get_block_by_number(start_height),
-            self.provider.get_block_by_number(BlockNumberOrTag::Latest)
-        )?;
-
-<<<<<<< HEAD
-        let start_block_num = match start_height {
-            BlockNumberOrTag::Number(num) => num,
-            block_tag => start_block
-                .ok_or_else(|| BlockRangeScannerError::BlockNotFound(block_tag))?
-                .header()
-                .number(),
-        };
-=======
-        let start_block_num =
-            start_block.ok_or_else(|| ScannerError::BlockNotFound(start_height))?.header().number();
->>>>>>> ce77c52e
-        let latest_block = latest_block
-            .ok_or_else(|| ScannerError::BlockNotFound(BlockNumberOrTag::Latest))?
-            .header()
-            .number();
-
-        let confirmed_tip_num = latest_block.saturating_sub(block_confirmations);
+        let (start_block, latest_block) = tokio::try_join!(get_start_block(), get_latest_block())?;
+
+        let confirmed_tip = latest_block.saturating_sub(block_confirmations);
 
         // If start is beyond confirmed tip, skip historical and go straight to live
-        if start_block_num > confirmed_tip_num {
+        if start_block > confirmed_tip {
             info!(
-                start_block = start_block_num,
-                confirmed_tip = confirmed_tip_num,
+                start_block = start_block,
+                confirmed_tip = confirmed_tip,
                 "Start block is beyond confirmed tip, starting live stream"
             );
 
-<<<<<<< HEAD
-=======
-            let sender = self.subscriber.clone().ok_or_else(|| ScannerError::ServiceShutdown)?;
-
-            let provider = self.provider.clone();
->>>>>>> ce77c52e
             tokio::spawn(async move {
                 Self::stream_live_blocks(
-                    start_block_num,
+                    start_block,
                     provider,
                     sender,
                     block_confirmations,
@@ -454,11 +442,7 @@
             return Ok(());
         }
 
-        info!(
-            start_block = start_block_num,
-            end_block = confirmed_tip_num,
-            "Syncing historical data"
-        );
+        info!(start_block = start_block, end_block = confirmed_tip, "Syncing historical data");
 
         // Step 2: Setup the live streaming buffer
         // This channel will accumulate while historical sync is running
@@ -467,7 +451,7 @@
 
         // The cutoff is the last block we have synced historically
         // Any block > cutoff will come from the live stream
-        let cutoff = confirmed_tip_num;
+        let cutoff = confirmed_tip;
 
         // This task runs independently, accumulating new blocks while wehistorical data is syncing
         let live_subscription_task = tokio::spawn(async move {
@@ -481,19 +465,13 @@
             .await;
         });
 
-<<<<<<< HEAD
         tokio::spawn(async move {
             // Step 4: Perform historical synchronization
             // This processes blocks from start_block to end_block (cutoff)
             // If this fails, we need to abort the live streaming task
-            if Self::stream_historical_blocks(
-                start_block_num,
-                confirmed_tip_num,
-                blocks_read_per_epoch,
-                &sender,
-            )
-            .await
-            .is_err()
+            if Self::stream_historical_blocks(start_block, confirmed_tip, max_block_range, &sender)
+                .await
+                .is_err()
             {
                 error!("Error during syncing past blocks, stopping stream");
                 live_subscription_task.abort();
@@ -503,23 +481,6 @@
             if !Self::try_send(&sender, ScannerStatus::SwitchingToLive).await {
                 return;
             }
-=======
-        // Step 4: Perform historical synchronization
-        // This processes blocks from start_block to end_block (cutoff)
-        // If this fails, we need to abort the live streaming task
-        if let Err(e) = Self::stream_historical_blocks(
-            start_block_num,
-            confirmed_tip_num,
-            self.max_block_range,
-            &sender,
-        )
-        .await
-        {
-            warn!("aborting live_subscription_task");
-            live_subscription_task.abort();
-            return Err(ScannerError::HistoricalSyncError(e.to_string()));
-        }
->>>>>>> ce77c52e
 
             info!("Successfully transitioned from historical to live data");
 
@@ -540,16 +501,12 @@
         &mut self,
         start_height: BlockNumberOrTag,
         end_height: BlockNumberOrTag,
-<<<<<<< HEAD
-    ) -> Result<(), BlockRangeScannerError> {
-        let sender = self.subscriber.take().ok_or_else(|| BlockRangeScannerError::NoSubscriber)?;
+    ) -> Result<(), ScannerError> {
+        let sender = self.subscriber.take().ok_or_else(|| ScannerError::NoSubscriber)?;
 
         let provider = self.provider.clone();
-        let blocks_read_per_epoch = self.config.blocks_read_per_epoch as u64;
-
-=======
-    ) -> Result<(), ScannerError> {
->>>>>>> ce77c52e
+        let max_block_range = self.max_block_range;
+
         let (start_block, end_block) = join!(
             self.provider.get_block_by_number(start_height),
             self.provider.get_block_by_number(end_height),
@@ -565,7 +522,7 @@
         };
 
         tokio::spawn(async move {
-            Self::stream_rewind(sender, provider, from, to, blocks_read_per_epoch).await
+            Self::stream_rewind(sender, provider, from, to, max_block_range).await
         });
 
         Ok(())
@@ -579,19 +536,13 @@
     ///
     /// Returns an error if the stream fails
     async fn stream_rewind(
-        sender: mpsc::Sender<BlockRangeMessage>,
+        sender: mpsc::Sender<Message>,
         provider: RootProvider<N>,
         from: N::BlockResponse,
         to: N::BlockResponse,
-<<<<<<< HEAD
-        blocks_read_per_epoch: u64,
-    ) -> Result<(), BlockRangeScannerError> {
-        let mut batch_count = 0;
-=======
+        max_block_range: u64,
     ) -> Result<(), ScannerError> {
         let mut batch_count = 0;
-        let max_block_range = self.max_block_range;
->>>>>>> ce77c52e
 
         // for checking whether reorg occurred
         let mut tip_hash = from.header().hash();
@@ -603,19 +554,12 @@
         let mut batch_from = from;
 
         while batch_from >= to {
-<<<<<<< HEAD
-            let batch_to = batch_from.saturating_sub(blocks_read_per_epoch - 1).max(to);
+            let batch_to = batch_from.saturating_sub(max_block_range - 1).max(to);
 
             // stream the range regularly, i.e. from smaller block number to greater
             if !Self::try_send(&sender, batch_to..=batch_from).await {
                 break;
             }
-=======
-            let batch_to = batch_from.saturating_sub(max_block_range - 1).max(to);
-
-            // stream the range regularly, i.e. from smaller block number to greater
-            self.send_to_subscriber(Message::Data(batch_to..=batch_from)).await;
->>>>>>> ce77c52e
 
             batch_count += 1;
             if batch_count % 10 == 0 {
@@ -640,14 +584,10 @@
                 }
             };
 
-<<<<<<< HEAD
             if reorg_detected {
                 if !Self::try_send(&sender, ScannerStatus::ReorgDetected).await {
                     break;
                 }
-=======
-                self.send_to_subscriber(Message::Status(ScannerStatus::ReorgDetected)).await;
->>>>>>> ce77c52e
 
                 // restart rewind
                 batch_from = from;
@@ -670,21 +610,11 @@
         Ok(())
     }
 
-<<<<<<< HEAD
     async fn reorg_detected(
         provider: &RootProvider<N>,
         hash_to_check: B256,
-    ) -> Result<bool, BlockRangeScannerError> {
+    ) -> Result<bool, ScannerError> {
         Ok(provider.get_block_by_hash(hash_to_check).await?.is_none())
-=======
-    async fn reorg_detected(&self, hash_to_check: B256) -> Result<bool, ScannerError> {
-        Ok(self
-            .provider
-            .get_block_by_hash(hash_to_check)
-            .await
-            .map_err(ScannerError::from)?
-            .is_none())
->>>>>>> ce77c52e
     }
 
     async fn stream_historical_blocks(
@@ -771,6 +701,12 @@
                         // reads
                         let range_end =
                             confirmed.min(range_start.saturating_add(max_block_range - 1));
+
+                        info!(
+                            range_start = range_start,
+                            range_end = range_end,
+                            "Sending live block range"
+                        );
 
                         if sender.send(Message::Data(range_start..=range_end)).await.is_err() {
                             warn!("Downstream channel closed, stopping live blocks task");
@@ -846,26 +782,7 @@
         Ok(ws_stream)
     }
 
-<<<<<<< HEAD
-    async fn try_send<T: Into<BlockRangeMessage>>(
-        sender: &mpsc::Sender<BlockRangeMessage>,
-        msg: T,
-    ) -> bool {
-=======
-    async fn send_to_subscriber(&mut self, message: Message) {
-        if let Some(ref sender) = self.subscriber {
-            if let Err(err) = sender.send(message).await {
-                warn!(error = %err, "Downstream channel closed, failed sending the message to subscriber");
-                self.subscriber = None;
-                self.websocket_connected = false;
-            } else {
-                self.processed_count += 1;
-            }
-        }
-    }
-
     async fn try_send<T: Into<Message>>(sender: &mpsc::Sender<Message>, msg: T) -> bool {
->>>>>>> ce77c52e
         if let Err(err) = sender.send(msg.into()).await {
             warn!(error = %err, "Downstream channel closed, stopping stream");
             return false;
@@ -941,21 +858,12 @@
     ///
     /// # Errors
     ///
-<<<<<<< HEAD
-    /// * `BlockRangeScannerError::ServiceShutdown` - if the service is already shutting down.
+    /// * `ScannerError::ServiceShutdown` - if the service is already shutting down.
     pub async fn stream_historical(
         &self,
         start_height: impl Into<BlockNumberOrTag>,
         end_height: impl Into<BlockNumberOrTag>,
-    ) -> Result<ReceiverStream<BlockRangeMessage>, BlockRangeScannerError> {
-=======
-    /// * `ScannerError::ServiceShutdown` - if the service is already shutting down.
-    pub async fn stream_historical<N: Into<BlockNumberOrTag>>(
-        &self,
-        start_height: N,
-        end_height: N,
     ) -> Result<ReceiverStream<Message>, ScannerError> {
->>>>>>> ce77c52e
         let (blocks_sender, blocks_receiver) = mpsc::channel(MAX_BUFFERED_MESSAGES);
         let (response_tx, response_rx) = oneshot::channel();
 
@@ -985,7 +893,7 @@
     /// * `ScannerError::ServiceShutdown` - if the service is already shutting down.
     pub async fn stream_from(
         &self,
-        start_height: BlockNumberOrTag,
+        start_height: impl Into<BlockNumberOrTag>,
         block_confirmations: u64,
     ) -> Result<ReceiverStream<Message>, ScannerError> {
         let (blocks_sender, blocks_receiver) = mpsc::channel(MAX_BUFFERED_MESSAGES);
@@ -993,7 +901,7 @@
 
         let command = Command::StreamFrom {
             sender: blocks_sender,
-            start_height,
+            start_height: start_height.into(),
             block_confirmations,
             response: response_tx,
         };
@@ -1014,21 +922,12 @@
     ///
     /// # Errors
     ///
-<<<<<<< HEAD
-    /// * `BlockRangeScannerError::ServiceShutdown` - if the service is already shutting down.
+    /// * `ScannerError::ServiceShutdown` - if the service is already shutting down.
     pub async fn rewind(
         &self,
         start_height: impl Into<BlockNumberOrTag>,
         end_height: impl Into<BlockNumberOrTag>,
-    ) -> Result<ReceiverStream<BlockRangeMessage>, BlockRangeScannerError> {
-=======
-    /// * `ScannerError::ServiceShutdown` - if the service is already shutting down.
-    pub async fn rewind<BN: Into<BlockNumberOrTag>>(
-        &self,
-        start_height: BN,
-        end_height: BN,
     ) -> Result<ReceiverStream<Message>, ScannerError> {
->>>>>>> ce77c52e
         let (blocks_sender, blocks_receiver) = mpsc::channel(MAX_BUFFERED_MESSAGES);
         let (response_tx, response_rx) = oneshot::channel();
 
@@ -1115,53 +1014,6 @@
         assert_eq!(scanner.max_block_range, max_block_range);
     }
 
-<<<<<<< HEAD
-=======
-    #[tokio::test]
-    async fn send_to_subscriber_increments_processed_count() -> anyhow::Result<()> {
-        let asserter = Asserter::new();
-        let provider = mocked_provider(asserter);
-        let (mut service, _cmd) = Service::new(provider, DEFAULT_MAX_BLOCK_RANGE);
-
-        let (tx, mut rx) = mpsc::channel(1);
-        service.subscriber = Some(tx);
-
-        let expected_range = 10..=11;
-        service.send_to_subscriber(Message::Data(expected_range.clone())).await;
-
-        assert_eq!(service.processed_count, 1);
-        assert!(service.subscriber.is_some());
-
-        let Message::Data(received) = rx.recv().await.expect("range received") else {
-            panic!("expected BlockRange message")
-        };
-        assert_eq!(received, expected_range);
-
-        Ok(())
-    }
-
-    #[tokio::test]
-    async fn send_to_subscriber_removes_closed_channel() -> anyhow::Result<()> {
-        let asserter = Asserter::new();
-        let provider = mocked_provider(asserter);
-        let (mut service, _cmd) = Service::new(provider, DEFAULT_MAX_BLOCK_RANGE);
-
-        let (tx, rx) = mpsc::channel(1);
-        service.websocket_connected = true;
-        service.subscriber = Some(tx);
-        // channel is closed
-        drop(rx);
-
-        service.send_to_subscriber(Message::Data(15..=15)).await;
-
-        assert!(service.subscriber.is_none());
-        assert!(!service.websocket_connected);
-        assert_eq!(service.processed_count, 0);
-
-        Ok(())
-    }
-
->>>>>>> ce77c52e
     #[test]
     fn handle_unsubscribe_clears_subscriber() {
         let asserter = Asserter::new();
@@ -1728,28 +1580,12 @@
 
     #[tokio::test]
     async fn forwards_errors_to_subscribers() -> anyhow::Result<()> {
-<<<<<<< HEAD
-=======
-        let asserter = Asserter::new();
-        let provider = mocked_provider(asserter);
-        let (mut service, _cmd) = Service::new(provider, DEFAULT_MAX_BLOCK_RANGE);
-
->>>>>>> ce77c52e
         let (tx, mut rx) = mpsc::channel(1);
 
-<<<<<<< HEAD
-        let sent = Service::<Ethereum>::try_send(
-            &tx,
-            BlockRangeScannerError::WebSocketConnectionFailed(4),
-        )
-        .await;
+        let sent =
+            Service::<Ethereum>::try_send(&tx, ScannerError::WebSocketConnectionFailed(4)).await;
 
         assert!(sent);
-=======
-        service
-            .send_to_subscriber(Message::Error(ScannerError::WebSocketConnectionFailed(4)))
-            .await;
->>>>>>> ce77c52e
 
         match rx.recv().await.expect("subscriber should stay open") {
             Message::Error(ScannerError::WebSocketConnectionFailed(attempts)) => {
