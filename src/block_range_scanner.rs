//! Example usage:
//!
//! ```rust,no_run
//! use alloy::{eips::BlockNumberOrTag, network::Ethereum, primitives::BlockNumber};
//! use std::ops::RangeInclusive;
//! use tokio_stream::{StreamExt, wrappers::ReceiverStream};
//!
//! use alloy::providers::{Provider, ProviderBuilder};
//! use event_scanner::{
//!     ScannerError,
//!     block_range_scanner::{
//!         BlockRangeScanner, BlockRangeScannerClient, DEFAULT_BLOCK_CONFIRMATIONS,
//!         DEFAULT_MAX_BLOCK_RANGE, Message,
//!     },
//!     robust_provider::RobustProviderBuilder,
//! };
//! use tokio::time::Duration;
//! use tracing::{error, info};
//!
//! #[tokio::main]
//! async fn main() -> Result<(), Box<dyn std::error::Error>> {
//!     // Initialize logging
//!     tracing_subscriber::fmt::init();
//!
//!     // Configuration
//!     let provider = ProviderBuilder::new().connect("ws://localhost:8546").await?;
//!     let robust_provider = RobustProviderBuilder::new(provider).build().await?;
//!     let block_range_scanner = BlockRangeScanner::new().connect(robust_provider).await?;
//!
//!     // Create client to send subscribe command to block scanner
//!     let client: BlockRangeScannerClient = block_range_scanner.run()?;
//!
//!     let mut stream =
//!         client.stream_from(BlockNumberOrTag::Number(5), DEFAULT_BLOCK_CONFIRMATIONS).await?;
//!
//!     while let Some(message) = stream.next().await {
//!         match message {
//!             Message::Data(range) => {
//!                 // process range
//!             }
//!             Message::Error(e) => {
//!                 error!("Received error from subscription: {e}");
//!                 match e {
//!                     ScannerError::ServiceShutdown => break,
//!                     _ => {
//!                         error!("Non-fatal error, continuing: {e}");
//!                     }
//!                 }
//!             }
//!             Message::Status(status) => {
//!                 info!("Received status message: {:?}", status);
//!             }
//!         }
//!     }
//!
//!     info!("Data processing stopped.");
//!
//!     Ok(())
//! }
//! ```

use std::{cmp::Ordering, ops::RangeInclusive};
use tokio::{
    sync::{mpsc, oneshot},
    try_join,
};
use tokio_stream::{StreamExt, wrappers::ReceiverStream};

use crate::{
    IntoRobustProvider, RobustProvider, RobustSubscription, ScannerMessage,
    error::ScannerError,
    robust_provider::Error as RobustProviderError,
    types::{ScannerStatus, TryStream},
};
use alloy::{
    consensus::BlockHeader,
    eips::BlockNumberOrTag,
    network::{BlockResponse, Network, primitives::HeaderResponse},
    primitives::{B256, BlockNumber},
    transports::{RpcError, TransportErrorKind},
};
use tracing::{debug, error, info, warn};

pub const DEFAULT_MAX_BLOCK_RANGE: u64 = 1000;
// copied form https://github.com/taikoxyz/taiko-mono/blob/f4b3a0e830e42e2fee54829326389709dd422098/packages/taiko-client/pkg/chain_iterator/block_batch_iterator.go#L19
pub const DEFAULT_BLOCK_CONFIRMATIONS: u64 = 0;

pub const MAX_BUFFERED_MESSAGES: usize = 50000;

// Maximum amount of reorged blocks on Ethereum (after this amount of block confirmations, a block
// is considered final)
pub const DEFAULT_REORG_REWIND_DEPTH: u64 = 64;

pub type Message = ScannerMessage<RangeInclusive<BlockNumber>, ScannerError>;

impl From<RangeInclusive<BlockNumber>> for Message {
    fn from(logs: RangeInclusive<BlockNumber>) -> Self {
        Message::Data(logs)
    }
}

impl PartialEq<RangeInclusive<BlockNumber>> for Message {
    fn eq(&self, other: &RangeInclusive<BlockNumber>) -> bool {
        if let Message::Data(range) = self { range.eq(other) } else { false }
    }
}

impl From<RobustProviderError> for Message {
    fn from(error: RobustProviderError) -> Self {
        Message::Error(error.into())
    }
}

impl From<RpcError<TransportErrorKind>> for Message {
    fn from(error: RpcError<TransportErrorKind>) -> Self {
        Message::Error(error.into())
    }
}

impl From<ScannerError> for Message {
    fn from(error: ScannerError) -> Self {
        Message::Error(error)
    }
}

#[derive(Clone)]
pub struct BlockRangeScanner {
    pub max_block_range: u64,
}

impl Default for BlockRangeScanner {
    fn default() -> Self {
        Self::new()
    }
}

impl BlockRangeScanner {
    #[must_use]
    pub fn new() -> Self {
        Self { max_block_range: DEFAULT_MAX_BLOCK_RANGE }
    }

    #[must_use]
    pub fn max_block_range(mut self, max_block_range: u64) -> Self {
        self.max_block_range = max_block_range;
        self
    }

    /// Connects to an existing provider
    ///
    /// # Errors
    ///
    /// Returns an error if the provider connection fails.
    pub async fn connect<N: Network>(
        self,
        provider: impl IntoRobustProvider<N>,
    ) -> Result<ConnectedBlockRangeScanner<N>, ScannerError> {
        let provider = provider.into_robust_provider().await?;
        Ok(ConnectedBlockRangeScanner { provider, max_block_range: self.max_block_range })
    }
}

pub struct ConnectedBlockRangeScanner<N: Network> {
    provider: RobustProvider<N>,
    max_block_range: u64,
}

impl<N: Network> ConnectedBlockRangeScanner<N> {
    /// Returns the `RobustProvider`
    #[must_use]
    pub fn provider(&self) -> &RobustProvider<N> {
        &self.provider
    }

    /// Starts the subscription service and returns a client for sending commands.
    ///
    /// # Errors
    ///
    /// Returns an error if the subscription service fails to start.
    pub fn run(&self) -> Result<BlockRangeScannerClient, ScannerError> {
        let (service, cmd_tx) = Service::new(self.provider.clone(), self.max_block_range);
        tokio::spawn(async move {
            service.run().await;
        });
        Ok(BlockRangeScannerClient::new(cmd_tx))
    }
}

#[derive(Debug)]
pub enum Command {
    StreamLive {
        sender: mpsc::Sender<Message>,
        block_confirmations: u64,
        response: oneshot::Sender<Result<(), ScannerError>>,
    },
    StreamHistorical {
        sender: mpsc::Sender<Message>,
        start_height: BlockNumberOrTag,
        end_height: BlockNumberOrTag,
        response: oneshot::Sender<Result<(), ScannerError>>,
    },
    StreamFrom {
        sender: mpsc::Sender<Message>,
        start_height: BlockNumberOrTag,
        block_confirmations: u64,
        response: oneshot::Sender<Result<(), ScannerError>>,
    },
    Rewind {
        sender: mpsc::Sender<Message>,
        start_height: BlockNumberOrTag,
        end_height: BlockNumberOrTag,
        response: oneshot::Sender<Result<(), ScannerError>>,
    },
}

struct Service<N: Network> {
    provider: RobustProvider<N>,
    max_block_range: u64,
    error_count: u64,
    command_receiver: mpsc::Receiver<Command>,
    shutdown: bool,
}

impl<N: Network> Service<N> {
    pub fn new(provider: RobustProvider<N>, max_block_range: u64) -> (Self, mpsc::Sender<Command>) {
        let (cmd_tx, cmd_rx) = mpsc::channel(100);

        let service = Self {
            provider,
            max_block_range,
            error_count: 0,
            command_receiver: cmd_rx,
            shutdown: false,
        };

        (service, cmd_tx)
    }

    pub async fn run(mut self) {
        info!("Starting subscription service");

        while !self.shutdown {
            tokio::select! {
                cmd = self.command_receiver.recv() => {
                    if let Some(command) = cmd {
                        if let Err(e) = self.handle_command(command).await {
                            error!("Command handling error: {}", e);
                            self.error_count += 1;
                        }
                    } else {
                        warn!("Command channel closed, shutting down");
                        break;
                    }
                }
            }
        }

        info!("Subscription service stopped");
    }

    async fn handle_command(&mut self, command: Command) -> Result<(), ScannerError> {
        match command {
            Command::StreamLive { sender, block_confirmations, response } => {
                info!("Starting live stream");
                let result = self.handle_live(block_confirmations, sender).await;
                let _ = response.send(result);
            }
            Command::StreamHistorical { sender, start_height, end_height, response } => {
                info!(start_height = ?start_height, end_height = ?end_height, "Starting historical stream");
                let result = self.handle_historical(start_height, end_height, sender).await;
                let _ = response.send(result);
            }
            Command::StreamFrom { sender, start_height, block_confirmations, response } => {
                info!(start_height = ?start_height, "Starting streaming from");
                let result = self.handle_sync(start_height, block_confirmations, sender).await;
                let _ = response.send(result);
            }
            Command::Rewind { sender, start_height, end_height, response } => {
                info!(start_height = ?start_height, end_height = ?end_height, "Starting rewind");
                let result = self.handle_rewind(start_height, end_height, sender).await;
                let _ = response.send(result);
            }
        }
        Ok(())
    }

    async fn handle_live(
        &mut self,
        block_confirmations: u64,
        sender: mpsc::Sender<Message>,
    ) -> Result<(), ScannerError> {
        let max_block_range = self.max_block_range;
        let latest = self.provider.get_block_number().await?;

        // the next block returned by the underlying subscription will always be `latest + 1`,
        // because `latest` was already mined and subscription by definition only streams after new
        // blocks have been mined
        let range_start = (latest + 1).saturating_sub(block_confirmations);

        let subscription = self.provider.subscribe_blocks().await?;

        info!("WebSocket connected for live blocks");

        tokio::spawn(async move {
            Self::stream_live_blocks(
                range_start,
                subscription,
                sender,
                block_confirmations,
                max_block_range,
            )
            .await;
        });

        Ok(())
    }

    async fn handle_historical(
        &mut self,
        start_height: BlockNumberOrTag,
        end_height: BlockNumberOrTag,
        sender: mpsc::Sender<Message>,
    ) -> Result<(), ScannerError> {
        let max_block_range = self.max_block_range;

        let (start_block, end_block) = tokio::try_join!(
            self.provider.get_block_by_number(start_height),
            self.provider.get_block_by_number(end_height)
        )?;

        let start_block_num = start_block.header().number();
        let end_block_num = end_block.header().number();

        let (start_block_num, end_block_num) = match start_block_num.cmp(&end_block_num) {
            Ordering::Greater => (end_block_num, start_block_num),
            _ => (start_block_num, end_block_num),
        };

        info!(start_block = start_block_num, end_block = end_block_num, "Syncing historical data");

        tokio::spawn(async move {
            Self::stream_historical_blocks(
                start_block_num,
                end_block_num,
                max_block_range,
                &sender,
            )
            .await;
        });

        Ok(())
    }

    async fn handle_sync(
        &mut self,
        start_height: BlockNumberOrTag,
        block_confirmations: u64,
        sender: mpsc::Sender<Message>,
    ) -> Result<(), ScannerError> {
        let provider = self.provider.clone();
        let max_block_range = self.max_block_range;

        let get_start_block = async || -> Result<BlockNumber, ScannerError> {
            let block = match start_height {
                BlockNumberOrTag::Number(num) => num,
                block_tag => provider.get_block_by_number(block_tag).await?.header().number(),
            };
            Ok(block)
        };

        let get_latest_block = async || -> Result<BlockNumber, ScannerError> {
            let block =
                provider.get_block_by_number(BlockNumberOrTag::Latest).await?.header().number();
            Ok(block)
        };

        // Step 1:
        // Fetches the starting block and end block for historical sync in parallel
        let (start_block, latest_block) = tokio::try_join!(get_start_block(), get_latest_block())?;

        let confirmed_tip = latest_block.saturating_sub(block_confirmations);

        let subscription = self.provider.subscribe_blocks().await?;
        info!("Buffering live blocks");

        // If start is beyond confirmed tip, skip historical and go straight to live
        if start_block > confirmed_tip {
            info!(
                start_block = start_block,
                confirmed_tip = confirmed_tip,
                "Start block is beyond confirmed tip, starting live stream"
            );

            tokio::spawn(async move {
                Self::stream_live_blocks(
                    start_block,
                    subscription,
                    sender,
                    block_confirmations,
                    max_block_range,
                )
                .await;
            });

            return Ok(());
        }

        info!(start_block = start_block, end_block = confirmed_tip, "Syncing historical data");

        // Step 2: Setup the live streaming buffer
        // This channel will accumulate while historical sync is running
        let (live_block_buffer_sender, live_block_buffer_receiver) =
            mpsc::channel::<Message>(MAX_BUFFERED_MESSAGES);

        // The cutoff is the last block we have synced historically
        // Any block > cutoff will come from the live stream
        let cutoff = confirmed_tip;

        // This task runs independently, accumulating new blocks while wehistorical data is syncing
        tokio::spawn(async move {
            Self::stream_live_blocks(
                cutoff + 1,
                subscription,
                live_block_buffer_sender,
                block_confirmations,
                max_block_range,
            )
            .await;
        });

        tokio::spawn(async move {
            // Step 4: Perform historical synchronization
            // This processes blocks from start_block to end_block (cutoff)
            // If this fails, we need to abort the live streaming task
            Self::stream_historical_blocks(start_block, confirmed_tip, max_block_range, &sender)
                .await;

            info!("Chain tip reached, switching to live");

            if !sender.try_stream(ScannerStatus::SwitchingToLive).await {
                return;
            }

            info!("Successfully transitioned from historical to live data");

            // Step 5:
            // Spawn the buffer processor task
            // This will:
            // 1. Process all buffered blocks, filtering out any ≤ cutoff
            // 2. Forward blocks > cutoff to the user
            // 3. Continue forwarding until the buffer if exhausted (waits for new blocks from live
            //    stream)
            Self::process_live_block_buffer(live_block_buffer_receiver, sender, cutoff).await;
        });

        Ok(())
    }

    async fn handle_rewind(
        &mut self,
        start_height: BlockNumberOrTag,
        end_height: BlockNumberOrTag,
        sender: mpsc::Sender<Message>,
    ) -> Result<(), ScannerError> {
        let max_block_range = self.max_block_range;
        let provider = self.provider.clone();

        let (start_block, end_block) = try_join!(
            self.provider.get_block_by_number(start_height),
            self.provider.get_block_by_number(end_height),
        )?;

        // normalize block range
        let (from, to) = match start_block.header().number().cmp(&end_block.header().number()) {
            Ordering::Greater => (start_block, end_block),
            _ => (end_block, start_block),
        };

        tokio::spawn(async move {
            Self::stream_rewind(from, to, max_block_range, &sender, &provider).await;
        });

        Ok(())
    }

    /// Streams blocks in reverse order from `from` to `to`.
    ///
    /// The `from` block is assumed to be greater than or equal to the `to` block.
    ///
    /// # Errors
    ///
    /// Returns an error if the stream fails
    async fn stream_rewind(
        from: N::BlockResponse,
        to: N::BlockResponse,
        max_block_range: u64,
        sender: &mpsc::Sender<Message>,
        provider: &RobustProvider<N>,
    ) {
        let mut batch_count = 0;

        // for checking whether reorg occurred
        let mut tip_hash = from.header().hash();

        let from = from.header().number();
        let to = to.header().number();

        // we're iterating in reverse
        let mut batch_from = from;

        while batch_from >= to {
            let batch_to = batch_from.saturating_sub(max_block_range - 1).max(to);

            // stream the range regularly, i.e. from smaller block number to greater
            if !sender.try_stream(batch_to..=batch_from).await {
                break;
            }

            batch_count += 1;
            if batch_count % 10 == 0 {
                debug!(batch_count = batch_count, "Processed rewind batches");
            }

            // check early if end of stream achieved to avoid subtraction overflow when `to
            // == 0`
            if batch_to == to {
                break;
            }

            let reorged = match reorg_detected(provider, tip_hash).await {
                Ok(detected) => {
                    info!(block_number = %from, hash = %tip_hash, "Reorg detected");
                    detected
                }
                Err(e) => {
                    error!(error = %e, "Terminal RPC call error, shutting down");
                    _ = sender.try_stream(e);
                    return;
                }
            };

            if reorged {
                info!(block_number = %from, hash = %tip_hash, "Reorg detected");

                if !sender.try_stream(ScannerStatus::ReorgDetected).await {
                    break;
                }

                // restart rewind
                batch_from = from;
                // store the updated end block hash
                tip_hash = match provider.get_block_by_number(from.into()).await {
                    Ok(block) => block.header().hash(),
                    Err(RobustProviderError::BlockNotFound(_)) => {
                        panic!("Block with number '{from}' should exist post-reorg");
                    }
                    Err(e) => {
                        error!(error = %e, "Terminal RPC call error, shutting down");
                        _ = sender.try_stream(e);
                        return;
                    }
                };
            } else {
                // `batch_to` is always greater than `to`, so `batch_to - 1` is always a valid
                // unsigned integer
                batch_from = batch_to - 1;
            }
        }

        info!(batch_count = batch_count, "Rewind completed");
    }

    async fn stream_historical_blocks(
        start: BlockNumber,
        end: BlockNumber,
        max_block_range: u64,
        sender: &mpsc::Sender<Message>,
    ) {
        let mut batch_count = 0;

        let mut next_start_block = start;

        // must be <= to include the edge case when start == end (i.e. return the single block
        // range)
        while next_start_block <= end {
            let batch_end_block_number =
                next_start_block.saturating_add(max_block_range - 1).min(end);

            if !sender.try_stream(next_start_block..=batch_end_block_number).await {
                break;
            }

            batch_count += 1;
            if batch_count % 10 == 0 {
                debug!(batch_count = batch_count, "Processed historical batches");
            }

            if batch_end_block_number == end {
                break;
            }

            // Next block number always exists as we checked end block previously
            let next_start_block_number = batch_end_block_number.saturating_add(1);

            next_start_block = next_start_block_number;
        }

        info!(batch_count = batch_count, "Historical sync completed");
    }

    async fn stream_live_blocks(
        mut range_start: BlockNumber,
        subscription: RobustSubscription<N>,
        sender: mpsc::Sender<Message>,
        block_confirmations: u64,
        max_block_range: u64,
    ) {
        // ensure we start streaming only after the expected_next_block cutoff
        let cutoff = range_start;
        let mut stream = subscription.into_stream().skip_while(|result| match result {
            Ok(header) => header.number() < cutoff,
            Err(_) => false,
        });

<<<<<<< HEAD
        let mut stream = subscription.into_stream().skip_while(|result| match result {
            Ok(header) => header.number() < cutoff,
            Err(_) => false,
        });

=======
>>>>>>> e65f5d18
        while let Some(result) = stream.next().await {
            let incoming_block = match result {
                Ok(block) => block,
                Err(e) => {
                    error!(error = %e, "Error receiving block from stream");
                    // Error from subscription, exit the stream
                    _ = sender.try_stream(e);
                    return;
                }
            };

            let incoming_block_num = incoming_block.number();
<<<<<<< HEAD

=======
>>>>>>> e65f5d18
            info!(block_number = incoming_block_num, "Received block header");

            if incoming_block_num < range_start {
                warn!("Reorg detected: sending forked range");
                if !sender.try_stream(ScannerStatus::ReorgDetected).await {
                    return;
                }

                // Calculate the confirmed block position for the incoming block
                let incoming_confirmed = incoming_block_num.saturating_sub(block_confirmations);

                // updated expected block to updated confirmed
                range_start = incoming_confirmed;
            }

            let confirmed = incoming_block_num.saturating_sub(block_confirmations);
            if confirmed >= range_start {
                // NOTE: Edge case when difference between range end and range start >= max
                // reads
                let range_end = confirmed.min(range_start.saturating_add(max_block_range - 1));

                info!(range_start = range_start, range_end = range_end, "Sending live block range");

                if !sender.try_stream(range_start..=range_end).await {
                    return;
                }

                // Overflow can not realistically happen
                range_start = range_end + 1;
            }
        }
    }

    async fn process_live_block_buffer(
        mut buffer_rx: mpsc::Receiver<Message>,
        sender: mpsc::Sender<Message>,
        cutoff: BlockNumber,
    ) {
        let mut processed = 0;
        let mut discarded = 0;

        // Process all buffered messages
        while let Some(data) = buffer_rx.recv().await {
            match data {
                Message::Data(range) => {
                    let (start, end) = (*range.start(), *range.end());
                    if start >= cutoff {
                        if !sender.try_stream(range).await {
                            break;
                        }
                        processed += end - start;
                    } else if end >= cutoff {
                        discarded += cutoff - start;

                        let start = cutoff;
                        if !sender.try_stream(start..=end).await {
                            break;
                        }
                        processed += end - start;
                    } else {
                        discarded += end - start;
                    }
                }
                other => {
                    // Could be error or status
                    if !sender.try_stream(other).await {
                        break;
                    }
                }
            }
        }

        info!(processed = processed, discarded = discarded, "Processed buffered messages");
    }
}

async fn reorg_detected<N: Network>(
    provider: &RobustProvider<N>,
    hash_to_check: B256,
) -> Result<bool, ScannerError> {
    match provider.get_block_by_hash(hash_to_check).await {
        Ok(_) => Ok(false),
        Err(RobustProviderError::BlockNotFound(_)) => Ok(true),
        Err(e) => Err(e.into()),
    }
}

pub struct BlockRangeScannerClient {
    command_sender: mpsc::Sender<Command>,
}

impl BlockRangeScannerClient {
    /// Creates a new subscription client.
    ///
    /// # Arguments
    ///
    /// * `command_sender` - The sender for sending commands to the subscription service.
    #[must_use]
    pub fn new(command_sender: mpsc::Sender<Command>) -> Self {
        Self { command_sender }
    }

    /// Streams live blocks starting from the latest block.
    ///
    /// # Arguments
    ///
    /// * `block_confirmations` - Number of confirmations to apply once in live mode.
    ///
    /// # Errors
    ///
    /// * `ScannerError::ServiceShutdown` - if the service is already shutting down.
    pub async fn stream_live(
        &self,
        block_confirmations: u64,
    ) -> Result<ReceiverStream<Message>, ScannerError> {
        let (blocks_sender, blocks_receiver) = mpsc::channel(MAX_BUFFERED_MESSAGES);
        let (response_tx, response_rx) = oneshot::channel();

        let command = Command::StreamLive {
            sender: blocks_sender,
            block_confirmations,
            response: response_tx,
        };

        self.command_sender.send(command).await.map_err(|_| ScannerError::ServiceShutdown)?;

        response_rx.await.map_err(|_| ScannerError::ServiceShutdown)??;

        Ok(ReceiverStream::new(blocks_receiver))
    }

    /// Streams a batch of historical blocks from `start_height` to `end_height`.
    ///
    /// # Arguments
    ///
    /// * `start_height` - The starting block number or tag.
    /// * `end_height` - The ending block number or tag.
    ///
    /// # Errors
    ///
    /// * `ScannerError::ServiceShutdown` - if the service is already shutting down.
    pub async fn stream_historical(
        &self,
        start_height: impl Into<BlockNumberOrTag>,
        end_height: impl Into<BlockNumberOrTag>,
    ) -> Result<ReceiverStream<Message>, ScannerError> {
        let (blocks_sender, blocks_receiver) = mpsc::channel(MAX_BUFFERED_MESSAGES);
        let (response_tx, response_rx) = oneshot::channel();

        let command = Command::StreamHistorical {
            sender: blocks_sender,
            start_height: start_height.into(),
            end_height: end_height.into(),
            response: response_tx,
        };

        self.command_sender.send(command).await.map_err(|_| ScannerError::ServiceShutdown)?;

        response_rx.await.map_err(|_| ScannerError::ServiceShutdown)??;

        Ok(ReceiverStream::new(blocks_receiver))
    }

    /// Streams blocks starting from `start_height` and transitions to live mode.
    ///
    /// # Arguments
    ///
    /// * `start_height` - The starting block number or tag.
    /// * `block_confirmations` - Number of confirmations to apply once in live mode.
    ///
    /// # Errors
    ///
    /// * `ScannerError::ServiceShutdown` - if the service is already shutting down.
    pub async fn stream_from(
        &self,
        start_height: impl Into<BlockNumberOrTag>,
        block_confirmations: u64,
    ) -> Result<ReceiverStream<Message>, ScannerError> {
        let (blocks_sender, blocks_receiver) = mpsc::channel(MAX_BUFFERED_MESSAGES);
        let (response_tx, response_rx) = oneshot::channel();

        let command = Command::StreamFrom {
            sender: blocks_sender,
            start_height: start_height.into(),
            block_confirmations,
            response: response_tx,
        };

        self.command_sender.send(command).await.map_err(|_| ScannerError::ServiceShutdown)?;

        response_rx.await.map_err(|_| ScannerError::ServiceShutdown)??;

        Ok(ReceiverStream::new(blocks_receiver))
    }

    /// Streams blocks in reverse order from `start_height` to `end_height`.
    ///
    /// # Arguments
    ///
    /// * `start_height` - The starting block number or tag (defaults to Latest if None).
    /// * `end_height` - The ending block number or tag (defaults to Earliest if None).
    ///
    /// # Errors
    ///
    /// * `ScannerError::ServiceShutdown` - if the service is already shutting down.
    pub async fn rewind(
        &self,
        start_height: impl Into<BlockNumberOrTag>,
        end_height: impl Into<BlockNumberOrTag>,
    ) -> Result<ReceiverStream<Message>, ScannerError> {
        let (blocks_sender, blocks_receiver) = mpsc::channel(MAX_BUFFERED_MESSAGES);
        let (response_tx, response_rx) = oneshot::channel();

        let command = Command::Rewind {
            sender: blocks_sender,
            start_height: start_height.into(),
            end_height: end_height.into(),
            response: response_tx,
        };

        self.command_sender.send(command).await.map_err(|_| ScannerError::ServiceShutdown)?;

        response_rx.await.map_err(|_| ScannerError::ServiceShutdown)??;

        Ok(ReceiverStream::new(blocks_receiver))
    }
}

#[cfg(test)]
mod tests {
    use super::*;
    use crate::{assert_closed, assert_next};
    use alloy::{eips::BlockId, network::Ethereum};
    use tokio::sync::mpsc;

    #[test]
    fn block_range_scanner_defaults_match_constants() {
        let scanner = BlockRangeScanner::new();

        assert_eq!(scanner.max_block_range, DEFAULT_MAX_BLOCK_RANGE);
    }

    #[test]
    fn builder_methods_update_configuration() {
        let max_block_range = 42;

        let scanner = BlockRangeScanner::new().max_block_range(max_block_range);

        assert_eq!(scanner.max_block_range, max_block_range);
    }

    #[tokio::test]
    async fn buffered_messages_after_cutoff_are_all_passed() {
        let cutoff = 50;
        let (buffer_tx, buffer_rx) = mpsc::channel(8);
        buffer_tx.send(Message::Data(51..=55)).await.unwrap();
        buffer_tx.send(Message::Data(56..=60)).await.unwrap();
        buffer_tx.send(Message::Data(61..=70)).await.unwrap();
        drop(buffer_tx);

        let (out_tx, out_rx) = mpsc::channel(8);
        Service::<Ethereum>::process_live_block_buffer(buffer_rx, out_tx, cutoff).await;

        let mut stream = ReceiverStream::new(out_rx);

        assert_next!(stream, 51..=55);
        assert_next!(stream, 56..=60);
        assert_next!(stream, 61..=70);
        assert_closed!(stream);
    }

    #[tokio::test]
    async fn ranges_entirely_before_cutoff_are_discarded() {
        let cutoff = 100;

        let (buffer_tx, buffer_rx) = mpsc::channel(8);
        buffer_tx.send(Message::Data(40..=50)).await.unwrap();
        buffer_tx.send(Message::Data(51..=60)).await.unwrap();
        buffer_tx.send(Message::Data(61..=70)).await.unwrap();
        drop(buffer_tx);

        let (out_tx, out_rx) = mpsc::channel(8);
        Service::<Ethereum>::process_live_block_buffer(buffer_rx, out_tx, cutoff).await;

        let mut stream = ReceiverStream::new(out_rx);

        assert_closed!(stream);
    }

    #[tokio::test]
    async fn ranges_overlapping_cutoff_are_trimmed() {
        let cutoff = 75;

        let (buffer_tx, buffer_rx) = mpsc::channel(8);
        buffer_tx.send(Message::Data(60..=70)).await.unwrap();
        buffer_tx.send(Message::Data(71..=80)).await.unwrap();
        buffer_tx.send(Message::Data(81..=86)).await.unwrap();
        drop(buffer_tx);

        let (out_tx, out_rx) = mpsc::channel(8);
        Service::<Ethereum>::process_live_block_buffer(buffer_rx, out_tx, cutoff).await;

        let mut stream = ReceiverStream::new(out_rx);

        assert_next!(stream, 75..=80);
        assert_next!(stream, 81..=86);
        assert_closed!(stream);
    }

    #[tokio::test]
    async fn edge_case_range_exactly_at_cutoff() {
        let cutoff = 100;

        let (buffer_tx, buffer_rx) = mpsc::channel(8);
        buffer_tx.send(Message::Data(98..=98)).await.unwrap(); // Just before: discard
        buffer_tx.send(Message::Data(99..=100)).await.unwrap(); // Includes cutoff: trim to 100..=100
        buffer_tx.send(Message::Data(100..=100)).await.unwrap(); // Exactly at: forward
        buffer_tx.send(Message::Data(100..=101)).await.unwrap(); // Starts at cutoff: forward
        buffer_tx.send(Message::Data(102..=102)).await.unwrap(); // After cutoff: forward
        drop(buffer_tx);

        let (out_tx, out_rx) = mpsc::channel(8);
        Service::<Ethereum>::process_live_block_buffer(buffer_rx, out_tx, cutoff).await;

        let mut stream = ReceiverStream::new(out_rx);

        assert_next!(stream, 100..=100);
        assert_next!(stream, 100..=100);
        assert_next!(stream, 100..=101);
        assert_next!(stream, 102..=102);
        assert_closed!(stream);
    }

    #[tokio::test]
    async fn try_send_forwards_errors_to_subscribers() {
        let (tx, mut rx) = mpsc::channel::<Message>(1);

        _ = tx.try_stream(ScannerError::BlockNotFound(4.into())).await;

        assert!(matches!(
            rx.recv().await,
            Some(ScannerMessage::Error(ScannerError::BlockNotFound(BlockId::Number(
                BlockNumberOrTag::Number(4)
            ))))
        ));
    }
}<|MERGE_RESOLUTION|>--- conflicted
+++ resolved
@@ -622,14 +622,6 @@
             Err(_) => false,
         });
 
-<<<<<<< HEAD
-        let mut stream = subscription.into_stream().skip_while(|result| match result {
-            Ok(header) => header.number() < cutoff,
-            Err(_) => false,
-        });
-
-=======
->>>>>>> e65f5d18
         while let Some(result) = stream.next().await {
             let incoming_block = match result {
                 Ok(block) => block,
@@ -642,10 +634,6 @@
             };
 
             let incoming_block_num = incoming_block.number();
-<<<<<<< HEAD
-
-=======
->>>>>>> e65f5d18
             info!(block_number = incoming_block_num, "Received block header");
 
             if incoming_block_num < range_start {
