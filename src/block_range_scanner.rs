--- conflicted
+++ resolved
@@ -548,8 +548,8 @@
 
         info!(batch_count = batch_count, "Historical sync completed");
 
-        if let Some(sender) = &self.subscriber &&
-            sender.send(Err(Error::Eof)).await.is_err()
+        if let Some(sender) = &self.subscriber
+            && sender.send(Err(Error::Eof)).await.is_err()
         {
             warn!("Subscriber channel closed, cleaning up");
         }
@@ -857,10 +857,6 @@
 #[cfg(test)]
 mod tests {
     use alloy::{
-<<<<<<< HEAD
-=======
-        eips::BlockNumberOrTag,
->>>>>>> c2622f2f
         network::Ethereum,
         primitives::{B256, keccak256},
         rpc::{
@@ -927,11 +923,7 @@
         service.error_count = error_count;
         let hash = keccak256(b"random");
         let block_number = 99;
-<<<<<<< HEAD
         service.current = BlockHashAndNumber { hash, number: block_number };
-=======
-        service.current = Some(BlockHashAndNumber { hash, number: block_number });
->>>>>>> c2622f2f
         service.websocket_connected = true;
         service.subscriber = Some(mpsc::channel(1).0);
 
@@ -941,11 +933,7 @@
         assert!(status.websocket_connected);
         assert_eq!(status.processed_count, processed_count);
         assert_eq!(status.error_count, error_count);
-<<<<<<< HEAD
         let last = status.last_synced_block;
-=======
-        let last = status.last_synced_block.expect("last synced block is set");
->>>>>>> c2622f2f
         assert_eq!(last.number, block_number);
         assert_eq!(last.hash, hash);
     }
@@ -1059,12 +1047,7 @@
         let original_height = 10;
         let original_hash = keccak256(b"original block");
         let original_block = mock_block(original_height, original_hash);
-<<<<<<< HEAD
         service.current = BlockHashAndNumber::from_header::<Ethereum>(original_block.header());
-=======
-        service.current =
-            Some(BlockHashAndNumber::from_header::<Ethereum>(original_block.header()));
->>>>>>> c2622f2f
 
         let expected_rewind_height = original_height - config.reorg_rewind_depth;
         let expected_rewind_hash = keccak256(b"rewound block");
@@ -1080,11 +1063,7 @@
 
         service.ensure_current_not_reorged().await?;
 
-<<<<<<< HEAD
         let current = service.current;
-=======
-        let current = service.current.expect("current block should be set after rewind");
->>>>>>> c2622f2f
         assert_eq!(current.number, expected_rewind_height, "should rewind by reorg_rewind_depth");
         assert_eq!(current.hash, expected_rewind_hash, "should use hash of block at rewind height");
 
@@ -1093,7 +1072,6 @@
 
     #[tokio::test]
     async fn buffered_messages_trim_ranges_prior_to_cutoff() -> anyhow::Result<()> {
-<<<<<<< HEAD
         let cutoff = 50;
         let (buffer_tx, buffer_rx) = mpsc::channel(8);
         buffer_tx.send(Ok(51..=55)).await.unwrap();
@@ -1126,24 +1104,12 @@
 
         let (out_tx, mut out_rx) = mpsc::channel(8);
         Service::<Ethereum>::process_live_block_buffer(buffer_rx, out_tx, cutoff).await;
-=======
-        let (buffer_tx, buffer_rx) = mpsc::channel(8);
-        buffer_tx.send(40..=44).await.unwrap();
-        buffer_tx.send(45..=54).await.unwrap();
-        buffer_tx.send(60..=61).await.unwrap();
-        drop(buffer_tx);
-
-        let (out_tx, mut out_rx) = mpsc::channel(8);
-
-        Service::<Ethereum>::process_buffered_messages(buffer_rx, out_tx, 50).await;
->>>>>>> c2622f2f
 
         let mut forwarded = Vec::new();
         while let Some(result) = out_rx.recv().await {
             forwarded.push(result.unwrap());
         }
 
-<<<<<<< HEAD
         // All ranges should be discarded since they're before cutoff
         assert_eq!(forwarded, vec![]);
         Ok(())
@@ -1241,10 +1207,6 @@
 
         // All ranges should be forwarded since they're all >= 0
         assert_eq!(forwarded, vec![0..=5, 5..=10, 10..=25]);
-=======
-        assert_eq!(forwarded, vec![50..=54, 60..=61]);
-
->>>>>>> c2622f2f
         Ok(())
     }
 
