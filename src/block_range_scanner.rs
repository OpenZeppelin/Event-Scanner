//! Example usage:
//!
//! ```rust,no_run
//! use alloy::{eips::BlockNumberOrTag, network::Ethereum, primitives::BlockNumber};
//! use std::ops::RangeInclusive;
//! use tokio_stream::{StreamExt, wrappers::ReceiverStream};
//!
//! use alloy::providers::{Provider, ProviderBuilder};
//! use event_scanner::{
//!     ScannerError,
//!     block_range_scanner::{
//!         BlockRangeScanner, BlockRangeScannerClient, DEFAULT_BLOCK_CONFIRMATIONS,
//!         DEFAULT_MAX_BLOCK_RANGE, Message,
//!     },
//!     robust_provider::builder::RobustProviderBuilder,
//! };
//! use tokio::time::Duration;
//! use tracing::{error, info};
//!
//! #[tokio::main]
//! async fn main() -> Result<(), Box<dyn std::error::Error>> {
//!     // Initialize logging
//!     tracing_subscriber::fmt::init();
//!
//!     // Configuration
//!     let provider = ProviderBuilder::new().connect("ws://localhost:8546").await?;
//!     let robust_provider = RobustProviderBuilder::new(provider).build().await?;
//!     let block_range_scanner = BlockRangeScanner::new().connect(robust_provider).await?;
//!
//!     // Create client to send subscribe command to block scanner
//!     let client: BlockRangeScannerClient = block_range_scanner.run()?;
//!
//!     let mut stream =
//!         client.stream_from(BlockNumberOrTag::Number(5), DEFAULT_BLOCK_CONFIRMATIONS).await?;
//!
//!     while let Some(message) = stream.next().await {
//!         match message {
//!             Message::Data(range) => {
//!                 // process range
//!             }
//!             Message::Error(e) => {
//!                 error!("Received error from subscription: {e}");
//!                 match e {
//!                     ScannerError::ServiceShutdown => break,
//!                     _ => {
//!                         error!("Non-fatal error, continuing: {e}");
//!                     }
//!                 }
//!             }
//!             Message::Status(status) => {
//!                 info!("Received status message: {:?}", status);
//!             }
//!         }
//!     }
//!
//!     info!("Data processing stopped.");
//!
//!     Ok(())
//! }
//! ```

use std::{cmp::Ordering, ops::RangeInclusive};
use tokio::{
    sync::{mpsc, oneshot},
    try_join,
};
use tokio_stream::{StreamExt, wrappers::ReceiverStream};

use crate::{
<<<<<<< HEAD
    IntoRobustProvider, RobustProvider, RobustSubscription, ScannerMessage,
=======
    ScannerMessage,
>>>>>>> e76b5f7e
    error::ScannerError,
    robust_provider::{
        Error as RobustProviderError, provider::RobustProvider,
        provider_conversion::IntoRobustProvider,
    },
    types::{ScannerStatus, TryStream},
};
use alloy::{
    consensus::BlockHeader,
    eips::BlockNumberOrTag,
    network::{BlockResponse, Network, primitives::HeaderResponse},
    primitives::{B256, BlockNumber},
    transports::{RpcError, TransportErrorKind},
};
use tracing::{debug, error, info, warn};

pub const DEFAULT_MAX_BLOCK_RANGE: u64 = 1000;
// copied form https://github.com/taikoxyz/taiko-mono/blob/f4b3a0e830e42e2fee54829326389709dd422098/packages/taiko-client/pkg/chain_iterator/block_batch_iterator.go#L19
pub const DEFAULT_BLOCK_CONFIRMATIONS: u64 = 0;

pub const MAX_BUFFERED_MESSAGES: usize = 50000;

// Maximum amount of reorged blocks on Ethereum (after this amount of block confirmations, a block
// is considered final)
pub const DEFAULT_REORG_REWIND_DEPTH: u64 = 64;

pub type Message = ScannerMessage<RangeInclusive<BlockNumber>, ScannerError>;

impl From<RangeInclusive<BlockNumber>> for Message {
    fn from(logs: RangeInclusive<BlockNumber>) -> Self {
        Message::Data(logs)
    }
}

impl PartialEq<RangeInclusive<BlockNumber>> for Message {
    fn eq(&self, other: &RangeInclusive<BlockNumber>) -> bool {
        if let Message::Data(range) = self { range.eq(other) } else { false }
    }
}

impl From<RobustProviderError> for Message {
    fn from(error: RobustProviderError) -> Self {
        Message::Error(error.into())
    }
}

impl From<RpcError<TransportErrorKind>> for Message {
    fn from(error: RpcError<TransportErrorKind>) -> Self {
        Message::Error(error.into())
    }
}

impl From<ScannerError> for Message {
    fn from(error: ScannerError) -> Self {
        Message::Error(error)
    }
}

#[derive(Clone)]
pub struct BlockRangeScanner {
    pub max_block_range: u64,
}

impl Default for BlockRangeScanner {
    fn default() -> Self {
        Self::new()
    }
}

impl BlockRangeScanner {
    #[must_use]
    pub fn new() -> Self {
        Self { max_block_range: DEFAULT_MAX_BLOCK_RANGE }
    }

    #[must_use]
    pub fn max_block_range(mut self, max_block_range: u64) -> Self {
        self.max_block_range = max_block_range;
        self
    }

    /// Connects to an existing provider
    ///
    /// # Errors
    ///
    /// Returns an error if the provider connection fails.
    pub async fn connect<N: Network>(
        self,
        provider: impl IntoRobustProvider<N>,
    ) -> Result<ConnectedBlockRangeScanner<N>, ScannerError> {
        let provider = provider.into_robust_provider().await?;
        Ok(ConnectedBlockRangeScanner { provider, max_block_range: self.max_block_range })
    }
}

pub struct ConnectedBlockRangeScanner<N: Network> {
    provider: RobustProvider<N>,
    max_block_range: u64,
}

impl<N: Network> ConnectedBlockRangeScanner<N> {
    /// Returns the `RobustProvider`
    #[must_use]
    pub fn provider(&self) -> &RobustProvider<N> {
        &self.provider
    }

    /// Starts the subscription service and returns a client for sending commands.
    ///
    /// # Errors
    ///
    /// Returns an error if the subscription service fails to start.
    pub fn run(&self) -> Result<BlockRangeScannerClient, ScannerError> {
        let (service, cmd_tx) = Service::new(self.provider.clone(), self.max_block_range);
        tokio::spawn(async move {
            service.run().await;
        });
        Ok(BlockRangeScannerClient::new(cmd_tx))
    }
}

#[derive(Debug)]
pub enum Command {
    StreamLive {
        sender: mpsc::Sender<Message>,
        block_confirmations: u64,
        response: oneshot::Sender<Result<(), ScannerError>>,
    },
    StreamHistorical {
        sender: mpsc::Sender<Message>,
        start_height: BlockNumberOrTag,
        end_height: BlockNumberOrTag,
        response: oneshot::Sender<Result<(), ScannerError>>,
    },
    StreamFrom {
        sender: mpsc::Sender<Message>,
        start_height: BlockNumberOrTag,
        block_confirmations: u64,
        response: oneshot::Sender<Result<(), ScannerError>>,
    },
    Rewind {
        sender: mpsc::Sender<Message>,
        start_height: BlockNumberOrTag,
        end_height: BlockNumberOrTag,
        response: oneshot::Sender<Result<(), ScannerError>>,
    },
}

struct Service<N: Network> {
    provider: RobustProvider<N>,
    max_block_range: u64,
    error_count: u64,
    command_receiver: mpsc::Receiver<Command>,
    shutdown: bool,
}

impl<N: Network> Service<N> {
    pub fn new(provider: RobustProvider<N>, max_block_range: u64) -> (Self, mpsc::Sender<Command>) {
        let (cmd_tx, cmd_rx) = mpsc::channel(100);

        let service = Self {
            provider,
            max_block_range,
            error_count: 0,
            command_receiver: cmd_rx,
            shutdown: false,
        };

        (service, cmd_tx)
    }

    pub async fn run(mut self) {
        info!("Starting subscription service");

        while !self.shutdown {
            tokio::select! {
                cmd = self.command_receiver.recv() => {
                    if let Some(command) = cmd {
                        if let Err(e) = self.handle_command(command).await {
                            error!("Command handling error: {}", e);
                            self.error_count += 1;
                        }
                    } else {
                        warn!("Command channel closed, shutting down");
                        break;
                    }
                }
            }
        }

        info!("Subscription service stopped");
    }

    async fn handle_command(&mut self, command: Command) -> Result<(), ScannerError> {
        match command {
            Command::StreamLive { sender, block_confirmations, response } => {
                info!("Starting live stream");
                let result = self.handle_live(block_confirmations, sender).await;
                let _ = response.send(result);
            }
            Command::StreamHistorical { sender, start_height, end_height, response } => {
                info!(start_height = ?start_height, end_height = ?end_height, "Starting historical stream");
                let result = self.handle_historical(start_height, end_height, sender).await;
                let _ = response.send(result);
            }
            Command::StreamFrom { sender, start_height, block_confirmations, response } => {
                info!(start_height = ?start_height, "Starting streaming from");
                let result = self.handle_sync(start_height, block_confirmations, sender).await;
                let _ = response.send(result);
            }
            Command::Rewind { sender, start_height, end_height, response } => {
                info!(start_height = ?start_height, end_height = ?end_height, "Starting rewind");
                let result = self.handle_rewind(start_height, end_height, sender).await;
                let _ = response.send(result);
            }
        }
        Ok(())
    }

    async fn handle_live(
        &mut self,
        block_confirmations: u64,
        sender: mpsc::Sender<Message>,
    ) -> Result<(), ScannerError> {
        let max_block_range = self.max_block_range;
        let latest = self.provider.get_block_number().await?;

        // the next block returned by the underlying subscription will always be `latest + 1`,
        // because `latest` was already mined and subscription by definition only streams after new
        // blocks have been mined
        let range_start = (latest + 1).saturating_sub(block_confirmations);

        let subscription = self.provider.subscribe_blocks().await?;

        info!("WebSocket connected for live blocks");

        tokio::spawn(async move {
            Self::stream_live_blocks(
                range_start,
                subscription,
                sender,
                block_confirmations,
                max_block_range,
            )
            .await;
        });

        Ok(())
    }

    async fn handle_historical(
        &mut self,
        start_height: BlockNumberOrTag,
        end_height: BlockNumberOrTag,
        sender: mpsc::Sender<Message>,
    ) -> Result<(), ScannerError> {
        let max_block_range = self.max_block_range;

        let (start_block, end_block) = tokio::try_join!(
            self.provider.get_block_by_number(start_height),
            self.provider.get_block_by_number(end_height)
        )?;

        let start_block_num = start_block.header().number();
        let end_block_num = end_block.header().number();

        let (start_block_num, end_block_num) = match start_block_num.cmp(&end_block_num) {
            Ordering::Greater => (end_block_num, start_block_num),
            _ => (start_block_num, end_block_num),
        };

        info!(start_block = start_block_num, end_block = end_block_num, "Syncing historical data");

        tokio::spawn(async move {
            Self::stream_historical_blocks(
                start_block_num,
                end_block_num,
                max_block_range,
                &sender,
            )
            .await;
        });

        Ok(())
    }

    async fn handle_sync(
        &mut self,
        start_height: BlockNumberOrTag,
        block_confirmations: u64,
        sender: mpsc::Sender<Message>,
    ) -> Result<(), ScannerError> {
        let provider = self.provider.clone();
        let max_block_range = self.max_block_range;

        let get_start_block = async || -> Result<BlockNumber, ScannerError> {
            let block = match start_height {
                BlockNumberOrTag::Number(num) => num,
                block_tag => provider.get_block_by_number(block_tag).await?.header().number(),
            };
            Ok(block)
        };

        let get_latest_block = async || -> Result<BlockNumber, ScannerError> {
            let block =
                provider.get_block_by_number(BlockNumberOrTag::Latest).await?.header().number();
            Ok(block)
        };

        // Step 1:
        // Fetches the starting block and end block for historical sync in parallel
        let (start_block, latest_block) = tokio::try_join!(get_start_block(), get_latest_block())?;

        let confirmed_tip = latest_block.saturating_sub(block_confirmations);

        let subscription = self.provider.subscribe_blocks().await?;
        info!("Buffering live blocks");

        // If start is beyond confirmed tip, skip historical and go straight to live
        if start_block > confirmed_tip {
            info!(
                start_block = start_block,
                confirmed_tip = confirmed_tip,
                "Start block is beyond confirmed tip, starting live stream"
            );

            tokio::spawn(async move {
                Self::stream_live_blocks(
                    start_block,
                    subscription,
                    sender,
                    block_confirmations,
                    max_block_range,
                )
                .await;
            });

            return Ok(());
        }

        info!(start_block = start_block, end_block = confirmed_tip, "Syncing historical data");

        // Step 2: Setup the live streaming buffer
        // This channel will accumulate while historical sync is running
        let (live_block_buffer_sender, live_block_buffer_receiver) =
            mpsc::channel::<Message>(MAX_BUFFERED_MESSAGES);

        // The cutoff is the last block we have synced historically
        // Any block > cutoff will come from the live stream
        let cutoff = confirmed_tip;

        // This task runs independently, accumulating new blocks while wehistorical data is syncing
        tokio::spawn(async move {
            Self::stream_live_blocks(
                cutoff + 1,
                subscription,
                live_block_buffer_sender,
                block_confirmations,
                max_block_range,
            )
            .await;
        });

        tokio::spawn(async move {
            // Step 4: Perform historical synchronization
            // This processes blocks from start_block to end_block (cutoff)
            // If this fails, we need to abort the live streaming task
            Self::stream_historical_blocks(start_block, confirmed_tip, max_block_range, &sender)
                .await;

            info!("Chain tip reached, switching to live");

            if !sender.try_stream(ScannerStatus::SwitchingToLive).await {
                return;
            }

            info!("Successfully transitioned from historical to live data");

            // Step 5:
            // Spawn the buffer processor task
            // This will:
            // 1. Process all buffered blocks, filtering out any ≤ cutoff
            // 2. Forward blocks > cutoff to the user
            // 3. Continue forwarding until the buffer if exhausted (waits for new blocks from live
            //    stream)
            Self::process_live_block_buffer(live_block_buffer_receiver, sender, cutoff).await;
        });

        Ok(())
    }

    async fn handle_rewind(
        &mut self,
        start_height: BlockNumberOrTag,
        end_height: BlockNumberOrTag,
        sender: mpsc::Sender<Message>,
    ) -> Result<(), ScannerError> {
        let max_block_range = self.max_block_range;
        let provider = self.provider.clone();

        let (start_block, end_block) = try_join!(
            self.provider.get_block_by_number(start_height),
            self.provider.get_block_by_number(end_height),
        )?;

        // normalize block range
        let (from, to) = match start_block.header().number().cmp(&end_block.header().number()) {
            Ordering::Greater => (start_block, end_block),
            _ => (end_block, start_block),
        };

        tokio::spawn(async move {
            Self::stream_rewind(from, to, max_block_range, &sender, &provider).await;
        });

        Ok(())
    }

    /// Streams blocks in reverse order from `from` to `to`.
    ///
    /// The `from` block is assumed to be greater than or equal to the `to` block.
    ///
    /// # Errors
    ///
    /// Returns an error if the stream fails
    async fn stream_rewind(
        from: N::BlockResponse,
        to: N::BlockResponse,
        max_block_range: u64,
        sender: &mpsc::Sender<Message>,
        provider: &RobustProvider<N>,
    ) {
        let mut batch_count = 0;

        // for checking whether reorg occurred
        let mut tip_hash = from.header().hash();

        let from = from.header().number();
        let to = to.header().number();

        // we're iterating in reverse
        let mut batch_from = from;

        while batch_from >= to {
            let batch_to = batch_from.saturating_sub(max_block_range - 1).max(to);

            // stream the range regularly, i.e. from smaller block number to greater
            if !sender.try_stream(batch_to..=batch_from).await {
                break;
            }

            batch_count += 1;
            if batch_count % 10 == 0 {
                debug!(batch_count = batch_count, "Processed rewind batches");
            }

            // check early if end of stream achieved to avoid subtraction overflow when `to
            // == 0`
            if batch_to == to {
                break;
            }

            let reorged = match reorg_detected(provider, tip_hash).await {
                Ok(detected) => {
                    info!(block_number = %from, hash = %tip_hash, "Reorg detected");
                    detected
                }
                Err(e) => {
                    error!(error = %e, "Terminal RPC call error, shutting down");
                    _ = sender.try_stream(e);
                    return;
                }
            };

            if reorged {
                info!(block_number = %from, hash = %tip_hash, "Reorg detected");

                if !sender.try_stream(ScannerStatus::ReorgDetected).await {
                    break;
                }

                // restart rewind
                batch_from = from;
                // store the updated end block hash
                tip_hash = match provider.get_block_by_number(from.into()).await {
                    Ok(block) => block.header().hash(),
                    Err(RobustProviderError::BlockNotFound(_)) => {
                        panic!("Block with number '{from}' should exist post-reorg");
                    }
                    Err(e) => {
                        error!(error = %e, "Terminal RPC call error, shutting down");
                        _ = sender.try_stream(e);
                        return;
                    }
                };
            } else {
                // `batch_to` is always greater than `to`, so `batch_to - 1` is always a valid
                // unsigned integer
                batch_from = batch_to - 1;
            }
        }

        info!(batch_count = batch_count, "Rewind completed");
    }

    async fn stream_historical_blocks(
        start: BlockNumber,
        end: BlockNumber,
        max_block_range: u64,
        sender: &mpsc::Sender<Message>,
    ) {
        let mut batch_count = 0;

        let mut next_start_block = start;

        // must be <= to include the edge case when start == end (i.e. return the single block
        // range)
        while next_start_block <= end {
            let batch_end_block_number =
                next_start_block.saturating_add(max_block_range - 1).min(end);

            if !sender.try_stream(next_start_block..=batch_end_block_number).await {
                break;
            }

            batch_count += 1;
            if batch_count % 10 == 0 {
                debug!(batch_count = batch_count, "Processed historical batches");
            }

            if batch_end_block_number == end {
                break;
            }

            // Next block number always exists as we checked end block previously
            let next_start_block_number = batch_end_block_number.saturating_add(1);

            next_start_block = next_start_block_number;
        }

        info!(batch_count = batch_count, "Historical sync completed");
    }

    async fn stream_live_blocks(
        mut range_start: BlockNumber,
        subscription: RobustSubscription<N>,
        sender: mpsc::Sender<Message>,
        block_confirmations: u64,
        max_block_range: u64,
    ) {
        // ensure we start streaming only after the expected_next_block cutoff
        let cutoff = range_start;
        let mut stream = subscription.into_stream().skip_while(|result| match result {
            Ok(header) => header.number() < cutoff,
            Err(_) => false,
        });

        while let Some(result) = stream.next().await {
            let incoming_block = match result {
                Ok(block) => block,
                Err(e) => {
                    error!(error = %e, "Error receiving block from stream");
                    // Error from subscription, exit the stream
                    _ = sender.try_stream(e).await;
                    return;
                }
            };

            let incoming_block_num = incoming_block.number();
            info!(block_number = incoming_block_num, "Received block header");

            if incoming_block_num < range_start {
                warn!("Reorg detected: sending forked range");
                if !sender.try_stream(ScannerStatus::ReorgDetected).await {
                    return;
                }

                // Calculate the confirmed block position for the incoming block
                let incoming_confirmed = incoming_block_num.saturating_sub(block_confirmations);

                // updated expected block to updated confirmed
                range_start = incoming_confirmed;
            }

            let confirmed = incoming_block_num.saturating_sub(block_confirmations);
            if confirmed >= range_start {
                // NOTE: Edge case when difference between range end and range start >= max
                // reads
                let range_end = confirmed.min(range_start.saturating_add(max_block_range - 1));

                info!(range_start = range_start, range_end = range_end, "Sending live block range");

                if !sender.try_stream(range_start..=range_end).await {
                    return;
                }

                // Overflow can not realistically happen
                range_start = range_end + 1;
            }
        }
    }

    async fn process_live_block_buffer(
        mut buffer_rx: mpsc::Receiver<Message>,
        sender: mpsc::Sender<Message>,
        cutoff: BlockNumber,
    ) {
        let mut processed = 0;
        let mut discarded = 0;

        // Process all buffered messages
        while let Some(data) = buffer_rx.recv().await {
            match data {
                Message::Data(range) => {
                    let (start, end) = (*range.start(), *range.end());
                    if start >= cutoff {
                        if !sender.try_stream(range).await {
                            break;
                        }
                        processed += end - start;
                    } else if end >= cutoff {
                        discarded += cutoff - start;

                        let start = cutoff;
                        if !sender.try_stream(start..=end).await {
                            break;
                        }
                        processed += end - start;
                    } else {
                        discarded += end - start;
                    }
                }
                other => {
                    // Could be error or status
                    if !sender.try_stream(other).await {
                        break;
                    }
                }
            }
        }

        info!(processed = processed, discarded = discarded, "Processed buffered messages");
    }
}

async fn reorg_detected<N: Network>(
    provider: &RobustProvider<N>,
    hash_to_check: B256,
) -> Result<bool, ScannerError> {
    match provider.get_block_by_hash(hash_to_check).await {
        Ok(_) => Ok(false),
        Err(RobustProviderError::BlockNotFound(_)) => Ok(true),
        Err(e) => Err(e.into()),
    }
}

pub struct BlockRangeScannerClient {
    command_sender: mpsc::Sender<Command>,
}

impl BlockRangeScannerClient {
    /// Creates a new subscription client.
    ///
    /// # Arguments
    ///
    /// * `command_sender` - The sender for sending commands to the subscription service.
    #[must_use]
    pub fn new(command_sender: mpsc::Sender<Command>) -> Self {
        Self { command_sender }
    }

    /// Streams live blocks starting from the latest block.
    ///
    /// # Arguments
    ///
    /// * `block_confirmations` - Number of confirmations to apply once in live mode.
    ///
    /// # Errors
    ///
    /// * `ScannerError::ServiceShutdown` - if the service is already shutting down.
    pub async fn stream_live(
        &self,
        block_confirmations: u64,
    ) -> Result<ReceiverStream<Message>, ScannerError> {
        let (blocks_sender, blocks_receiver) = mpsc::channel(MAX_BUFFERED_MESSAGES);
        let (response_tx, response_rx) = oneshot::channel();

        let command = Command::StreamLive {
            sender: blocks_sender,
            block_confirmations,
            response: response_tx,
        };

        self.command_sender.send(command).await.map_err(|_| ScannerError::ServiceShutdown)?;

        response_rx.await.map_err(|_| ScannerError::ServiceShutdown)??;

        Ok(ReceiverStream::new(blocks_receiver))
    }

    /// Streams a batch of historical blocks from `start_height` to `end_height`.
    ///
    /// # Arguments
    ///
    /// * `start_height` - The starting block number or tag.
    /// * `end_height` - The ending block number or tag.
    ///
    /// # Errors
    ///
    /// * `ScannerError::ServiceShutdown` - if the service is already shutting down.
    pub async fn stream_historical(
        &self,
        start_height: impl Into<BlockNumberOrTag>,
        end_height: impl Into<BlockNumberOrTag>,
    ) -> Result<ReceiverStream<Message>, ScannerError> {
        let (blocks_sender, blocks_receiver) = mpsc::channel(MAX_BUFFERED_MESSAGES);
        let (response_tx, response_rx) = oneshot::channel();

        let command = Command::StreamHistorical {
            sender: blocks_sender,
            start_height: start_height.into(),
            end_height: end_height.into(),
            response: response_tx,
        };

        self.command_sender.send(command).await.map_err(|_| ScannerError::ServiceShutdown)?;

        response_rx.await.map_err(|_| ScannerError::ServiceShutdown)??;

        Ok(ReceiverStream::new(blocks_receiver))
    }

    /// Streams blocks starting from `start_height` and transitions to live mode.
    ///
    /// # Arguments
    ///
    /// * `start_height` - The starting block number or tag.
    /// * `block_confirmations` - Number of confirmations to apply once in live mode.
    ///
    /// # Errors
    ///
    /// * `ScannerError::ServiceShutdown` - if the service is already shutting down.
    pub async fn stream_from(
        &self,
        start_height: impl Into<BlockNumberOrTag>,
        block_confirmations: u64,
    ) -> Result<ReceiverStream<Message>, ScannerError> {
        let (blocks_sender, blocks_receiver) = mpsc::channel(MAX_BUFFERED_MESSAGES);
        let (response_tx, response_rx) = oneshot::channel();

        let command = Command::StreamFrom {
            sender: blocks_sender,
            start_height: start_height.into(),
            block_confirmations,
            response: response_tx,
        };

        self.command_sender.send(command).await.map_err(|_| ScannerError::ServiceShutdown)?;

        response_rx.await.map_err(|_| ScannerError::ServiceShutdown)??;

        Ok(ReceiverStream::new(blocks_receiver))
    }

    /// Streams blocks in reverse order from `start_height` to `end_height`.
    ///
    /// # Arguments
    ///
    /// * `start_height` - The starting block number or tag (defaults to Latest if None).
    /// * `end_height` - The ending block number or tag (defaults to Earliest if None).
    ///
    /// # Errors
    ///
    /// * `ScannerError::ServiceShutdown` - if the service is already shutting down.
    pub async fn rewind(
        &self,
        start_height: impl Into<BlockNumberOrTag>,
        end_height: impl Into<BlockNumberOrTag>,
    ) -> Result<ReceiverStream<Message>, ScannerError> {
        let (blocks_sender, blocks_receiver) = mpsc::channel(MAX_BUFFERED_MESSAGES);
        let (response_tx, response_rx) = oneshot::channel();

        let command = Command::Rewind {
            sender: blocks_sender,
            start_height: start_height.into(),
            end_height: end_height.into(),
            response: response_tx,
        };

        self.command_sender.send(command).await.map_err(|_| ScannerError::ServiceShutdown)?;

        response_rx.await.map_err(|_| ScannerError::ServiceShutdown)??;

        Ok(ReceiverStream::new(blocks_receiver))
    }
}

#[cfg(test)]
mod tests {
    use super::*;
    use crate::{assert_closed, assert_next};
    use alloy::{eips::BlockId, network::Ethereum};
    use tokio::sync::mpsc;

    #[test]
    fn block_range_scanner_defaults_match_constants() {
        let scanner = BlockRangeScanner::new();

        assert_eq!(scanner.max_block_range, DEFAULT_MAX_BLOCK_RANGE);
    }

    #[test]
    fn builder_methods_update_configuration() {
        let max_block_range = 42;

        let scanner = BlockRangeScanner::new().max_block_range(max_block_range);

        assert_eq!(scanner.max_block_range, max_block_range);
    }

    #[tokio::test]
    async fn buffered_messages_after_cutoff_are_all_passed() {
        let cutoff = 50;
        let (buffer_tx, buffer_rx) = mpsc::channel(8);
        buffer_tx.send(Message::Data(51..=55)).await.unwrap();
        buffer_tx.send(Message::Data(56..=60)).await.unwrap();
        buffer_tx.send(Message::Data(61..=70)).await.unwrap();
        drop(buffer_tx);

        let (out_tx, out_rx) = mpsc::channel(8);
        Service::<Ethereum>::process_live_block_buffer(buffer_rx, out_tx, cutoff).await;

        let mut stream = ReceiverStream::new(out_rx);

        assert_next!(stream, 51..=55);
        assert_next!(stream, 56..=60);
        assert_next!(stream, 61..=70);
        assert_closed!(stream);
    }

    #[tokio::test]
    async fn ranges_entirely_before_cutoff_are_discarded() {
        let cutoff = 100;

        let (buffer_tx, buffer_rx) = mpsc::channel(8);
        buffer_tx.send(Message::Data(40..=50)).await.unwrap();
        buffer_tx.send(Message::Data(51..=60)).await.unwrap();
        buffer_tx.send(Message::Data(61..=70)).await.unwrap();
        drop(buffer_tx);

        let (out_tx, out_rx) = mpsc::channel(8);
        Service::<Ethereum>::process_live_block_buffer(buffer_rx, out_tx, cutoff).await;

        let mut stream = ReceiverStream::new(out_rx);

        assert_closed!(stream);
    }

    #[tokio::test]
    async fn ranges_overlapping_cutoff_are_trimmed() {
        let cutoff = 75;

        let (buffer_tx, buffer_rx) = mpsc::channel(8);
        buffer_tx.send(Message::Data(60..=70)).await.unwrap();
        buffer_tx.send(Message::Data(71..=80)).await.unwrap();
        buffer_tx.send(Message::Data(81..=86)).await.unwrap();
        drop(buffer_tx);

        let (out_tx, out_rx) = mpsc::channel(8);
        Service::<Ethereum>::process_live_block_buffer(buffer_rx, out_tx, cutoff).await;

        let mut stream = ReceiverStream::new(out_rx);

        assert_next!(stream, 75..=80);
        assert_next!(stream, 81..=86);
        assert_closed!(stream);
    }

    #[tokio::test]
    async fn edge_case_range_exactly_at_cutoff() {
        let cutoff = 100;

        let (buffer_tx, buffer_rx) = mpsc::channel(8);
        buffer_tx.send(Message::Data(98..=98)).await.unwrap(); // Just before: discard
        buffer_tx.send(Message::Data(99..=100)).await.unwrap(); // Includes cutoff: trim to 100..=100
        buffer_tx.send(Message::Data(100..=100)).await.unwrap(); // Exactly at: forward
        buffer_tx.send(Message::Data(100..=101)).await.unwrap(); // Starts at cutoff: forward
        buffer_tx.send(Message::Data(102..=102)).await.unwrap(); // After cutoff: forward
        drop(buffer_tx);

        let (out_tx, out_rx) = mpsc::channel(8);
        Service::<Ethereum>::process_live_block_buffer(buffer_rx, out_tx, cutoff).await;

        let mut stream = ReceiverStream::new(out_rx);

        assert_next!(stream, 100..=100);
        assert_next!(stream, 100..=100);
        assert_next!(stream, 100..=101);
        assert_next!(stream, 102..=102);
        assert_closed!(stream);
    }

    #[tokio::test]
    async fn try_send_forwards_errors_to_subscribers() {
        let (tx, mut rx) = mpsc::channel::<Message>(1);

        _ = tx.try_stream(ScannerError::BlockNotFound(4.into())).await;

        assert!(matches!(
            rx.recv().await,
            Some(ScannerMessage::Error(ScannerError::BlockNotFound(BlockId::Number(
                BlockNumberOrTag::Number(4)
            ))))
        ));
    }
}<|MERGE_RESOLUTION|>--- conflicted
+++ resolved
@@ -67,11 +67,7 @@
 use tokio_stream::{StreamExt, wrappers::ReceiverStream};
 
 use crate::{
-<<<<<<< HEAD
-    IntoRobustProvider, RobustProvider, RobustSubscription, ScannerMessage,
-=======
     ScannerMessage,
->>>>>>> e76b5f7e
     error::ScannerError,
     robust_provider::{
         Error as RobustProviderError, provider::RobustProvider,
