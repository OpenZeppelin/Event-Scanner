//! Example usage:
//!
//! ```rust,no_run
//! use alloy::{eips::BlockNumberOrTag, network::Ethereum, primitives::BlockNumber};
//! use std::ops::RangeInclusive;
//! use tokio_stream::{StreamExt, wrappers::ReceiverStream};
//!
//! use alloy::transports::http::reqwest::Url;
//! use event_scanner::block_range_scanner::{
//!     BlockRangeMessage, BlockRangeScanner, BlockRangeScannerClient, BlockRangeScannerError,
//! };
//! use tokio::time::Duration;
//! use tracing::{error, info};
//!
//! #[tokio::main]
//! async fn main() -> Result<(), Box<dyn std::error::Error>> {
//!     // Initialize logging
//!     tracing_subscriber::fmt::init();
//!
//!     // Configuration
//!     let block_range_scanner = BlockRangeScanner::new()
//!         .with_blocks_read_per_epoch(1000)
//!         .with_reorg_rewind_depth(5)
//!         .with_block_confirmations(5)
//!         .connect_ws::<Ethereum>(Url::parse("ws://localhost:8546").unwrap())
//!         .await?;
//!
//!     // Create client to send subscribe command to block scanner
//!     let client: BlockRangeScannerClient = block_range_scanner.run()?;
//!
//!     let mut stream = client.stream_live().await?;
//!
//!     while let Some(message) = stream.next().await {
//!         match message {
//!             BlockRangeMessage::Data(range) => {
//!                 // process range
//!             }
//!             BlockRangeMessage::Error(e) => {
//!                 error!("Received error from subscription: {e}");
//!
//!                 // Decide whether to continue or break based on error type
//!                 match e {
//!                     BlockRangeScannerError::ServiceShutdown => break,
//!                     BlockRangeScannerError::WebSocketConnectionFailed(_) => {
//!                         // Maybe implement backoff and retry logic here
//!                         error!(
//!                             "WebSocket connection failed, continuing to listen for reconnection"
//!                         );
//!                     }
//!                     _ => {
//!                         // Continue processing for other errors
//!                         error!("Non-fatal error, continuing: {e}");
//!                     }
//!                 }
//!             }
//!             BlockRangeMessage::Status(status) => {
//!                 info!("Received status message: {:?}", status);
//!             }
//!         }
//!     }
//!
//!     info!("Data processing stopped.");
//!
//!     Ok(())
//! }
//! ```

use std::{ops::RangeInclusive, sync::Arc};

use std::sync::OnceLock;

use tokio::sync::{mpsc, oneshot};
use tokio_stream::{StreamExt, wrappers::ReceiverStream};

use crate::types::{ScannerMessage, ScannerStatus};
use alloy::{
    consensus::BlockHeader,
    eips::BlockNumberOrTag,
    network::{BlockResponse, Network, primitives::HeaderResponse},
    primitives::{BlockHash, BlockNumber},
    providers::{Provider, RootProvider},
    pubsub::Subscription,
    rpc::client::ClientBuilder,
    transports::{
        RpcError, TransportErrorKind, TransportResult,
        http::reqwest::{self, Url},
        ws::WsConnect,
    },
};
use thiserror::Error;
use tracing::{debug, error, info, warn};

pub const DEFAULT_BLOCKS_READ_PER_EPOCH: usize = 1000;
// copied form https://github.com/taikoxyz/taiko-mono/blob/f4b3a0e830e42e2fee54829326389709dd422098/packages/taiko-client/pkg/chain_iterator/block_batch_iterator.go#L19
pub const DEFAULT_BLOCK_CONFIRMATIONS: u64 = 0;
// const BACK_OFF_MAX_RETRIES: u64 = 5;

pub const MAX_BUFFERED_MESSAGES: usize = 50000;

pub const DEFAULT_REORG_REWIND_DEPTH: u64 = 0;

// // State sync aware retry settings
// const STATE_SYNC_RETRY_INTERVAL: Duration = Duration::from_secs(30);
// const STATE_SYNC_MAX_RETRIES: u64 = 12;

pub type BlockRangeMessage = ScannerMessage<RangeInclusive<BlockNumber>, BlockRangeScannerError>;

#[derive(Error, Debug, Clone)]
pub enum BlockRangeScannerError {
    #[error("HTTP request failed: {0}")]
    HttpError(Arc<reqwest::Error>),

    // #[error("WebSocket error: {0}")]
    // WebSocketError(#[from] tokio_tungstenite::tungstenite::Error),
    #[error("Serialization error: {0}")]
    SerializationError(Arc<serde_json::Error>),

    #[error("RPC error: {0}")]
    RpcError(Arc<RpcError<TransportErrorKind>>),

    #[error("Channel send error")]
    ChannelError,

    #[error("Service is shutting down")]
    ServiceShutdown,

    #[error("Only one subscriber allowed at a time")]
    MultipleSubscribers,

    #[error("No subscriber set for streaming")]
    NoSubscriber,

    #[error("Historical sync failed: {0}")]
    HistoricalSyncError(String),

    #[error("WebSocket connection failed after {0} attempts")]
    WebSocketConnectionFailed(usize),

    #[error("Block not found, block number: {0}")]
    BlockNotFound(BlockNumberOrTag),
}

impl From<reqwest::Error> for BlockRangeScannerError {
    fn from(error: reqwest::Error) -> Self {
        BlockRangeScannerError::HttpError(Arc::new(error))
    }
}

impl From<serde_json::Error> for BlockRangeScannerError {
    fn from(error: serde_json::Error) -> Self {
        BlockRangeScannerError::SerializationError(Arc::new(error))
    }
}

impl From<RpcError<TransportErrorKind>> for BlockRangeScannerError {
    fn from(error: RpcError<TransportErrorKind>) -> Self {
        BlockRangeScannerError::RpcError(Arc::new(error))
    }
}

#[derive(Debug)]
pub enum Command {
    StreamLive {
        sender: mpsc::Sender<BlockRangeMessage>,
        response: oneshot::Sender<Result<(), BlockRangeScannerError>>,
    },
    StreamHistorical {
        sender: mpsc::Sender<BlockRangeMessage>,
        start_height: BlockNumberOrTag,
        end_height: BlockNumberOrTag,
        response: oneshot::Sender<Result<(), BlockRangeScannerError>>,
    },
    StreamFrom {
        sender: mpsc::Sender<BlockRangeMessage>,
        start_height: BlockNumberOrTag,
        response: oneshot::Sender<Result<(), BlockRangeScannerError>>,
    },
    Unsubscribe {
        response: oneshot::Sender<Result<(), BlockRangeScannerError>>,
    },
    Shutdown {
        response: oneshot::Sender<Result<(), BlockRangeScannerError>>,
    },
}

#[derive(Default, Debug, Clone)]
pub struct BlockHashAndNumber {
    pub hash: BlockHash,
    pub number: BlockNumber,
}

impl BlockHashAndNumber {
    fn from_header<N: Network>(header: &N::HeaderResponse) -> Self {
        Self { hash: header.hash(), number: header.number() }
    }
}

#[derive(Clone)]
struct Config {
    blocks_read_per_epoch: usize,
    reorg_rewind_depth: u64,
    #[allow(
        dead_code,
        reason = "Will be used in reorg mechanism: https://github.com/OpenZeppelin/Event-Scanner/issues/5"
    )]
    block_confirmations: u64,
}

pub struct BlockRangeScanner {
    blocks_read_per_epoch: usize,
    reorg_rewind_depth: u64,
    block_confirmations: u64,
}

impl Default for BlockRangeScanner {
    fn default() -> Self {
        Self::new()
    }
}

impl BlockRangeScanner {
    #[must_use]
    pub fn new() -> Self {
        Self {
            blocks_read_per_epoch: DEFAULT_BLOCKS_READ_PER_EPOCH,
            reorg_rewind_depth: DEFAULT_REORG_REWIND_DEPTH,
            block_confirmations: DEFAULT_BLOCK_CONFIRMATIONS,
        }
    }

    #[must_use]
    pub fn with_blocks_read_per_epoch(mut self, blocks_read_per_epoch: usize) -> Self {
        self.blocks_read_per_epoch = blocks_read_per_epoch;
        self
    }

    #[must_use]
    pub fn with_reorg_rewind_depth(mut self, reorg_rewind_depth: u64) -> Self {
        self.reorg_rewind_depth = reorg_rewind_depth;
        self
    }

    #[must_use]
    pub fn with_block_confirmations(mut self, block_confirmations: u64) -> Self {
        self.block_confirmations = block_confirmations;
        self
    }

    /// Connects to the provider via WebSocket
    ///
    /// # Errors
    ///
    /// Returns an error if the connection fails
    pub async fn connect_ws<N: Network>(
        self,
        ws_url: Url,
    ) -> TransportResult<ConnectedBlockRangeScanner<N>> {
        let provider =
            RootProvider::<N>::new(ClientBuilder::default().ws(WsConnect::new(ws_url)).await?);
        self.connect_provider(provider)
    }

    /// Connects to the provider via IPC
    ///
    /// # Errors
    ///
    /// Returns an error if the connection fails
    pub async fn connect_ipc<N: Network>(
        self,
        ipc_path: String,
    ) -> TransportResult<ConnectedBlockRangeScanner<N>> {
        let provider = RootProvider::<N>::new(ClientBuilder::default().ipc(ipc_path.into()).await?);
        self.connect_provider(provider)
    }

    /// Connects to an existing provider
    ///
    /// # Errors
    ///
    /// Returns an error if the connection fails
    pub fn connect_provider<N: Network>(
        self,
        provider: RootProvider<N>,
    ) -> TransportResult<ConnectedBlockRangeScanner<N>> {
        Ok(ConnectedBlockRangeScanner {
            provider,
            config: Config {
                blocks_read_per_epoch: self.blocks_read_per_epoch,
                reorg_rewind_depth: self.reorg_rewind_depth,
                block_confirmations: self.block_confirmations,
            },
        })
    }
}

pub struct ConnectedBlockRangeScanner<N: Network> {
    provider: RootProvider<N>,
    config: Config,
}

impl<N: Network> ConnectedBlockRangeScanner<N> {
    /// Returns the underlying Provider.
    #[must_use]
    pub fn provider(&self) -> &RootProvider<N> {
        &self.provider
    }

    /// Starts the subscription service and returns a client for sending commands.
    ///
    /// # Errors
    ///
    /// Returns an error if the subscription service fails to start.
    pub fn run(&self) -> Result<BlockRangeScannerClient, BlockRangeScannerError> {
        let (service, cmd_tx) = Service::new(self.config.clone(), self.provider.clone());
        tokio::spawn(async move {
            service.run().await;
        });
        Ok(BlockRangeScannerClient::new(cmd_tx))
    }
}

#[allow(dead_code)]
static TEST_HIST_LOCK: OnceLock<tokio::sync::Mutex<()>> = OnceLock::new();

#[allow(dead_code)]
#[allow(clippy::unused_async)]
async fn lock_historical_for_testing() {
    let lock = TEST_HIST_LOCK.get_or_init(|| tokio::sync::Mutex::new(()));
    let _guard = lock.lock().await;
}

struct Service<N: Network> {
    config: Config,
    provider: RootProvider<N>,
    subscriber: Option<mpsc::Sender<BlockRangeMessage>>,
    next_start_block: BlockHashAndNumber,
    websocket_connected: bool,
    processed_count: u64,
    error_count: u64,
    command_receiver: mpsc::Receiver<Command>,
    shutdown: bool,
}

impl<N: Network> Service<N> {
    pub fn new(config: Config, provider: RootProvider<N>) -> (Self, mpsc::Sender<Command>) {
        let (cmd_tx, cmd_rx) = mpsc::channel(100);

        let service = Self {
            config,
            provider,
            subscriber: None,
            next_start_block: BlockHashAndNumber::default(),
            websocket_connected: false,
            processed_count: 0,
            error_count: 0,
            command_receiver: cmd_rx,
            shutdown: false,
        };

        (service, cmd_tx)
    }

    pub async fn run(mut self) {
        info!("Starting subscription service");

        while !self.shutdown {
            tokio::select! {
                cmd = self.command_receiver.recv() => {
                    if let Some(command) = cmd {
                        if let Err(e) = self.handle_command(command).await {
                            error!("Command handling error: {}", e);
                            self.error_count += 1;
                        }
                    } else {
                        info!("Command channel closed, shutting down");
                        break;
                    }
                }
            }
        }

        info!("Subscription service stopped");
    }

    async fn handle_command(&mut self, command: Command) -> Result<(), BlockRangeScannerError> {
        match command {
            Command::StreamLive { sender, response } => {
                self.ensure_no_subscriber()?;
                info!("Starting live stream");
                self.subscriber = Some(sender);
                let result = self.handle_live().await;
                let _ = response.send(result);
            }
            Command::StreamHistorical { sender, start_height, end_height, response } => {
                self.ensure_no_subscriber()?;
                info!(start_height = ?start_height, end_height = ?end_height, "Starting historical stream");
                self.subscriber = Some(sender);
                let result = self.handle_historical(start_height, end_height).await;
                let _ = response.send(result);
            }
            Command::StreamFrom { sender, start_height, response } => {
                self.ensure_no_subscriber()?;
                self.subscriber = Some(sender);
                info!(start_height = ?start_height, "Starting streaming from");
                let result = self.handle_sync(start_height).await;
                let _ = response.send(result);
            }
            Command::Unsubscribe { response } => {
                self.handle_unsubscribe();
                let _ = response.send(Ok(()));
            }
            Command::Shutdown { response } => {
                self.shutdown = true;
                self.handle_unsubscribe();
                let _ = response.send(Ok(()));
            }
        }
        Ok(())
    }

    async fn handle_live(&mut self) -> Result<(), BlockRangeScannerError> {
        let Some(sender) = self.subscriber.clone() else {
            return Err(BlockRangeScannerError::ServiceShutdown);
        };

        let block_confirmations = self.config.block_confirmations;
        let provider = self.provider.clone();
        let latest = self.provider.get_block_number().await?;

        // the next block returned by the underlying subscription will always be `latest + 1`,
        // because `latest` was already mined and subscription by definition only streams after new
        // blocks have been mined
        let range_start = (latest + 1).saturating_sub(block_confirmations);

        tokio::spawn(async move {
            Self::stream_live_blocks(range_start, provider, sender, block_confirmations).await;
        });

        Ok(())
    }

    async fn handle_historical(
        &mut self,
        start_height: BlockNumberOrTag,
        end_height: BlockNumberOrTag,
    ) -> Result<(), BlockRangeScannerError> {
        let start_block = self.provider.get_block_by_number(start_height).await?.ok_or(
            BlockRangeScannerError::HistoricalSyncError(format!(
                "Start block {start_height:?} not found"
            )),
        )?;
        let end_block = self.provider.get_block_by_number(end_height).await?.ok_or(
            BlockRangeScannerError::HistoricalSyncError(format!(
                "End block {end_height:?} not found"
            )),
        )?;

        if end_block.header().number() < start_block.header().number() {
            return Err(BlockRangeScannerError::HistoricalSyncError(format!(
                "End block {end_height:?} is lower than start block {start_height:?}"
            )));
        }

        info!(
            start_block = start_block.header().number(),
            end_block = end_block.header().number(),
            "Syncing historical data"
        );

        let Some(subscriber) = self.subscriber.clone() else {
            return Err(BlockRangeScannerError::ServiceShutdown);
        };

        let end_num = end_block.header().number();
        println!("spawning monitor..");
        let monitor = self.spawn_live_header_monitor_if_needed(end_num, subscriber).await?;
        println!("monitor spawned!");

        match self.stream_historical_blocks(start_block, end_block.clone()).await {
            Ok(()) => {
                // Post-sync: stop header collection and evaluate correction range
                if let Some((handle, rx)) = monitor {
                    self.drain_header_monitor_and_emit_correction(rx, end_num).await;
                    handle.abort();
                }
            }
            Err(e) => {
                // abort live fetching if historical fetching fails
                if let Some((handle, _)) = monitor {
                    handle.abort();
                }
                return Err(e);
            }
        }

        _ = self.subscriber.take();

        info!("Successfully synced historical data, closing the stream");

        Ok(())
    }

    async fn handle_sync(
        &mut self,
        start_height: BlockNumberOrTag,
    ) -> Result<(), BlockRangeScannerError> {
        // Step 1:
        // Fetches the starting block and end block for historical sync
        let start_block = self.provider.get_block_by_number(start_height).await?.ok_or(
            BlockRangeScannerError::HistoricalSyncError(format!(
                "Start block {start_height:?} not found"
            )),
        )?;

        let latest_block =
            self.provider.get_block_by_number(BlockNumberOrTag::Latest).await?.ok_or(
                BlockRangeScannerError::HistoricalSyncError("Latest block not found".to_string()),
            )?;

        let block_confirmations = self.config.block_confirmations;
        let confirmed_tip_num = latest_block.header().number().saturating_sub(block_confirmations);

        // If start is beyond confirmed tip, skip historical and go straight to live
        if start_block.header().number() > confirmed_tip_num {
            info!(
                start_block = start_block.header().number(),
                confirmed_tip = confirmed_tip_num,
                "Start block is beyond confirmed tip, starting live stream"
            );

            let Some(sender) = self.subscriber.clone() else {
                return Err(BlockRangeScannerError::ServiceShutdown);
            };

            let provider = self.provider.clone();
            let expected_next = start_block.header().number();
            tokio::spawn(async move {
                Self::stream_live_blocks(expected_next, provider, sender, block_confirmations)
                    .await;
            });

            return Ok(());
        }

        let end_block = self.provider.get_block_by_number(confirmed_tip_num.into()).await?.ok_or(
            BlockRangeScannerError::HistoricalSyncError(format!(
                "Confirmed tip block {confirmed_tip_num} not found"
            )),
        )?;

        info!(
            start_block = start_block.header().number(),
            end_block = end_block.header().number(),
            "Syncing historical data"
        );

        // Step 2: Setup the live streaming buffer
        // This channel will accumulate while historical sync is running
        let (live_block_buffer_sender, live_block_buffer_receiver) =
            mpsc::channel::<BlockRangeMessage>(MAX_BUFFERED_MESSAGES);

        let provider = self.provider.clone();

        // The cutoff is the last block we have synced historically
        // Any block > cutoff will come from the live stream
        let cutoff = end_block.header().number();

        // This task runs independently, accumulating new blocks while wehistorical data is syncing
        let live_subscription_task = tokio::spawn(async move {
            Self::stream_live_blocks(
                cutoff + 1,
                provider,
                live_block_buffer_sender,
                block_confirmations,
            )
            .await;
        });

        // Step 4: Perform historical synchronization
        // This processes blocks from start_block to end_block (cutoff)
        // If this fails, we need to abort the live streaming task
        if let Err(e) = self.stream_historical_blocks(start_block, end_block).await {
            warn!("aborting live_subscription_task");
            live_subscription_task.abort();
            return Err(BlockRangeScannerError::HistoricalSyncError(e.to_string()));
        }

        self.send_to_subscriber(ScannerMessage::Status(ScannerStatus::ChainTipReached)).await;

        let Some(sender) = self.subscriber.clone() else {
            return Err(BlockRangeScannerError::ServiceShutdown);
        };
        // Step 5:
        // Spawn the buffer processor task
        // This will:
        // 1. Process all buffered blocks, filtering out any ≤ cutoff
        // 2. Forward blocks > cutoff to the user
        // 3. Continue forwarding until the buffer if exhausted (waits for new blocks from live
        //    stream)
        tokio::spawn(async move {
            Self::process_live_block_buffer(live_block_buffer_receiver, sender, cutoff).await;
        });

        info!("Successfully transitioned from historical to live data");
        Ok(())
    }

    async fn stream_historical_blocks(
        &mut self,
        start: N::BlockResponse,
        end: N::BlockResponse,
    ) -> Result<(), BlockRangeScannerError> {
        let mut batch_count = 0;

        self.next_start_block = BlockHashAndNumber::from_header::<N>(start.header());

<<<<<<< HEAD
        println!("lock");
        #[cfg(test)]
        lock_historical_for_testing().await;

        while self.current.number < end.header().number() {
=======
        // must be <= to include the edge case when start == end (i.e. return the single block
        // range)
        while self.next_start_block.number <= end.header().number() {
>>>>>>> 553f485e
            self.ensure_current_not_reorged().await?;

            let batch_end_block_number = self
                .next_start_block
                .number
                .saturating_add(self.config.blocks_read_per_epoch as u64 - 1)
                .min(end.header().number());

            self.send_to_subscriber(BlockRangeMessage::Data(
                self.next_start_block.number..=batch_end_block_number,
            ))
            .await;

            batch_count += 1;
            if batch_count % 10 == 0 {
                debug!(batch_count = batch_count, "Processed historical batches");
            }

            if batch_end_block_number == end.header().number() {
                break;
            }

            let next_start_block_number = (batch_end_block_number + 1).into();
            let next_start_block =
                match self.provider.get_block_by_number(next_start_block_number).await {
                    Ok(block) => {
                        block.expect("block number is less than 'end', so it should exist")
                    }
                    Err(e) => {
                        error!(error = %e, "Failed to get block by number");
                        let e: BlockRangeScannerError = e.into();
                        self.send_to_subscriber(BlockRangeMessage::Error(e.clone())).await;
                        return Err(e);
                    }
                };
            self.next_start_block = BlockHashAndNumber::from_header::<N>(next_start_block.header());
        }

        info!(batch_count = batch_count, "Historical sync completed");

        Ok(())
    }

    async fn stream_live_blocks<P: Provider<N>>(
        mut range_start: BlockNumber,
        provider: P,
        sender: mpsc::Sender<BlockRangeMessage>,
        block_confirmations: u64,
    ) {
        match Self::get_block_subscription(&provider).await {
            Ok(ws_stream) => {
                info!("WebSocket connected for live blocks");

                // ensure we start streaming only after the expected_next_block cutoff
                let cutoff = range_start;
                let mut stream =
                    ws_stream.into_stream().skip_while(|header| header.number() < cutoff);

                while let Some(incoming_block) = stream.next().await {
                    let incoming_block_num = incoming_block.number();
                    info!(block_number = incoming_block_num, "Received block header");

                    if incoming_block_num < range_start {
                        warn!("Reorg detected: sending forked range");
                        if sender
                            .send(BlockRangeMessage::Status(ScannerStatus::ReorgDetected))
                            .await
                            .is_err()
                        {
                            warn!("Downstream channel closed, stopping live blocks task");
                            return;
                        }

                        // Calculate the confirmed block position for the incoming block
                        let incoming_confirmed =
                            incoming_block_num.saturating_sub(block_confirmations);

                        // updated expected block to updated confirmed
                        range_start = incoming_confirmed;
                    }

                    let confirmed = incoming_block_num.saturating_sub(block_confirmations);
                    if confirmed >= range_start {
                        if sender
                            .send(BlockRangeMessage::Data(range_start..=confirmed))
                            .await
                            .is_err()
                        {
                            warn!("Downstream channel closed, stopping live blocks task");
                            return;
                        }

                        // Overflow can not realistically happen
                        range_start = confirmed + 1;
                    }
                }
            }
            Err(e) => {
                if sender.send(BlockRangeMessage::Error(e)).await.is_err() {
                    warn!("Downstream channel closed, stopping live blocks task");
                }
            }
        }
    }

    async fn process_live_block_buffer(
        mut buffer_rx: mpsc::Receiver<BlockRangeMessage>,
        sender: mpsc::Sender<BlockRangeMessage>,
        cutoff: BlockNumber,
    ) {
        let mut processed = 0;
        let mut discarded = 0;

        // Process all buffered messages
        while let Some(data) = buffer_rx.recv().await {
            match data {
                BlockRangeMessage::Data(range) => {
                    let (start, end) = (*range.start(), *range.end());
                    if start >= cutoff {
                        if sender.send(BlockRangeMessage::Data(range)).await.is_err() {
                            warn!("Subscriber channel closed, cleaning up");
                            return;
                        }
                        processed += end - start;
                    } else if end > cutoff {
                        discarded += cutoff - start;

                        let start = cutoff;
                        if sender.send(BlockRangeMessage::Data(start..=end)).await.is_err() {
                            warn!("Subscriber channel closed, cleaning up");
                            return;
                        }
                        processed += end - start;
                    } else {
                        discarded += end - start;
                    }
                }
                _ => {
                    // Could be error or status
                    if sender.send(data).await.is_err() {
                        warn!("Subscriber channel closed, cleaning up");
                        return;
                    }
                }
            }
        }

        info!(processed = processed, discarded = discarded, "Processed buffered messages");
    }

    async fn ensure_current_not_reorged(&mut self) -> Result<(), BlockRangeScannerError> {
        let current_block = self.provider.get_block_by_hash(self.next_start_block.hash).await?;
        if current_block.is_some() {
            return Ok(());
        }

        self.rewind_on_reorg_detected().await
    }

    async fn rewind_on_reorg_detected(&mut self) -> Result<(), BlockRangeScannerError> {
        let mut new_current_height =
            self.next_start_block.number.saturating_sub(self.config.reorg_rewind_depth);

        let head = self.provider.get_block_number().await?;
        if head < new_current_height {
            new_current_height = head;
        }

        let current = self
            .provider
            .get_block_by_number(new_current_height.into())
            .await?
            .map(|block| BlockHashAndNumber::from_header::<N>(block.header()))
            .ok_or(BlockRangeScannerError::HistoricalSyncError(format!(
                "Block {new_current_height} not found during rewind",
            )))?;

        info!(
            old_current = self.next_start_block.number,
            new_current = current.number,
            "Rewind on reorg detected"
        );

        self.next_start_block = current;

        Ok(())
    }

    async fn get_block_subscription(
        provider: &impl Provider<N>,
    ) -> Result<Subscription<N::HeaderResponse>, BlockRangeScannerError> {
        let ws_stream = provider
            .subscribe_blocks()
            .await
            .map_err(|_| BlockRangeScannerError::WebSocketConnectionFailed(1))?;

        Ok(ws_stream)
    }

    async fn spawn_live_header_monitor_if_needed(
        &self,
        end_num: BlockNumber,
        subscriber: mpsc::Sender<BlockRangeMessage>,
    ) -> Result<
        Option<(tokio::task::JoinHandle<()>, mpsc::Receiver<BlockNumber>)>,
        BlockRangeScannerError,
    > {
        // Try to fetch the finalized tip; if unavailable, skip monitoring
        let finalized_block =
            match self.provider.get_block_by_number(BlockNumberOrTag::Finalized).await {
                Ok(opt) => opt,
                Err(e) => {
                    return Err(BlockRangeScannerError::HistoricalSyncError(format!(
                        "cannot find latest finalized error: {e}",
                    )));
                }
            };

        let finalized_num = finalized_block.unwrap().header().number();
        if end_num <= finalized_num {
            return Ok(None);
        }

        let (live_block_num_sender, live_block_num_receiver) =
            mpsc::channel::<BlockNumber>(MAX_BUFFERED_MESSAGES);
        let provider = self.provider.clone();

        let live_subscription_task = tokio::spawn(async move {
            match Self::get_block_subscription(&provider).await {
                Ok(sub) => {
                    let mut stream = sub.into_stream();
                    while let Some(h) = stream.next().await {
                        println!("h {}", h.number());
                        if live_block_num_sender.send(h.number()).await.is_err() {
                            warn!("Downstream channel closed, stopping live header monitor");
                            break;
                        }
                    }
                }
                Err(e) => {
                    if subscriber.send(BlockRangeMessage::Error(e)).await.is_err() {
                        warn!("Downstream channel closed, stopping live header monitor");
                    }
                }
            }
        });

        Ok(Option::Some((live_subscription_task, live_block_num_receiver)))
    }

    async fn drain_header_monitor_and_emit_correction(
        &mut self,
        mut rx: mpsc::Receiver<BlockNumber>,
        end_num: BlockNumber,
    ) {
        let Ok(mut min_live_block) = rx.try_recv() else {
            return;
        };

        while let Ok(live_block) = rx.try_recv() {
            if live_block < min_live_block {
                min_live_block = live_block;
            }
        }

        if min_live_block >= end_num {
            return;
        }

        let reorg_start = min_live_block;
        let max_read = self.config.blocks_read_per_epoch as u64;

        self.send_to_subscriber(BlockRangeMessage::Status(ScannerStatus::ReorgDetected)).await;

        let mut current = reorg_start;
        while current <= end_num {
            let batch_end = current.saturating_add(max_read - 1).min(end_num);
            self.send_to_subscriber(BlockRangeMessage::Data(current..=batch_end)).await;
            current = batch_end + 1;
        }
    }

    async fn send_to_subscriber(&mut self, message: BlockRangeMessage) {
        if let Some(ref sender) = self.subscriber {
            if let Err(err) = sender.send(message).await {
                warn!(error = %err, "Downstream channel closed, failed sending the message to subscriber");
                self.subscriber = None;
                self.websocket_connected = false;
            } else {
                self.processed_count += 1;
            }
        }
    }

    fn handle_unsubscribe(&mut self) {
        if self.subscriber.take().is_some() {
            info!("Unsubscribing current subscriber");
            self.websocket_connected = false;
        }
    }

    fn ensure_no_subscriber(&self) -> Result<(), BlockRangeScannerError> {
        if self.subscriber.is_some() {
            return Err(BlockRangeScannerError::MultipleSubscribers);
        }
        Ok(())
    }
}

pub struct BlockRangeScannerClient {
    command_sender: mpsc::Sender<Command>,
}

impl BlockRangeScannerClient {
    /// Creates a new subscription client.
    ///
    /// # Arguments
    ///
    /// * `command_sender` - The sender for sending commands to the subscription service.
    #[must_use]
    pub fn new(command_sender: mpsc::Sender<Command>) -> Self {
        Self { command_sender }
    }

    /// Streams live blocks starting from the latest block.
    ///
    /// # Errors
    ///
    /// * `BlockRangeScannerError::ServiceShutdown` - if the service is already shutting down.
    pub async fn stream_live(
        &self,
    ) -> Result<ReceiverStream<BlockRangeMessage>, BlockRangeScannerError> {
        let (blocks_sender, blocks_receiver) = mpsc::channel(MAX_BUFFERED_MESSAGES);
        let (response_tx, response_rx) = oneshot::channel();

        let command = Command::StreamLive { sender: blocks_sender, response: response_tx };

        self.command_sender
            .send(command)
            .await
            .map_err(|_| BlockRangeScannerError::ServiceShutdown)?;

        response_rx.await.map_err(|_| BlockRangeScannerError::ServiceShutdown)??;

        Ok(ReceiverStream::new(blocks_receiver))
    }

    /// Streams a batch of historical blocks from `start_height` to `end_height`.
    ///
    /// # Arguments
    ///
    /// * `start_height` - The starting block number or tag.
    /// * `end_height` - The ending block number or tag.
    ///
    /// # Errors
    ///
    /// * `BlockRangeScannerError::ServiceShutdown` - if the service is already shutting down.
    pub async fn stream_historical<N: Into<BlockNumberOrTag>>(
        &self,
        start_height: N,
        end_height: N,
    ) -> Result<ReceiverStream<BlockRangeMessage>, BlockRangeScannerError> {
        let (blocks_sender, blocks_receiver) = mpsc::channel(MAX_BUFFERED_MESSAGES);
        let (response_tx, response_rx) = oneshot::channel();

        let command = Command::StreamHistorical {
            sender: blocks_sender,
            start_height: start_height.into(),
            end_height: end_height.into(),
            response: response_tx,
        };

        self.command_sender
            .send(command)
            .await
            .map_err(|_| BlockRangeScannerError::ServiceShutdown)?;

        response_rx.await.map_err(|_| BlockRangeScannerError::ServiceShutdown)??;

        Ok(ReceiverStream::new(blocks_receiver))
    }

    /// Streams blocks starting from `start_height` and transitions to live mode.
    ///
    /// # Arguments
    ///
    /// * `start_height` - The starting block number or tag.
    ///
    /// # Errors
    ///
    /// * `BlockRangeScannerError::ServiceShutdown` - if the service is already shutting down.
    pub async fn stream_from(
        &self,
        start_height: impl Into<BlockNumberOrTag>,
    ) -> Result<ReceiverStream<BlockRangeMessage>, BlockRangeScannerError> {
        let (blocks_sender, blocks_receiver) = mpsc::channel(MAX_BUFFERED_MESSAGES);
        let (response_tx, response_rx) = oneshot::channel();

        let command = Command::StreamFrom {
            sender: blocks_sender,
            start_height: start_height.into(),
            response: response_tx,
        };

        self.command_sender
            .send(command)
            .await
            .map_err(|_| BlockRangeScannerError::ServiceShutdown)?;

        response_rx.await.map_err(|_| BlockRangeScannerError::ServiceShutdown)??;

        Ok(ReceiverStream::new(blocks_receiver))
    }

    /// Unsubscribes the current subscriber.
    ///
    /// # Errors
    ///
    /// * `BlockRangeScannerError::ServiceShutdown` - if the service is already shutting down.
    pub async fn unsubscribe(&self) -> Result<(), BlockRangeScannerError> {
        let (response_tx, response_rx) = oneshot::channel();

        let command = Command::Unsubscribe { response: response_tx };

        self.command_sender
            .send(command)
            .await
            .map_err(|_| BlockRangeScannerError::ServiceShutdown)?;

        response_rx.await.map_err(|_| BlockRangeScannerError::ServiceShutdown)?
    }

    /// Shuts down the subscription service and unsubscribes the current subscriber.
    ///
    /// # Errors
    ///
    /// * `BlockRangeScannerError::ServiceShutdown` - if the service is already shutting down.
    pub async fn shutdown(&self) -> Result<(), BlockRangeScannerError> {
        let (response_tx, response_rx) = oneshot::channel();

        let command = Command::Shutdown { response: response_tx };

        self.command_sender
            .send(command)
            .await
            .map_err(|_| BlockRangeScannerError::ServiceShutdown)?;

        response_rx.await.map_err(|_| BlockRangeScannerError::ServiceShutdown)?
    }
}

#[cfg(test)]
mod tests {

    use std::time::Duration;
    use tokio::{join, time::timeout};

    use alloy::{
        network::Ethereum,
        primitives::{B256, keccak256},
        providers::{ProviderBuilder, ext::AnvilApi},
        rpc::{
            client::RpcClient,
            types::{Block as RpcBlock, Header, Transaction, anvil::ReorgOptions},
        },
        transports::mock::Asserter,
    };
    use alloy_node_bindings::Anvil;
    use serde_json::{Value, json};
<<<<<<< HEAD
    use tokio::sync::mpsc;
=======
    use tokio::{
        sync::mpsc::{self, Receiver},
        time::timeout,
    };
>>>>>>> 553f485e
    use tokio_stream::StreamExt;

    use super::*;

    // Trait to enable receiver-type-agnostic range receival
    trait RangeReceiver {
        async fn next_range(&mut self) -> Option<BlockRangeMessage>;
    }

    impl RangeReceiver for ReceiverStream<BlockRangeMessage> {
        async fn next_range(&mut self) -> Option<BlockRangeMessage> {
            self.next().await
        }
    }

    impl RangeReceiver for Receiver<BlockRangeMessage> {
        async fn next_range(&mut self) -> Option<BlockRangeMessage> {
            self.recv().await
        }
    }

    macro_rules! assert_next_range {
        ($recv:expr, None) => {
            let next = $recv.next_range().await;
            assert!(next.is_none());
        };
        ($recv:expr, $range:expr) => {
            let next = $recv.next_range().await;
            if let Some(BlockRangeMessage::Data(range)) = next {
                assert_eq!($range, range);
            } else {
                panic!("expected block range, got: {next:?}");
            }
        };
    }

    fn test_config() -> Config {
        Config { blocks_read_per_epoch: 5, reorg_rewind_depth: 5, block_confirmations: 0 }
    }

    fn mocked_provider(asserter: Asserter) -> RootProvider<Ethereum> {
        RootProvider::new(RpcClient::mocked(asserter))
    }

    fn mock_block(number: u64, hash: B256) -> RpcBlock<Transaction, Header> {
        let mut block: RpcBlock<Transaction, Header> = RpcBlock::default();
        block.header.hash = hash;
        block.header.number = number;
        block
    }

    #[test]
    fn block_range_scanner_defaults_match_constants() {
        let scanner = BlockRangeScanner::new();

        assert_eq!(scanner.blocks_read_per_epoch, DEFAULT_BLOCKS_READ_PER_EPOCH);
        assert_eq!(scanner.reorg_rewind_depth, DEFAULT_REORG_REWIND_DEPTH);
        assert_eq!(scanner.block_confirmations, DEFAULT_BLOCK_CONFIRMATIONS);
    }

    #[test]
    fn builder_methods_update_configuration() {
        let blocks_read_per_epoch = 42;
        let reorg_rewind_depth = 12;
        let block_confirmations = 7;

        let scanner = BlockRangeScanner::new()
            .with_blocks_read_per_epoch(blocks_read_per_epoch)
            .with_reorg_rewind_depth(reorg_rewind_depth)
            .with_block_confirmations(block_confirmations);

        assert_eq!(scanner.blocks_read_per_epoch, blocks_read_per_epoch);
        assert_eq!(scanner.block_confirmations, block_confirmations);
    }

    #[tokio::test]
    async fn send_to_subscriber_increments_processed_count() -> anyhow::Result<()> {
        let asserter = Asserter::new();
        let provider = mocked_provider(asserter);
        let (mut service, _cmd) = Service::new(test_config(), provider);

        let (tx, mut rx) = mpsc::channel(1);
        service.subscriber = Some(tx);

        let expected_range = 10..=11;
        service.send_to_subscriber(BlockRangeMessage::Data(expected_range.clone())).await;

        assert_eq!(service.processed_count, 1);
        assert!(service.subscriber.is_some());

        let BlockRangeMessage::Data(received) = rx.recv().await.expect("range received") else {
            panic!("expected BlockRange message")
        };
        assert_eq!(received, expected_range);

        Ok(())
    }

    #[tokio::test]
    async fn send_to_subscriber_removes_closed_channel() -> anyhow::Result<()> {
        let asserter = Asserter::new();
        let provider = mocked_provider(asserter);
        let (mut service, _cmd) = Service::new(test_config(), provider);

        let (tx, rx) = mpsc::channel(1);
        service.websocket_connected = true;
        service.subscriber = Some(tx);
        // channel is closed
        drop(rx);

        service.send_to_subscriber(BlockRangeMessage::Data(15..=15)).await;

        assert!(service.subscriber.is_none());
        assert!(!service.websocket_connected);
        assert_eq!(service.processed_count, 0);

        Ok(())
    }

    #[test]
    fn handle_unsubscribe_clears_subscriber() {
        let asserter = Asserter::new();
        let provider = mocked_provider(asserter);
        let (mut service, _cmd) = Service::new(test_config(), provider);

        let (tx, _rx) = mpsc::channel(1);
        service.websocket_connected = true;
        service.subscriber = Some(tx);

        service.handle_unsubscribe();

        assert!(service.subscriber.is_none());
        assert!(!service.websocket_connected);
    }

    #[tokio::test]
    async fn live_mode_processes_all_blocks() -> anyhow::Result<()> {
        let anvil = Anvil::new().block_time_f64(0.01).try_spawn()?;

        let client = BlockRangeScanner::new()
            .with_block_confirmations(1)
            .connect_ws::<Ethereum>(anvil.ws_endpoint_url())
            .await?
            .run()?;

        let expected_blocks = 10;

        let mut receiver = client.stream_live().await?.take(expected_blocks);

        let mut block_range_start = 0;

        while let Some(BlockRangeMessage::Data(range)) = receiver.next().await {
            info!("Received block range: [{range:?}]");
            if block_range_start == 0 {
                block_range_start = *range.start();
            }

            assert_eq!(block_range_start, *range.start());
            assert!(range.end() >= range.start());
            block_range_start = *range.end() + 1;
        }

        Ok(())
    }

    #[tokio::test]
    async fn stream_from_latest_starts_at_tip_not_confirmed() -> anyhow::Result<()> {
        let anvil = Anvil::new().try_spawn()?;

        let provider = ProviderBuilder::new().connect(anvil.endpoint().as_str()).await?;
        provider.anvil_mine(Option::Some(20), Option::None).await?;

        let block_confirmations = 5;

        let client = BlockRangeScanner::new()
            .with_block_confirmations(block_confirmations)
            .connect_ws::<Ethereum>(anvil.ws_endpoint_url())
            .await?
            .run()?;

        let expected_blocks = 10;
        let mut receiver =
            client.stream_from(BlockNumberOrTag::Latest).await?.take(expected_blocks);

        let latest_head = provider.get_block_number().await?;
        provider.anvil_mine(Option::Some(20), Option::None).await?;

        let mut expected_range_start = latest_head;

        while let Some(BlockRangeMessage::Data(range)) = receiver.next().await {
            assert_eq!(expected_range_start, *range.start());
            assert_eq!(range.end(), range.start());
            expected_range_start += 1;
        }

        // verify that the final block number (range.end) was of the latest block with the expected
        // block confirmations
        assert_eq!(expected_range_start, latest_head + expected_blocks as u64);

        Ok(())
    }

    #[tokio::test]
    async fn live_mode_respects_block_confirmations() -> anyhow::Result<()> {
        let anvil = Anvil::new().try_spawn()?;

        let provider = ProviderBuilder::new().connect(anvil.endpoint().as_str()).await?;
        provider.anvil_mine(Option::Some(20), Option::None).await?;

        let block_confirmations = 5;

        let client = BlockRangeScanner::new()
            .with_block_confirmations(block_confirmations)
            .connect_ws::<Ethereum>(anvil.ws_endpoint_url())
            .await?
            .run()?;

        let expected_blocks = 10;

        let mut receiver = client.stream_live().await?.take(expected_blocks);
        let provider = ProviderBuilder::new().connect(anvil.endpoint().as_str()).await?;
        let latest_head = provider.get_block_number().await?;
        provider.anvil_mine(Option::Some(expected_blocks as u64), Option::None).await?;

        let mut expected_range_start = latest_head.saturating_sub(block_confirmations) + 1;

        while let Some(BlockRangeMessage::Data(range)) = receiver.next().await {
            assert_eq!(expected_range_start, *range.start());
            assert_eq!(range.end(), range.start());
            expected_range_start += 1;
        }

        // we add 1 to the right side, because we're expecting the number of the _next_ block to be
        // mined
        assert_eq!(
            expected_range_start,
            latest_head + expected_blocks as u64 + 1 - block_confirmations
        );

        Ok(())
    }

    #[tokio::test]
    async fn live_mode_respects_block_confirmations_on_new_chain() -> anyhow::Result<()> {
        let anvil = Anvil::new().try_spawn()?;

        let provider = ProviderBuilder::new().connect(anvil.endpoint().as_str()).await?;

        let block_confirmations = 5;

        let client = BlockRangeScanner::new()
            .with_block_confirmations(block_confirmations)
            .connect_ws::<Ethereum>(anvil.ws_endpoint_url())
            .await?
            .run()?;

        let mut receiver = client.stream_live().await?;

        provider.anvil_mine(Option::Some(6), Option::None).await?;

        let next = receiver.next().await;
        if let Some(BlockRangeMessage::Data(range)) = next {
            assert_eq!(0, *range.start());
            assert_eq!(0, *range.end());
        } else {
            panic!("expected range, got: {next:?}");
        }

        let next = receiver.next().await;
        if let Some(BlockRangeMessage::Data(range)) = next {
            assert_eq!(1, *range.start());
            assert_eq!(1, *range.end());
        } else {
            panic!("expected range, got: {next:?}");
        }

        // assert no new pending confirmed block ranges
        assert!(
            timeout(Duration::from_secs(1), async move { receiver.next().await }).await.is_err()
        );

        Ok(())
    }

    #[tokio::test]
    #[ignore = "Flaky test, see: https://github.com/OpenZeppelin/Event-Scanner/issues/109"]
    async fn continuous_blocks_if_reorg_less_than_block_confirmation() -> anyhow::Result<()> {
        let anvil = Anvil::new().try_spawn()?;

        let provider = ProviderBuilder::new().connect(anvil.endpoint().as_str()).await?;

        let block_confirmations = 5;

        let client = BlockRangeScanner::new()
            .with_block_confirmations(block_confirmations)
            .connect_ws::<Ethereum>(anvil.ws_endpoint_url())
            .await?
            .run()?;

        let mut receiver = client.stream_live().await?;

        provider.anvil_mine(Option::Some(10), Option::None).await?;

        provider
            .anvil_reorg(ReorgOptions { depth: block_confirmations - 1, tx_block_pairs: vec![] })
            .await?;

        provider.anvil_mine(Option::Some(20), Option::None).await?;

        let mut block_range_start = 0;

        let end_loop = 20;
        let mut i = 0;
        while let Some(BlockRangeMessage::Data(range)) = receiver.next().await {
            if block_range_start == 0 {
                block_range_start = *range.start();
            }

            assert_eq!(block_range_start, *range.start());
            assert!(range.end() >= range.start());
            block_range_start = *range.end() + 1;
            i += 1;
            if i == end_loop {
                break;
            }
        }
        Ok(())
    }

    #[tokio::test]
    #[ignore = "Flaky test, see: https://github.com/OpenZeppelin/Event-Scanner/issues/109"]
    async fn shallow_block_confirmation_does_not_mitigate_reorg() -> anyhow::Result<()> {
        let anvil = Anvil::new().block_time(1).try_spawn()?;

        let provider = ProviderBuilder::new().connect(anvil.endpoint().as_str()).await?;

        let block_confirmations = 3;

        let client = BlockRangeScanner::new()
            .with_block_confirmations(block_confirmations)
            .connect_ws::<Ethereum>(anvil.ws_endpoint_url())
            .await?
            .run()?;

        let mut receiver = client.stream_live().await?;

        provider.anvil_mine(Option::Some(10), Option::None).await?;

        provider
            .anvil_reorg(ReorgOptions { depth: block_confirmations + 5, tx_block_pairs: vec![] })
            .await?;

        provider.anvil_mine(Option::Some(30), Option::None).await?;
        receiver.close();

        let mut block_range_start = 0;

        let mut block_num = vec![];
        let mut reorg_detected = false;
        while let Some(msg) = receiver.next().await {
            match msg {
                BlockRangeMessage::Data(range) => {
                    if block_range_start == 0 {
                        block_range_start = *range.start();
                    }
                    block_num.push(range);
                    if block_num.len() == 15 {
                        break;
                    }
                }
                BlockRangeMessage::Status(ScannerStatus::ReorgDetected) => {
                    reorg_detected = true;
                }
                _ => {
                    break;
                }
            }
        }
        assert!(reorg_detected, "Reorg should have been detected");

        // Generally check that there is a reorg in the range i.e.
        //                                                        REORG
        // [0..=0, 1..=1, 2..=2, 3..=3, 4..=4, 5..=5, 6..=6, 7..=7, 3..=3, 4..=4, 5..=5, 6..=6,
        // 7..=7, 8..=8, 9..=9] (Less flaky to assert this way)
        let mut found_reorg_pattern = false;
        for window in block_num.windows(2) {
            if window[1].start() < window[0].end() {
                found_reorg_pattern = true;
                break;
            }
        }
        assert!(found_reorg_pattern,);

        Ok(())
    }

    #[tokio::test]
    async fn rewinds_on_detected_reorg() -> anyhow::Result<()> {
        let asserter = Asserter::new();
        let provider = mocked_provider(asserter.clone());

        let mut config = test_config();
        config.reorg_rewind_depth = 6;
        let (mut service, _cmd) = Service::new(config.clone(), provider);

        let original_height = 10;
        let original_hash = keccak256(b"original block");
        let original_block = mock_block(original_height, original_hash);
        service.next_start_block =
            BlockHashAndNumber::from_header::<Ethereum>(original_block.header());

        let expected_rewind_height = original_height - config.reorg_rewind_depth;
        let expected_rewind_hash = keccak256(b"rewound block");
        let rewound_block = mock_block(expected_rewind_height, expected_rewind_hash);

        // Mock provider responses for reorg detection and rewind:
        // 1. get_block_by_hash(original_hash) -> None (block not found = reorg detected)
        asserter.push_success(&Value::Null);
        // 2. get_block_number() -> 12 (current chain head is at 12)
        asserter.push_success(&json!(format!("0x{:x}", original_height + 2)));
        // 3. get_block_by_number(expected_rewind_height) -> rewound_block
        asserter.push_success(&rewound_block);

        service.ensure_current_not_reorged().await?;

        let current = service.next_start_block;
        assert_eq!(current.number, expected_rewind_height, "should rewind by reorg_rewind_depth");
        assert_eq!(current.hash, expected_rewind_hash, "should use hash of block at rewind height");

        Ok(())
    }

    #[tokio::test]
    async fn historic_mode_respects_blocks_read_per_epoch() -> anyhow::Result<()> {
        let anvil = Anvil::new().try_spawn()?;

        let provider = ProviderBuilder::new().connect(anvil.endpoint().as_str()).await?;

        provider.anvil_mine(Option::Some(100), Option::None).await?;

        let client = BlockRangeScanner::new()
            .with_blocks_read_per_epoch(5)
            .connect_ws::<Ethereum>(anvil.ws_endpoint_url())
            .await?
            .run()?;

        // ranges where each batch is of max blocks per epoch size
        let mut stream = client.stream_historical(0, 19).await?;
        assert_next_range!(stream, 0..=4);
        assert_next_range!(stream, 5..=9);
        assert_next_range!(stream, 10..=14);
        assert_next_range!(stream, 15..=19);
        assert_next_range!(stream, None);

        // ranges where last batch is smaller than blocks per epoch
        let mut stream = client.stream_historical(93, 99).await?;
        assert_next_range!(stream, 93..=97);
        assert_next_range!(stream, 98..=99);
        assert_next_range!(stream, None);

        // range where blocks per epoch is larger than the number of blocks in the range
        let mut stream = client.stream_historical(3, 5).await?;
        assert_next_range!(stream, 3..=5);
        assert_next_range!(stream, None);

        // single item range
        let mut stream = client.stream_historical(3, 3).await?;
        assert_next_range!(stream, 3..=3);
        assert_next_range!(stream, None);

        // range where blocks per epoch is larger than the number of blocks on chain
        let client = BlockRangeScanner::new()
            .with_blocks_read_per_epoch(200)
            .connect_ws::<Ethereum>(anvil.ws_endpoint_url())
            .await?
            .run()?;

        let mut stream = client.stream_historical(0, 20).await?;
        assert_next_range!(stream, 0..=20);
        assert_next_range!(stream, None);

        let mut stream = client.stream_historical(0, 99).await?;
        assert_next_range!(stream, 0..=99);
        assert_next_range!(stream, None);

        Ok(())
    }

    #[tokio::test]
    async fn buffered_messages_trim_ranges_prior_to_cutoff() -> anyhow::Result<()> {
        let cutoff = 50;
        let (buffer_tx, buffer_rx) = mpsc::channel(8);
        buffer_tx.send(BlockRangeMessage::Data(51..=55)).await.unwrap();
        buffer_tx.send(BlockRangeMessage::Data(56..=60)).await.unwrap();
        buffer_tx.send(BlockRangeMessage::Data(61..=70)).await.unwrap();
        drop(buffer_tx);

        let (out_tx, mut out_rx) = mpsc::channel(8);
        Service::<Ethereum>::process_live_block_buffer(buffer_rx, out_tx, cutoff).await;

        let mut forwarded = Vec::new();
        while let Some(BlockRangeMessage::Data(range)) = out_rx.recv().await {
            forwarded.push(range);
        }

        // All ranges should be forwarded as-is since they're after cutoff
        assert_eq!(forwarded, vec![51..=55, 56..=60, 61..=70]);
        Ok(())
    }

    #[tokio::test]
    async fn ranges_entirely_before_cutoff_are_discarded() -> anyhow::Result<()> {
        let cutoff = 100;

        let (buffer_tx, buffer_rx) = mpsc::channel(8);
        buffer_tx.send(BlockRangeMessage::Data(40..=50)).await.unwrap();
        buffer_tx.send(BlockRangeMessage::Data(51..=60)).await.unwrap();
        buffer_tx.send(BlockRangeMessage::Data(61..=70)).await.unwrap();
        drop(buffer_tx);

        let (out_tx, mut out_rx) = mpsc::channel(8);
        Service::<Ethereum>::process_live_block_buffer(buffer_rx, out_tx, cutoff).await;

        let mut forwarded = Vec::new();
        while let Some(BlockRangeMessage::Data(range)) = out_rx.recv().await {
            forwarded.push(range);
        }

        // All ranges should be discarded since they're before cutoff
        assert_eq!(forwarded, vec![]);
        Ok(())
    }

    #[tokio::test]
    async fn ranges_overlapping_cutoff_are_trimmed() -> anyhow::Result<()> {
        let cutoff = 75;

        let (buffer_tx, buffer_rx) = mpsc::channel(8);
        buffer_tx.send(BlockRangeMessage::Data(70..=80)).await.unwrap();
        buffer_tx.send(BlockRangeMessage::Data(60..=80)).await.unwrap();
        buffer_tx.send(BlockRangeMessage::Data(74..=76)).await.unwrap();
        drop(buffer_tx);

        let (out_tx, mut out_rx) = mpsc::channel(8);
        Service::<Ethereum>::process_live_block_buffer(buffer_rx, out_tx, cutoff).await;

        let mut forwarded = Vec::new();
        while let Some(BlockRangeMessage::Data(range)) = out_rx.recv().await {
            forwarded.push(range);
        }

        // All ranges should be trimmed to start at cutoff (75)
        assert_eq!(forwarded, vec![75..=80, 75..=80, 75..=76]);
        Ok(())
    }

    #[tokio::test]
    async fn mixed_ranges_are_handled_correctly() -> anyhow::Result<()> {
        let cutoff = 50;

        let (buffer_tx, buffer_rx) = mpsc::channel(8);
        buffer_tx.send(BlockRangeMessage::Data(30..=45)).await.unwrap(); // Before cutoff: discard
        buffer_tx.send(BlockRangeMessage::Data(46..=55)).await.unwrap(); // Overlaps: trim to 50..=55
        buffer_tx.send(BlockRangeMessage::Data(56..=65)).await.unwrap(); // After cutoff: forward as-is
        buffer_tx.send(BlockRangeMessage::Data(40..=49)).await.unwrap(); // Before cutoff: discard
        buffer_tx.send(BlockRangeMessage::Data(49..=51)).await.unwrap(); // Overlaps: trim to 50..=51
        buffer_tx.send(BlockRangeMessage::Data(51..=100)).await.unwrap(); // After cutoff: forward as-is
        drop(buffer_tx);

        let (out_tx, mut out_rx) = mpsc::channel(8);
        Service::<Ethereum>::process_live_block_buffer(buffer_rx, out_tx, cutoff).await;

        let mut forwarded = Vec::new();
        while let Some(BlockRangeMessage::Data(range)) = out_rx.recv().await {
            forwarded.push(range);
        }

        assert_eq!(forwarded, vec![50..=55, 56..=65, 50..=51, 51..=100]);
        Ok(())
    }

    #[tokio::test]
    async fn edge_case_range_exactly_at_cutoff() -> anyhow::Result<()> {
        let cutoff = 100;

        let (buffer_tx, buffer_rx) = mpsc::channel(8);
        buffer_tx.send(BlockRangeMessage::Data(99..=99)).await.unwrap(); // Just before: discard
        buffer_tx.send(BlockRangeMessage::Data(100..=100)).await.unwrap(); // Exactly at: forward
        buffer_tx.send(BlockRangeMessage::Data(99..=100)).await.unwrap(); // Includes cutoff: trim to 100..=100
        buffer_tx.send(BlockRangeMessage::Data(100..=101)).await.unwrap(); // Starts at cutoff: forward
        drop(buffer_tx);

        let (out_tx, mut out_rx) = mpsc::channel(8);
        Service::<Ethereum>::process_live_block_buffer(buffer_rx, out_tx, cutoff).await;

        let mut forwarded = Vec::new();
        while let Some(BlockRangeMessage::Data(range)) = out_rx.recv().await {
            forwarded.push(range);
        }

        // ensure no duplicates
        assert_eq!(forwarded, vec![100..=100, 100..=101]);
        Ok(())
    }

    #[tokio::test]
    async fn cutoff_at_zero_handles_all_ranges() -> anyhow::Result<()> {
        let cutoff = 0;

        let (buffer_tx, buffer_rx) = mpsc::channel(8);
        buffer_tx.send(BlockRangeMessage::Data(0..=5)).await.unwrap();
        buffer_tx.send(BlockRangeMessage::Data(6..=10)).await.unwrap();
        buffer_tx.send(BlockRangeMessage::Data(11..=25)).await.unwrap();
        drop(buffer_tx);

        let (out_tx, mut out_rx) = mpsc::channel(8);
        Service::<Ethereum>::process_live_block_buffer(buffer_rx, out_tx, cutoff).await;

        let mut forwarded = Vec::new();
        while let Some(BlockRangeMessage::Data(range)) = out_rx.recv().await {
            forwarded.push(range);
        }

        // All ranges should be forwarded since they're all >= 0
        assert_eq!(forwarded, vec![0..=5, 6..=10, 11..=25]);
        Ok(())
    }

    #[tokio::test]
    async fn forwards_errors_to_subscribers() -> anyhow::Result<()> {
        let asserter = Asserter::new();
        let provider = mocked_provider(asserter);
        let (mut service, _cmd) = Service::new(test_config(), provider);

        let (tx, mut rx) = mpsc::channel(1);
        service.subscriber = Some(tx);

        service
            .send_to_subscriber(BlockRangeMessage::Error(
                BlockRangeScannerError::WebSocketConnectionFailed(4),
            ))
            .await;

        match rx.recv().await.expect("subscriber should stay open") {
            BlockRangeMessage::Error(BlockRangeScannerError::WebSocketConnectionFailed(
                attempts,
            )) => {
                assert_eq!(attempts, 4);
            }
            other => panic!("unexpected message: {other:?}"),
        }

        Ok(())
    }

    #[tokio::test]
    async fn historical_emits_correction_range_when_reorg_below_end() -> anyhow::Result<()> {
        let anvil = Anvil::new().try_spawn()?;
        let provider = ProviderBuilder::new().connect(anvil.ws_endpoint_url().as_str()).await?;

        provider.anvil_mine(Option::Some(120), Option::None).await?;

        let finalized_block = provider.get_block_by_number(BlockNumberOrTag::Finalized).await?;
        let finalized_num = finalized_block.unwrap().header().number();

        let end_num = finalized_num + 10;
        let head_before = provider.get_block_number().await?;
        assert!(end_num <= head_before);

        let client = BlockRangeScanner::new()
            .connect_ws::<Ethereum>(anvil.ws_endpoint_url())
            .await?
            .run()?;

        let lock = super::TEST_HIST_LOCK.get_or_init(|| tokio::sync::Mutex::new(())).lock().await;

        let fut = client
            .stream_historical(BlockNumberOrTag::Number(0), BlockNumberOrTag::Number(end_num));

        let roerg = async {
            let head_now = provider.get_block_number().await.unwrap();
            let reorg_start = end_num - 5;
            let depth = head_now - reorg_start + 1;
            let _ = provider.anvil_reorg(ReorgOptions { depth, tx_block_pairs: vec![] }).await;
            let _ = provider.anvil_mine(Option::Some(20), Option::None).await;

            drop(lock);
        };

        let (res_stream, ()) = join!(fut, roerg);

        let mut stream = res_stream.unwrap();

        let mut data_ranges = Vec::new();
        let mut reorg = false;
        while let Some(msg) = stream.next().await {
            match msg {
                BlockRangeMessage::Data(range) => data_ranges.push(range),
                BlockRangeMessage::Status(status) => {
                    if matches!(status, ScannerStatus::ReorgDetected) {
                        reorg = true;
                    }
                }
                BlockRangeMessage::Error(_) => {
                    panic!("error");
                }
            }
        }

        assert!(reorg, "no reorg detected");

        let reorg_start = end_num - 5;
        let last_range = data_ranges.last().expect("should have at least one range");
        assert_eq!(
            *last_range.start(),
            reorg_start,
            "expected last range to start at {reorg_start}, got: {last_range:?}"
        );
        assert_eq!(
            *last_range.end(),
            end_num,
            "expected last range to end at {end_num}, got: {last_range:?}"
        );

        Ok(())
    }
}<|MERGE_RESOLUTION|>--- conflicted
+++ resolved
@@ -614,17 +614,13 @@
 
         self.next_start_block = BlockHashAndNumber::from_header::<N>(start.header());
 
-<<<<<<< HEAD
         println!("lock");
         #[cfg(test)]
         lock_historical_for_testing().await;
 
-        while self.current.number < end.header().number() {
-=======
         // must be <= to include the edge case when start == end (i.e. return the single block
         // range)
         while self.next_start_block.number <= end.header().number() {
->>>>>>> 553f485e
             self.ensure_current_not_reorged().await?;
 
             let batch_end_block_number = self
@@ -1080,7 +1076,7 @@
 mod tests {
 
     use std::time::Duration;
-    use tokio::{join, time::timeout};
+    use tokio::{join, sync::mpsc::Receiver, time::timeout};
 
     use alloy::{
         network::Ethereum,
@@ -1094,14 +1090,7 @@
     };
     use alloy_node_bindings::Anvil;
     use serde_json::{Value, json};
-<<<<<<< HEAD
     use tokio::sync::mpsc;
-=======
-    use tokio::{
-        sync::mpsc::{self, Receiver},
-        time::timeout,
-    };
->>>>>>> 553f485e
     use tokio_stream::StreamExt;
 
     use super::*;
