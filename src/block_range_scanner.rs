--- conflicted
+++ resolved
@@ -112,10 +112,6 @@
     }
 }
 
-<<<<<<< HEAD
-#[derive(Clone)]
-pub struct BlockRangeScanner<N: Network> {
-=======
 impl From<RobustProviderError> for Message {
     fn from(error: RobustProviderError) -> Self {
         Message::Error(error.into())
@@ -134,9 +130,8 @@
     }
 }
 
-#[derive(Clone, Copy)]
-pub struct BlockRangeScanner {
->>>>>>> c9f140dc
+#[derive(Clone)]
+pub struct BlockRangeScanner<N: Network> {
     pub max_block_range: u64,
     pub max_timeout: Duration,
     pub max_retries: usize,
@@ -994,14 +989,7 @@
         assert_next!(stream, 6..=6);
         assert_empty!(stream);
 
-<<<<<<< HEAD
-        let client = BlockRangeScanner::<Ethereum>::new()
-            .connect_ws(anvil.ws_endpoint_url())
-            .await?
-            .run()?;
-=======
         // --- 1 block confirmation  ---
->>>>>>> c9f140dc
 
         let mut stream = client.stream_live(1).await?;
 
@@ -1049,14 +1037,7 @@
         assert_next!(stream, 20..=20);
         let mut stream = assert_empty!(stream);
 
-<<<<<<< HEAD
-        let client = BlockRangeScanner::<Ethereum>::new()
-            .connect_ws(anvil.ws_endpoint_url())
-            .await?
-            .run()?;
-=======
         provider.anvil_mine(Some(1), None).await?;
->>>>>>> c9f140dc
 
         assert_next!(stream, 21..=21);
         assert_empty!(stream);
