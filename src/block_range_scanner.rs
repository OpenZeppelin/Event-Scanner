//! Example usage:
//!
//! ```rust,no_run
//! use alloy::{eips::BlockNumberOrTag, network::Ethereum, primitives::BlockNumber};
//! use std::ops::RangeInclusive;
//! use tokio_stream::{StreamExt, wrappers::ReceiverStream};
//!
//! use alloy::transports::http::reqwest::Url;
//! use event_scanner::{
//!     ScannerError,
//!     block_range_scanner::{
//!         BlockRangeScanner, BlockRangeScannerClient, DEFAULT_BLOCK_CONFIRMATIONS,
//!         DEFAULT_MAX_BLOCK_RANGE, Message,
//!     },
//! };
//! use tokio::time::Duration;
//! use tracing::{error, info};
//!
//! #[tokio::main]
//! async fn main() -> Result<(), Box<dyn std::error::Error>> {
//!     // Initialize logging
//!     tracing_subscriber::fmt::init();
//!
//!     // Configuration
//!     let block_range_scanner = BlockRangeScanner::new()
//!         .connect_ws::<Ethereum>(Url::parse("ws://localhost:8546").unwrap())
//!         .await?;
//!
//!     // Create client to send subscribe command to block scanner
//!     let client: BlockRangeScannerClient = block_range_scanner.run()?;
//!
//!     let mut stream =
//!         client.stream_from(BlockNumberOrTag::Number(5), DEFAULT_BLOCK_CONFIRMATIONS).await?;
//!
//!     while let Some(message) = stream.next().await {
//!         match message {
//!             Message::Data(range) => {
//!                 // process range
//!             }
//!             Message::Error(e) => {
//!                 error!("Received error from subscription: {e}");
//!                 match e {
//!                     ScannerError::ServiceShutdown => break,
//!                     _ => {
//!                         error!("Non-fatal error, continuing: {e}");
//!                     }
//!                 }
//!             }
//!             Message::Status(status) => {
//!                 info!("Received status message: {:?}", status);
//!             }
//!         }
//!     }
//!
//!     info!("Data processing stopped.");
//!
//!     Ok(())
//! }
//! ```

use std::{cmp::Ordering, ops::RangeInclusive};
use tokio::{
    sync::{mpsc, oneshot},
    try_join,
};
use tokio_stream::{StreamExt, wrappers::ReceiverStream};

use crate::{
    ScannerMessage,
    error::ScannerError,
    robust_provider::{Error as RobustProviderError, RobustProvider},
    types::{ScannerStatus, TryStream},
};
use alloy::{
    consensus::BlockHeader,
    eips::BlockNumberOrTag,
    network::{BlockResponse, Network, primitives::HeaderResponse},
    primitives::{B256, BlockNumber},
    pubsub::Subscription,
    transports::{RpcError, TransportErrorKind},
};
use tracing::{debug, error, info, warn};

pub const DEFAULT_MAX_BLOCK_RANGE: u64 = 1000;
// copied form https://github.com/taikoxyz/taiko-mono/blob/f4b3a0e830e42e2fee54829326389709dd422098/packages/taiko-client/pkg/chain_iterator/block_batch_iterator.go#L19
pub const DEFAULT_BLOCK_CONFIRMATIONS: u64 = 0;

pub const MAX_BUFFERED_MESSAGES: usize = 50000;

// Maximum amount of reorged blocks on Ethereum (after this amount of block confirmations, a block
// is considered final)
pub const DEFAULT_REORG_REWIND_DEPTH: u64 = 64;

pub type Message = ScannerMessage<RangeInclusive<BlockNumber>, ScannerError>;

impl From<RangeInclusive<BlockNumber>> for Message {
    fn from(logs: RangeInclusive<BlockNumber>) -> Self {
        Message::Data(logs)
    }
}

impl PartialEq<RangeInclusive<BlockNumber>> for Message {
    fn eq(&self, other: &RangeInclusive<BlockNumber>) -> bool {
        if let Message::Data(range) = self { range.eq(other) } else { false }
    }
}

impl From<RobustProviderError> for Message {
    fn from(error: RobustProviderError) -> Self {
        Message::Error(error.into())
    }
}

impl From<RpcError<TransportErrorKind>> for Message {
    fn from(error: RpcError<TransportErrorKind>) -> Self {
        Message::Error(error.into())
    }
}

impl From<ScannerError> for Message {
    fn from(error: ScannerError) -> Self {
        Message::Error(error)
    }
}

#[derive(Clone)]
pub struct BlockRangeScanner {
    pub max_block_range: u64,
}

impl Default for BlockRangeScanner {
    fn default() -> Self {
        Self::new()
    }
}

impl BlockRangeScanner {
    #[must_use]
    pub fn new() -> Self {
        Self { max_block_range: DEFAULT_MAX_BLOCK_RANGE }
    }

    #[must_use]
    pub fn max_block_range(mut self, max_block_range: u64) -> Self {
        self.max_block_range = max_block_range;
        self
    }

    /// Connects to an existing provider
    #[must_use]
    pub fn connect<N: Network>(self, provider: RobustProvider<N>) -> ConnectedBlockRangeScanner<N> {
        ConnectedBlockRangeScanner { provider, max_block_range: self.max_block_range }
    }
}

pub struct ConnectedBlockRangeScanner<N: Network> {
    provider: RobustProvider<N>,
    max_block_range: u64,
}

impl<N: Network> ConnectedBlockRangeScanner<N> {
    /// Returns the `RobustProvider`
    #[must_use]
    pub fn provider(&self) -> &RobustProvider<N> {
        &self.provider
    }

    /// Starts the subscription service and returns a client for sending commands.
    ///
    /// # Errors
    ///
    /// Returns an error if the subscription service fails to start.
    pub fn run(&self) -> Result<BlockRangeScannerClient, ScannerError> {
        let (service, cmd_tx) = Service::new(self.provider.clone(), self.max_block_range);
        tokio::spawn(async move {
            service.run().await;
        });
        Ok(BlockRangeScannerClient::new(cmd_tx))
    }
}

#[derive(Debug)]
pub enum Command {
    StreamLive {
        sender: mpsc::Sender<Message>,
        block_confirmations: u64,
        response: oneshot::Sender<Result<(), ScannerError>>,
    },
    StreamHistorical {
        sender: mpsc::Sender<Message>,
        start_height: BlockNumberOrTag,
        end_height: BlockNumberOrTag,
        response: oneshot::Sender<Result<(), ScannerError>>,
    },
    StreamFrom {
        sender: mpsc::Sender<Message>,
        start_height: BlockNumberOrTag,
        block_confirmations: u64,
        response: oneshot::Sender<Result<(), ScannerError>>,
    },
    Rewind {
        sender: mpsc::Sender<Message>,
        start_height: BlockNumberOrTag,
        end_height: BlockNumberOrTag,
        response: oneshot::Sender<Result<(), ScannerError>>,
    },
}

struct Service<N: Network> {
    provider: RobustProvider<N>,
    max_block_range: u64,
    error_count: u64,
    command_receiver: mpsc::Receiver<Command>,
    shutdown: bool,
}

impl<N: Network> Service<N> {
    pub fn new(provider: RobustProvider<N>, max_block_range: u64) -> (Self, mpsc::Sender<Command>) {
        let (cmd_tx, cmd_rx) = mpsc::channel(100);

        let service = Self {
            provider,
            max_block_range,
            error_count: 0,
            command_receiver: cmd_rx,
            shutdown: false,
        };

        (service, cmd_tx)
    }

    pub async fn run(mut self) {
        info!("Starting subscription service");

        while !self.shutdown {
            tokio::select! {
                cmd = self.command_receiver.recv() => {
                    if let Some(command) = cmd {
                        if let Err(e) = self.handle_command(command).await {
                            error!("Command handling error: {}", e);
                            self.error_count += 1;
                        }
                    } else {
                        warn!("Command channel closed, shutting down");
                        break;
                    }
                }
            }
        }

        info!("Subscription service stopped");
    }

    async fn handle_command(&mut self, command: Command) -> Result<(), ScannerError> {
        match command {
            Command::StreamLive { sender, block_confirmations, response } => {
                info!("Starting live stream");
                let result = self.handle_live(block_confirmations, sender).await;
                let _ = response.send(result);
            }
            Command::StreamHistorical { sender, start_height, end_height, response } => {
                info!(start_height = ?start_height, end_height = ?end_height, "Starting historical stream");
                let result = self.handle_historical(start_height, end_height, sender).await;
                let _ = response.send(result);
            }
            Command::StreamFrom { sender, start_height, block_confirmations, response } => {
                info!(start_height = ?start_height, "Starting streaming from");
                let result = self.handle_sync(start_height, block_confirmations, sender).await;
                let _ = response.send(result);
            }
            Command::Rewind { sender, start_height, end_height, response } => {
                info!(start_height = ?start_height, end_height = ?end_height, "Starting rewind");
                let result = self.handle_rewind(start_height, end_height, sender).await;
                let _ = response.send(result);
            }
        }
        Ok(())
    }

    async fn handle_live(
        &mut self,
        block_confirmations: u64,
        sender: mpsc::Sender<Message>,
    ) -> Result<(), ScannerError> {
        let max_block_range = self.max_block_range;
        let provider = self.provider.clone();
        let latest = self.provider.get_block_number().await?;

        // the next block returned by the underlying subscription will always be `latest + 1`,
        // because `latest` was already mined and subscription by definition only streams after new
        // blocks have been mined
        let range_start = (latest + 1).saturating_sub(block_confirmations);

        tokio::spawn(async move {
            Self::stream_live_blocks(
                range_start,
                provider,
                sender,
                block_confirmations,
                max_block_range,
            )
            .await;
        });

        Ok(())
    }

    async fn handle_historical(
        &mut self,
        start_height: BlockNumberOrTag,
        end_height: BlockNumberOrTag,
        sender: mpsc::Sender<Message>,
    ) -> Result<(), ScannerError> {
        let max_block_range = self.max_block_range;

        let (start_block, end_block) = tokio::try_join!(
            self.provider.get_block_by_number(start_height),
            self.provider.get_block_by_number(end_height)
        )?;

        let start_block_num = start_block.header().number();
        let end_block_num = end_block.header().number();

        let (start_block_num, end_block_num) = match start_block_num.cmp(&end_block_num) {
            Ordering::Greater => (end_block_num, start_block_num),
            _ => (start_block_num, end_block_num),
        };

        info!(start_block = start_block_num, end_block = end_block_num, "Syncing historical data");

        tokio::spawn(async move {
            Self::stream_historical_blocks(
                start_block_num,
                end_block_num,
                max_block_range,
                &sender,
            )
            .await;
        });

        Ok(())
    }

    async fn handle_sync(
        &mut self,
        start_height: BlockNumberOrTag,
        block_confirmations: u64,
        sender: mpsc::Sender<Message>,
    ) -> Result<(), ScannerError> {
        let provider = self.provider.clone();
        let max_block_range = self.max_block_range;

        let get_start_block = async || -> Result<BlockNumber, ScannerError> {
            let block = match start_height {
                BlockNumberOrTag::Number(num) => num,
                block_tag => provider.get_block_by_number(block_tag).await?.header().number(),
            };
            Ok(block)
        };

        let get_latest_block = async || -> Result<BlockNumber, ScannerError> {
            let block =
                provider.get_block_by_number(BlockNumberOrTag::Latest).await?.header().number();
            Ok(block)
        };

        // Step 1:
        // Fetches the starting block and end block for historical sync in parallel
        let (start_block, latest_block) = tokio::try_join!(get_start_block(), get_latest_block())?;

        let confirmed_tip = latest_block.saturating_sub(block_confirmations);

        // If start is beyond confirmed tip, skip historical and go straight to live
        if start_block > confirmed_tip {
            info!(
                start_block = start_block,
                confirmed_tip = confirmed_tip,
                "Start block is beyond confirmed tip, starting live stream"
            );

            tokio::spawn(async move {
                Self::stream_live_blocks(
                    start_block,
                    provider,
                    sender,
                    block_confirmations,
                    max_block_range,
                )
                .await;
            });

            return Ok(());
        }

        info!(start_block = start_block, end_block = confirmed_tip, "Syncing historical data");

        // Step 2: Setup the live streaming buffer
        // This channel will accumulate while historical sync is running
        let (live_block_buffer_sender, live_block_buffer_receiver) =
            mpsc::channel::<Message>(MAX_BUFFERED_MESSAGES);

        // The cutoff is the last block we have synced historically
        // Any block > cutoff will come from the live stream
        let cutoff = confirmed_tip;

        // This task runs independently, accumulating new blocks while wehistorical data is syncing
        tokio::spawn(async move {
            Self::stream_live_blocks(
                cutoff + 1,
                provider,
                live_block_buffer_sender,
                block_confirmations,
                max_block_range,
            )
            .await;
        });

        tokio::spawn(async move {
            // Step 4: Perform historical synchronization
            // This processes blocks from start_block to end_block (cutoff)
            // If this fails, we need to abort the live streaming task
            Self::stream_historical_blocks(start_block, confirmed_tip, max_block_range, &sender)
                .await;

            info!("Chain tip reached, switching to live");

            if !sender.try_stream(ScannerStatus::SwitchingToLive).await {
                return;
            }

            info!("Successfully transitioned from historical to live data");

            // Step 5:
            // Spawn the buffer processor task
            // This will:
            // 1. Process all buffered blocks, filtering out any ≤ cutoff
            // 2. Forward blocks > cutoff to the user
            // 3. Continue forwarding until the buffer if exhausted (waits for new blocks from live
            //    stream)
            Self::process_live_block_buffer(live_block_buffer_receiver, sender, cutoff).await;
        });

        Ok(())
    }

    async fn handle_rewind(
        &mut self,
        start_height: BlockNumberOrTag,
        end_height: BlockNumberOrTag,
        sender: mpsc::Sender<Message>,
    ) -> Result<(), ScannerError> {
        let max_block_range = self.max_block_range;
        let provider = self.provider.clone();

        let (start_block, end_block) = try_join!(
            self.provider.get_block_by_number(start_height),
            self.provider.get_block_by_number(end_height),
        )?;

        // normalize block range
        let (from, to) = match start_block.header().number().cmp(&end_block.header().number()) {
            Ordering::Greater => (start_block, end_block),
            _ => (end_block, start_block),
        };

        tokio::spawn(async move {
            Self::stream_rewind(from, to, max_block_range, &sender, &provider).await;
        });

        Ok(())
    }

    /// Streams blocks in reverse order from `from` to `to`.
    ///
    /// The `from` block is assumed to be greater than or equal to the `to` block.
    ///
    /// # Errors
    ///
    /// Returns an error if the stream fails
    async fn stream_rewind(
        from: N::BlockResponse,
        to: N::BlockResponse,
        max_block_range: u64,
        sender: &mpsc::Sender<Message>,
        provider: &RobustProvider<N>,
    ) {
        let mut batch_count = 0;

        // for checking whether reorg occurred
        let mut tip_hash = from.header().hash();

        let from = from.header().number();
        let to = to.header().number();

        // we're iterating in reverse
        let mut batch_from = from;

        while batch_from >= to {
            let batch_to = batch_from.saturating_sub(max_block_range - 1).max(to);

            // stream the range regularly, i.e. from smaller block number to greater
            if !sender.try_stream(batch_to..=batch_from).await {
                break;
            }

            batch_count += 1;
            if batch_count % 10 == 0 {
                debug!(batch_count = batch_count, "Processed rewind batches");
            }

            // check early if end of stream achieved to avoid subtraction overflow when `to
            // == 0`
            if batch_to == to {
                break;
            }

            let reorged = match reorg_detected(provider, tip_hash).await {
                Ok(detected) => {
                    info!(block_number = %from, hash = %tip_hash, "Reorg detected");
                    detected
                }
                Err(e) => {
                    error!(error = %e, "Terminal RPC call error, shutting down");
                    _ = sender.try_stream(e);
                    return;
                }
            };

            if reorged {
                info!(block_number = %from, hash = %tip_hash, "Reorg detected");

                if !sender.try_stream(ScannerStatus::ReorgDetected).await {
                    break;
                }

                // restart rewind
                batch_from = from;
                // store the updated end block hash
                tip_hash = match provider.get_block_by_number(from.into()).await {
                    Ok(block) => block.header().hash(),
                    Err(RobustProviderError::BlockNotFound(_)) => {
                        panic!("Block with number '{from}' should exist post-reorg");
                    }
                    Err(e) => {
                        error!(error = %e, "Terminal RPC call error, shutting down");
                        _ = sender.try_stream(e);
                        return;
                    }
                };
            } else {
                // `batch_to` is always greater than `to`, so `batch_to - 1` is always a valid
                // unsigned integer
                batch_from = batch_to - 1;
            }
        }

        info!(batch_count = batch_count, "Rewind completed");
    }

    async fn stream_historical_blocks(
        start: BlockNumber,
        end: BlockNumber,
        max_block_range: u64,
        sender: &mpsc::Sender<Message>,
    ) {
        let mut batch_count = 0;

        let mut next_start_block = start;

        // must be <= to include the edge case when start == end (i.e. return the single block
        // range)
        while next_start_block <= end {
            let batch_end_block_number =
                next_start_block.saturating_add(max_block_range - 1).min(end);

            if !sender.try_stream(next_start_block..=batch_end_block_number).await {
                break;
            }

            batch_count += 1;
            if batch_count % 10 == 0 {
                debug!(batch_count = batch_count, "Processed historical batches");
            }

            if batch_end_block_number == end {
                break;
            }

            // Next block number always exists as we checked end block previously
            let next_start_block_number = batch_end_block_number.saturating_add(1);

            next_start_block = next_start_block_number;
        }

        info!(batch_count = batch_count, "Historical sync completed");
    }

    async fn stream_live_blocks(
        mut range_start: BlockNumber,
        provider: RobustProvider<N>,
        sender: mpsc::Sender<Message>,
        block_confirmations: u64,
        max_block_range: u64,
    ) {
        match Self::get_block_subscription(&provider).await {
            Ok(ws_stream) => {
                info!("WebSocket connected for live blocks");

                // ensure we start streaming only after the expected_next_block cutoff
                let cutoff = range_start;
                let mut stream =
                    ws_stream.into_stream().skip_while(|header| header.number() < cutoff);

                while let Some(incoming_block) = stream.next().await {
                    let incoming_block_num = incoming_block.number();
                    info!(block_number = incoming_block_num, "Received block header");

                    if incoming_block_num < range_start {
                        warn!("Reorg detected: sending forked range");
                        if !sender.try_stream(ScannerStatus::ReorgDetected).await {
                            return;
                        }

                        // Calculate the confirmed block position for the incoming block
                        let incoming_confirmed =
                            incoming_block_num.saturating_sub(block_confirmations);

                        // updated expected block to updated confirmed
                        range_start = incoming_confirmed;
                    }

                    let confirmed = incoming_block_num.saturating_sub(block_confirmations);
                    if confirmed >= range_start {
                        // NOTE: Edge case when difference between range end and range start >= max
                        // reads
                        let range_end =
                            confirmed.min(range_start.saturating_add(max_block_range - 1));

                        info!(
                            range_start = range_start,
                            range_end = range_end,
                            "Sending live block range"
                        );

                        if !sender.try_stream(range_start..=range_end).await {
                            return;
                        }

                        // Overflow can not realistically happen
                        range_start = range_end + 1;
                    }
                }
            }
            Err(e) => {
                _ = sender.try_stream(e).await;
            }
        }
    }

    async fn process_live_block_buffer(
        mut buffer_rx: mpsc::Receiver<Message>,
        sender: mpsc::Sender<Message>,
        cutoff: BlockNumber,
    ) {
        let mut processed = 0;
        let mut discarded = 0;

        // Process all buffered messages
        while let Some(data) = buffer_rx.recv().await {
            match data {
                Message::Data(range) => {
                    let (start, end) = (*range.start(), *range.end());
                    if start >= cutoff {
                        if !sender.try_stream(range).await {
                            break;
                        }
                        processed += end - start;
                    } else if end >= cutoff {
                        discarded += cutoff - start;

                        let start = cutoff;
                        if !sender.try_stream(start..=end).await {
                            break;
                        }
                        processed += end - start;
                    } else {
                        discarded += end - start;
                    }
                }
                other => {
                    // Could be error or status
                    if !sender.try_stream(other).await {
                        break;
                    }
                }
            }
        }

        info!(processed = processed, discarded = discarded, "Processed buffered messages");
    }

    async fn get_block_subscription(
        provider: &RobustProvider<N>,
    ) -> Result<Subscription<N::HeaderResponse>, ScannerError> {
        let ws_stream = provider.subscribe_blocks().await?;
        Ok(ws_stream)
    }
}

async fn reorg_detected<N: Network>(
    provider: &RobustProvider<N>,
    hash_to_check: B256,
) -> Result<bool, ScannerError> {
    match provider.get_block_by_hash(hash_to_check).await {
        Ok(_) => Ok(false),
        Err(RobustProviderError::BlockNotFound(_)) => Ok(true),
        Err(e) => Err(e.into()),
    }
}

pub struct BlockRangeScannerClient {
    command_sender: mpsc::Sender<Command>,
}

impl BlockRangeScannerClient {
    /// Creates a new subscription client.
    ///
    /// # Arguments
    ///
    /// * `command_sender` - The sender for sending commands to the subscription service.
    #[must_use]
    pub fn new(command_sender: mpsc::Sender<Command>) -> Self {
        Self { command_sender }
    }

    /// Streams live blocks starting from the latest block.
    ///
    /// # Arguments
    ///
    /// * `block_confirmations` - Number of confirmations to apply once in live mode.
    ///
    /// # Errors
    ///
    /// * `ScannerError::ServiceShutdown` - if the service is already shutting down.
    pub async fn stream_live(
        &self,
        block_confirmations: u64,
    ) -> Result<ReceiverStream<Message>, ScannerError> {
        let (blocks_sender, blocks_receiver) = mpsc::channel(MAX_BUFFERED_MESSAGES);
        let (response_tx, response_rx) = oneshot::channel();

        let command = Command::StreamLive {
            sender: blocks_sender,
            block_confirmations,
            response: response_tx,
        };

        self.command_sender.send(command).await.map_err(|_| ScannerError::ServiceShutdown)?;

        response_rx.await.map_err(|_| ScannerError::ServiceShutdown)??;

        Ok(ReceiverStream::new(blocks_receiver))
    }

    /// Streams a batch of historical blocks from `start_height` to `end_height`.
    ///
    /// # Arguments
    ///
    /// * `start_height` - The starting block number or tag.
    /// * `end_height` - The ending block number or tag.
    ///
    /// # Errors
    ///
    /// * `ScannerError::ServiceShutdown` - if the service is already shutting down.
    pub async fn stream_historical(
        &self,
        start_height: impl Into<BlockNumberOrTag>,
        end_height: impl Into<BlockNumberOrTag>,
    ) -> Result<ReceiverStream<Message>, ScannerError> {
        let (blocks_sender, blocks_receiver) = mpsc::channel(MAX_BUFFERED_MESSAGES);
        let (response_tx, response_rx) = oneshot::channel();

        let command = Command::StreamHistorical {
            sender: blocks_sender,
            start_height: start_height.into(),
            end_height: end_height.into(),
            response: response_tx,
        };

        self.command_sender.send(command).await.map_err(|_| ScannerError::ServiceShutdown)?;

        response_rx.await.map_err(|_| ScannerError::ServiceShutdown)??;

        Ok(ReceiverStream::new(blocks_receiver))
    }

    /// Streams blocks starting from `start_height` and transitions to live mode.
    ///
    /// # Arguments
    ///
    /// * `start_height` - The starting block number or tag.
    /// * `block_confirmations` - Number of confirmations to apply once in live mode.
    ///
    /// # Errors
    ///
    /// * `ScannerError::ServiceShutdown` - if the service is already shutting down.
    pub async fn stream_from(
        &self,
        start_height: impl Into<BlockNumberOrTag>,
        block_confirmations: u64,
    ) -> Result<ReceiverStream<Message>, ScannerError> {
        let (blocks_sender, blocks_receiver) = mpsc::channel(MAX_BUFFERED_MESSAGES);
        let (response_tx, response_rx) = oneshot::channel();

        let command = Command::StreamFrom {
            sender: blocks_sender,
            start_height: start_height.into(),
            block_confirmations,
            response: response_tx,
        };

        self.command_sender.send(command).await.map_err(|_| ScannerError::ServiceShutdown)?;

        response_rx.await.map_err(|_| ScannerError::ServiceShutdown)??;

        Ok(ReceiverStream::new(blocks_receiver))
    }

    /// Streams blocks in reverse order from `start_height` to `end_height`.
    ///
    /// # Arguments
    ///
    /// * `start_height` - The starting block number or tag (defaults to Latest if None).
    /// * `end_height` - The ending block number or tag (defaults to Earliest if None).
    ///
    /// # Errors
    ///
    /// * `ScannerError::ServiceShutdown` - if the service is already shutting down.
    pub async fn rewind(
        &self,
        start_height: impl Into<BlockNumberOrTag>,
        end_height: impl Into<BlockNumberOrTag>,
    ) -> Result<ReceiverStream<Message>, ScannerError> {
        let (blocks_sender, blocks_receiver) = mpsc::channel(MAX_BUFFERED_MESSAGES);
        let (response_tx, response_rx) = oneshot::channel();

        let command = Command::Rewind {
            sender: blocks_sender,
            start_height: start_height.into(),
            end_height: end_height.into(),
            response: response_tx,
        };

        self.command_sender.send(command).await.map_err(|_| ScannerError::ServiceShutdown)?;

        response_rx.await.map_err(|_| ScannerError::ServiceShutdown)??;

        Ok(ReceiverStream::new(blocks_receiver))
    }
}

#[cfg(test)]
mod tests {
    use super::*;
<<<<<<< HEAD
    use crate::{assert_closed, assert_empty, assert_next};
    use alloy::{
        eips::BlockId,
        network::Ethereum,
        providers::{Provider, ProviderBuilder, ext::AnvilApi},
        rpc::types::anvil::ReorgOptions,
    };
    use alloy_node_bindings::Anvil;
=======
    use crate::{assert_closed, assert_next};
    use alloy::{eips::BlockId, network::Ethereum};
>>>>>>> eab53f3f
    use tokio::sync::mpsc;

    #[test]
    fn block_range_scanner_defaults_match_constants() {
        let scanner = BlockRangeScanner::new();

        assert_eq!(scanner.max_block_range, DEFAULT_MAX_BLOCK_RANGE);
    }

    #[test]
    fn builder_methods_update_configuration() {
        let max_block_range = 42;

        let scanner = BlockRangeScanner::new().max_block_range(max_block_range);

        assert_eq!(scanner.max_block_range, max_block_range);
    }

    #[tokio::test]
<<<<<<< HEAD
    async fn live_mode_processes_all_blocks_respecting_block_confirmations() -> anyhow::Result<()> {
        let anvil = Anvil::new().try_spawn()?;
        let provider = ProviderBuilder::new().connect(anvil.ws_endpoint_url().as_str()).await?;

        let robust_provider = RobustProvider::new(provider.root().clone());

        provider.subscribe_blocks();
        // --- Zero block confirmations -> stream immediately ---

        let client = BlockRangeScanner::new().connect::<Ethereum>(robust_provider).run()?;

        let mut stream = client.stream_live(0).await?;

        provider.anvil_mine(Some(5), None).await?;

        assert_next!(stream, 1..=1);
        assert_next!(stream, 2..=2);
        assert_next!(stream, 3..=3);
        assert_next!(stream, 4..=4);
        assert_next!(stream, 5..=5);
        let mut stream = assert_empty!(stream);

        provider.anvil_mine(Some(1), None).await?;

        assert_next!(stream, 6..=6);
        assert_empty!(stream);

        // --- 1 block confirmation  ---

        let mut stream = client.stream_live(1).await?;

        provider.anvil_mine(Some(5), None).await?;

        assert_next!(stream, 6..=6);
        assert_next!(stream, 7..=7);
        assert_next!(stream, 8..=8);
        assert_next!(stream, 9..=9);
        assert_next!(stream, 10..=10);
        let mut stream = assert_empty!(stream);

        provider.anvil_mine(Some(1), None).await?;

        assert_next!(stream, 11..=11);
        assert_empty!(stream);

        Ok(())
    }

    #[tokio::test]
    async fn stream_from_latest_starts_at_tip_not_confirmed() -> anyhow::Result<()> {
        let anvil = Anvil::new().try_spawn()?;

        let provider = ProviderBuilder::new().connect(anvil.ws_endpoint_url().as_str()).await?;
        let robust_provider = RobustProvider::new(provider.root().clone());
        provider.anvil_mine(Some(20), None).await?;

        let block_confirmations = 5;

        let client = BlockRangeScanner::new().connect::<Ethereum>(robust_provider).run()?;

        let stream = client.stream_from(BlockNumberOrTag::Latest, block_confirmations).await?;

        let stream = assert_empty!(stream);

        provider.anvil_mine(Some(4), None).await?;

        let mut stream = assert_empty!(stream);

        provider.anvil_mine(Some(1), None).await?;

        assert_next!(stream, 20..=20);
        let mut stream = assert_empty!(stream);

        provider.anvil_mine(Some(1), None).await?;

        assert_next!(stream, 21..=21);
        assert_empty!(stream);

        Ok(())
    }

    #[tokio::test]
    #[ignore = "Flaky test, see: https://github.com/OpenZeppelin/Event-Scanner/issues/109"]
    async fn continuous_blocks_if_reorg_less_than_block_confirmation() -> anyhow::Result<()> {
        let anvil = Anvil::new().try_spawn()?;

        let provider = ProviderBuilder::new().connect(anvil.ws_endpoint_url().as_str()).await?;
        let robust_provider = RobustProvider::new(provider.root().clone());

        let block_confirmations = 5;

        let client = BlockRangeScanner::new().connect::<Ethereum>(robust_provider).run()?;

        let mut receiver = client.stream_live(block_confirmations).await?;

        provider.anvil_mine(Some(10), None).await?;

        provider
            .anvil_reorg(ReorgOptions { depth: block_confirmations - 1, tx_block_pairs: vec![] })
            .await?;

        provider.anvil_mine(Some(20), None).await?;

        let mut block_range_start = 0;

        let end_loop = 20;
        let mut i = 0;
        while let Some(Message::Data(range)) = receiver.next().await {
            if block_range_start == 0 {
                block_range_start = *range.start();
            }

            assert_eq!(block_range_start, *range.start());
            assert!(range.end() >= range.start());
            block_range_start = *range.end() + 1;
            i += 1;
            if i == end_loop {
                break;
            }
        }
        Ok(())
    }

    #[tokio::test]
    #[ignore = "Flaky test, see: https://github.com/OpenZeppelin/Event-Scanner/issues/109"]
    async fn shallow_block_confirmation_does_not_mitigate_reorg() -> anyhow::Result<()> {
        let anvil = Anvil::new().block_time(1).try_spawn()?;

        let provider = ProviderBuilder::new().connect(anvil.ws_endpoint_url().as_str()).await?;
        let robust_provider = RobustProvider::new(provider.root().clone());

        let block_confirmations = 3;

        let client = BlockRangeScanner::new().connect::<Ethereum>(robust_provider).run()?;

        let mut receiver = client.stream_live(block_confirmations).await?;

        provider.anvil_mine(Some(10), None).await?;

        provider
            .anvil_reorg(ReorgOptions { depth: block_confirmations + 5, tx_block_pairs: vec![] })
            .await?;

        provider.anvil_mine(Some(30), None).await?;
        receiver.close();

        let mut block_range_start = 0;

        let mut block_num = vec![];
        let mut reorg_detected = false;
        while let Some(msg) = receiver.next().await {
            match msg {
                Message::Data(range) => {
                    if block_range_start == 0 {
                        block_range_start = *range.start();
                    }
                    block_num.push(range);
                    if block_num.len() == 15 {
                        break;
                    }
                }
                Message::Status(ScannerStatus::ReorgDetected) => {
                    reorg_detected = true;
                }
                _ => {
                    break;
                }
            }
        }
        assert!(reorg_detected, "Reorg should have been detected");

        // Generally check that there is a reorg in the range i.e.
        //                                                        REORG
        // [0..=0, 1..=1, 2..=2, 3..=3, 4..=4, 5..=5, 6..=6, 7..=7, 3..=3, 4..=4, 5..=5, 6..=6,
        // 7..=7, 8..=8, 9..=9] (Less flaky to assert this way)
        let mut found_reorg_pattern = false;
        for window in block_num.windows(2) {
            if window[1].start() < window[0].end() {
                found_reorg_pattern = true;
                break;
            }
        }
        assert!(found_reorg_pattern,);

        Ok(())
    }

    #[tokio::test]
    #[ignore = "too flaky, un-ignore once a full local node is used: https://github.com/OpenZeppelin/Event-Scanner/issues/109"]
    async fn historical_emits_correction_range_when_reorg_below_end() -> anyhow::Result<()> {
        let anvil = Anvil::new().try_spawn()?;
        let provider = ProviderBuilder::new().connect(anvil.ws_endpoint_url().as_str()).await?;
        let robust_provider = RobustProvider::new(provider.root().clone());

        provider.anvil_mine(Some(120), None).await?;

        let end_num = 110;

        let client = BlockRangeScanner::new()
            .max_block_range(30)
            .connect::<Ethereum>(robust_provider)
            .run()?;

        let mut stream = client
            .stream_historical(BlockNumberOrTag::Number(0), BlockNumberOrTag::Number(end_num))
            .await?;

        let depth = 15;
        _ = provider.anvil_reorg(ReorgOptions { depth, tx_block_pairs: vec![] }).await;
        _ = provider.anvil_mine(Some(20), None).await;

        assert_next!(stream, 0..=29);
        assert_next!(stream, 30..=59);
        assert_next!(stream, 60..=89);
        assert_next!(stream, 90..=110);
        assert_next!(stream, ScannerStatus::ReorgDetected);
        assert_next!(stream, 105..=110);
        assert_closed!(stream);

        Ok(())
    }

    #[tokio::test]
    #[ignore = "too flaky, un-ignore once a full local node is used: https://github.com/OpenZeppelin/Event-Scanner/issues/109"]
    async fn historical_emits_correction_range_when_end_num_reorgs() -> anyhow::Result<()> {
        let anvil = Anvil::new().try_spawn()?;
        let provider = ProviderBuilder::new().connect(anvil.ws_endpoint_url().as_str()).await?;
        let robust_provider = RobustProvider::new(provider.root().clone());

        provider.anvil_mine(Some(120), None).await?;

        let end_num = 120;

        let client = BlockRangeScanner::new()
            .max_block_range(30)
            .connect::<Ethereum>(robust_provider)
            .run()?;

        let mut stream = client
            .stream_historical(BlockNumberOrTag::Number(0), BlockNumberOrTag::Number(end_num))
            .await?;

        let pre_reorg_mine = 20;
        _ = provider.anvil_mine(Some(pre_reorg_mine), None).await;
        let depth = pre_reorg_mine + 1;
        _ = provider.anvil_reorg(ReorgOptions { depth, tx_block_pairs: vec![] }).await;
        _ = provider.anvil_mine(Some(20), None).await;

        assert_next!(stream, 0..=29);
        assert_next!(stream, 30..=59);
        assert_next!(stream, 60..=89);
        assert_next!(stream, 90..=120);
        assert_next!(stream, ScannerStatus::ReorgDetected);
        assert_next!(stream, 120..=120);
        assert_closed!(stream);

        Ok(())
    }

    #[tokio::test]
    async fn historic_mode_respects_blocks_read_per_epoch() -> anyhow::Result<()> {
        let anvil = Anvil::new().try_spawn()?;

        let provider = ProviderBuilder::new().connect(anvil.ws_endpoint_url().as_str()).await?;
        let robust_provider = RobustProvider::new(provider.root().clone());

        provider.anvil_mine(Some(100), None).await?;

        let client = BlockRangeScanner::new()
            .max_block_range(5)
            .connect::<Ethereum>(robust_provider.clone())
            .run()?;

        // ranges where each batch is of max blocks per epoch size
        let mut stream = client.stream_historical(0, 19).await?;
        assert_next!(stream, 0..=4);
        assert_next!(stream, 5..=9);
        assert_next!(stream, 10..=14);
        assert_next!(stream, 15..=19);
        assert_closed!(stream);

        // ranges where last batch is smaller than blocks per epoch
        let mut stream = client.stream_historical(93, 99).await?;
        assert_next!(stream, 93..=97);
        assert_next!(stream, 98..=99);
        assert_closed!(stream);

        // range where blocks per epoch is larger than the number of blocks in the range
        let mut stream = client.stream_historical(3, 5).await?;
        assert_next!(stream, 3..=5);
        assert_closed!(stream);

        // single item range
        let mut stream = client.stream_historical(3, 3).await?;
        assert_next!(stream, 3..=3);
        assert_closed!(stream);

        // range where blocks per epoch is larger than the number of blocks on chain
        let client = BlockRangeScanner::new()
            .max_block_range(200)
            .connect::<Ethereum>(robust_provider)
            .run()?;

        let mut stream = client.stream_historical(0, 20).await?;
        assert_next!(stream, 0..=20);
        assert_closed!(stream);

        let mut stream = client.stream_historical(0, 99).await?;
        assert_next!(stream, 0..=99);
        assert_closed!(stream);

        Ok(())
    }

    #[tokio::test]
    async fn historic_mode_normalises_start_and_end_block() -> anyhow::Result<()> {
        let anvil = Anvil::new().try_spawn()?;

        let provider = ProviderBuilder::new().connect(anvil.ws_endpoint_url().as_str()).await?;
        let robust_provider = RobustProvider::new(provider.root().clone());
        provider.anvil_mine(Some(11), None).await?;

        let client = BlockRangeScanner::new()
            .max_block_range(5)
            .connect::<Ethereum>(robust_provider)
            .run()?;

        let mut stream = client.stream_historical(10, 0).await?;
        assert_next!(stream, 0..=4);
        assert_next!(stream, 5..=9);
        assert_next!(stream, 10..=10);
        assert_closed!(stream);

        Ok(())
    }

    #[tokio::test]
=======
>>>>>>> eab53f3f
    async fn buffered_messages_after_cutoff_are_all_passed() {
        let cutoff = 50;
        let (buffer_tx, buffer_rx) = mpsc::channel(8);
        buffer_tx.send(Message::Data(51..=55)).await.unwrap();
        buffer_tx.send(Message::Data(56..=60)).await.unwrap();
        buffer_tx.send(Message::Data(61..=70)).await.unwrap();
        drop(buffer_tx);

        let (out_tx, out_rx) = mpsc::channel(8);
        Service::<Ethereum>::process_live_block_buffer(buffer_rx, out_tx, cutoff).await;

        let mut stream = ReceiverStream::new(out_rx);

        assert_next!(stream, 51..=55);
        assert_next!(stream, 56..=60);
        assert_next!(stream, 61..=70);
        assert_closed!(stream);
    }

    #[tokio::test]
    async fn ranges_entirely_before_cutoff_are_discarded() {
        let cutoff = 100;

        let (buffer_tx, buffer_rx) = mpsc::channel(8);
        buffer_tx.send(Message::Data(40..=50)).await.unwrap();
        buffer_tx.send(Message::Data(51..=60)).await.unwrap();
        buffer_tx.send(Message::Data(61..=70)).await.unwrap();
        drop(buffer_tx);

        let (out_tx, out_rx) = mpsc::channel(8);
        Service::<Ethereum>::process_live_block_buffer(buffer_rx, out_tx, cutoff).await;

        let mut stream = ReceiverStream::new(out_rx);

        assert_closed!(stream);
    }

    #[tokio::test]
    async fn ranges_overlapping_cutoff_are_trimmed() {
        let cutoff = 75;

        let (buffer_tx, buffer_rx) = mpsc::channel(8);
        buffer_tx.send(Message::Data(60..=70)).await.unwrap();
        buffer_tx.send(Message::Data(71..=80)).await.unwrap();
        buffer_tx.send(Message::Data(81..=86)).await.unwrap();
        drop(buffer_tx);

        let (out_tx, out_rx) = mpsc::channel(8);
        Service::<Ethereum>::process_live_block_buffer(buffer_rx, out_tx, cutoff).await;

        let mut stream = ReceiverStream::new(out_rx);

        assert_next!(stream, 75..=80);
        assert_next!(stream, 81..=86);
        assert_closed!(stream);
    }

    #[tokio::test]
    async fn edge_case_range_exactly_at_cutoff() {
        let cutoff = 100;

        let (buffer_tx, buffer_rx) = mpsc::channel(8);
        buffer_tx.send(Message::Data(98..=98)).await.unwrap(); // Just before: discard
        buffer_tx.send(Message::Data(99..=100)).await.unwrap(); // Includes cutoff: trim to 100..=100
        buffer_tx.send(Message::Data(100..=100)).await.unwrap(); // Exactly at: forward
        buffer_tx.send(Message::Data(100..=101)).await.unwrap(); // Starts at cutoff: forward
        buffer_tx.send(Message::Data(102..=102)).await.unwrap(); // After cutoff: forward
        drop(buffer_tx);

        let (out_tx, out_rx) = mpsc::channel(8);
        Service::<Ethereum>::process_live_block_buffer(buffer_rx, out_tx, cutoff).await;

        let mut stream = ReceiverStream::new(out_rx);

        assert_next!(stream, 100..=100);
        assert_next!(stream, 100..=100);
        assert_next!(stream, 100..=101);
        assert_next!(stream, 102..=102);
        assert_closed!(stream);
    }

    #[tokio::test]
    async fn try_send_forwards_errors_to_subscribers() {
        let (tx, mut rx) = mpsc::channel::<Message>(1);

        _ = tx.try_stream(ScannerError::BlockNotFound(4.into())).await;

        assert!(matches!(
            rx.recv().await,
            Some(ScannerMessage::Error(ScannerError::BlockNotFound(BlockId::Number(
                BlockNumberOrTag::Number(4)
            ))))
        ));
    }
<<<<<<< HEAD

    #[tokio::test]
    async fn rewind_single_batch_when_epoch_larger_than_range() -> anyhow::Result<()> {
        let anvil = Anvil::new().try_spawn()?;

        let provider = ProviderBuilder::new().connect(anvil.ws_endpoint_url().as_str()).await?;
        let robust_provider = RobustProvider::new(provider.root().clone());

        provider.anvil_mine(Some(150), None).await?;

        let client = BlockRangeScanner::new()
            .max_block_range(100)
            .connect::<Ethereum>(robust_provider)
            .run()?;

        let mut stream = client.rewind(100, 150).await?;

        // Range length is 51, epoch is 100 -> single batch [100..=150]
        assert_next!(stream, 100..=150);
        assert_closed!(stream);

        Ok(())
    }

    #[tokio::test]
    async fn rewind_exact_multiple_of_epoch_creates_full_batches_in_reverse() -> anyhow::Result<()>
    {
        let anvil = Anvil::new().try_spawn()?;

        let provider = ProviderBuilder::new().connect(anvil.ws_endpoint_url().as_str()).await?;
        let robust_provider = RobustProvider::new(provider.root().clone());

        provider.anvil_mine(Some(15), None).await?;

        let client = BlockRangeScanner::new()
            .max_block_range(5)
            .connect::<Ethereum>(robust_provider)
            .run()?;

        let mut stream = client.rewind(0, 14).await?;

        // 0..=14 with epoch 5 -> [10..=14, 5..=9, 0..=4]
        assert_next!(stream, 10..=14);
        assert_next!(stream, 5..=9);
        assert_next!(stream, 0..=4);
        assert_closed!(stream);

        Ok(())
    }

    #[tokio::test]
    async fn rewind_with_remainder_trims_first_batch_to_stream_start() -> anyhow::Result<()> {
        let anvil = Anvil::new().try_spawn()?;

        let provider = ProviderBuilder::new().connect(anvil.ws_endpoint_url().as_str()).await?;
        let robust_provider = RobustProvider::new(provider.root().clone());

        provider.anvil_mine(Some(15), None).await?;

        let client = BlockRangeScanner::new()
            .max_block_range(4)
            .connect::<Ethereum>(robust_provider)
            .run()?;

        let mut stream = client.rewind(3, 12).await?;

        // 3..=12 with epoch 4 -> ends: 12,8,4 -> batches: [9..=12, 5..=8, 3..=4]
        assert_next!(stream, 9..=12);
        assert_next!(stream, 5..=8);
        assert_next!(stream, 3..=4);
        assert_closed!(stream);

        Ok(())
    }

    #[tokio::test]
    async fn rewind_single_block_range() -> anyhow::Result<()> {
        let anvil = Anvil::new().try_spawn()?;

        let provider = ProviderBuilder::new().connect(anvil.ws_endpoint_url().as_str()).await?;
        let robust_provider = RobustProvider::new(provider.root().clone());

        provider.anvil_mine(Some(15), None).await?;

        let client = BlockRangeScanner::new()
            .max_block_range(5)
            .connect::<Ethereum>(robust_provider)
            .run()?;

        let mut stream = client.rewind(7, 7).await?;

        assert_next!(stream, 7..=7);
        assert_closed!(stream);

        Ok(())
    }

    #[tokio::test]
    async fn rewind_epoch_of_one_sends_each_block_in_reverse_order() -> anyhow::Result<()> {
        let anvil = Anvil::new().try_spawn()?;

        let provider = ProviderBuilder::new().connect(anvil.ws_endpoint_url().as_str()).await?;
        let robust_provider = RobustProvider::new(provider.root().to_owned());

        provider.anvil_mine(Some(15), None).await?;

        let client = BlockRangeScanner::new()
            .max_block_range(1)
            .connect::<Ethereum>(robust_provider)
            .run()?;

        let mut stream = client.rewind(5, 8).await?;

        // 5..=8 with epoch 1 -> [8..=8, 7..=7, 6..=6, 5..=5]
        assert_next!(stream, 8..=8);
        assert_next!(stream, 7..=7);
        assert_next!(stream, 6..=6);
        assert_next!(stream, 5..=5);
        assert_closed!(stream);

        Ok(())
    }

    #[tokio::test]
    async fn command_rewind_defaults_latest_to_earliest_batches_correctly() -> anyhow::Result<()> {
        let anvil = Anvil::new().try_spawn()?;

        let provider = ProviderBuilder::new().connect(anvil.ws_endpoint_url().as_str()).await?;
        let robust_provider = RobustProvider::new(provider.root().clone());
        // Mine 20 blocks, so the total number of blocks is 21 (including 0th block)
        provider.anvil_mine(Some(20), None).await?;

        let client = BlockRangeScanner::new()
            .max_block_range(7)
            .connect::<Ethereum>(robust_provider)
            .run()?;

        let mut stream =
            client.rewind(BlockNumberOrTag::Earliest, BlockNumberOrTag::Latest).await?;

        assert_next!(stream, 14..=20);
        assert_next!(stream, 7..=13);
        assert_next!(stream, 0..=6);
        assert_closed!(stream);

        Ok(())
    }

    #[tokio::test]
    async fn command_rewind_handles_start_and_end_in_any_order() -> anyhow::Result<()> {
        let anvil = Anvil::new().try_spawn()?;

        let provider = ProviderBuilder::new().connect(anvil.ws_endpoint_url().as_str()).await?;
        let robust_provider = RobustProvider::new(provider.root().clone());
        // Ensure blocks at 3 and 15 exist
        provider.anvil_mine(Some(16), None).await?;

        let client = BlockRangeScanner::new()
            .max_block_range(5)
            .connect::<Ethereum>(robust_provider)
            .run()?;

        let mut stream = client.rewind(15, 3).await?;

        assert_next!(stream, 11..=15);
        assert_next!(stream, 6..=10);
        assert_next!(stream, 3..=5);
        assert_closed!(stream);

        let mut stream = client.rewind(3, 15).await?;

        assert_next!(stream, 11..=15);
        assert_next!(stream, 6..=10);
        assert_next!(stream, 3..=5);
        assert_closed!(stream);

        Ok(())
    }

    #[tokio::test]
    async fn command_rewind_propagates_block_not_found_error() -> anyhow::Result<()> {
        let anvil = Anvil::new().try_spawn()?;

        let provider = ProviderBuilder::new().connect(anvil.ws_endpoint_url().as_str()).await?;
        let robust_provider = RobustProvider::new(provider.root().to_owned());

        // Do not mine up to 999 so start won't exist
        let client = BlockRangeScanner::new()
            .max_block_range(5)
            .connect::<Ethereum>(robust_provider)
            .run()?;

        let stream = client.rewind(0, 999).await;

        assert!(matches!(
            stream,
            Err(ScannerError::BlockNotFound(BlockId::Number(BlockNumberOrTag::Number(999))))
        ));

        Ok(())
    }
=======
>>>>>>> eab53f3f
}<|MERGE_RESOLUTION|>--- conflicted
+++ resolved
@@ -862,19 +862,8 @@
 #[cfg(test)]
 mod tests {
     use super::*;
-<<<<<<< HEAD
-    use crate::{assert_closed, assert_empty, assert_next};
-    use alloy::{
-        eips::BlockId,
-        network::Ethereum,
-        providers::{Provider, ProviderBuilder, ext::AnvilApi},
-        rpc::types::anvil::ReorgOptions,
-    };
-    use alloy_node_bindings::Anvil;
-=======
     use crate::{assert_closed, assert_next};
     use alloy::{eips::BlockId, network::Ethereum};
->>>>>>> eab53f3f
     use tokio::sync::mpsc;
 
     #[test]
@@ -894,346 +883,6 @@
     }
 
     #[tokio::test]
-<<<<<<< HEAD
-    async fn live_mode_processes_all_blocks_respecting_block_confirmations() -> anyhow::Result<()> {
-        let anvil = Anvil::new().try_spawn()?;
-        let provider = ProviderBuilder::new().connect(anvil.ws_endpoint_url().as_str()).await?;
-
-        let robust_provider = RobustProvider::new(provider.root().clone());
-
-        provider.subscribe_blocks();
-        // --- Zero block confirmations -> stream immediately ---
-
-        let client = BlockRangeScanner::new().connect::<Ethereum>(robust_provider).run()?;
-
-        let mut stream = client.stream_live(0).await?;
-
-        provider.anvil_mine(Some(5), None).await?;
-
-        assert_next!(stream, 1..=1);
-        assert_next!(stream, 2..=2);
-        assert_next!(stream, 3..=3);
-        assert_next!(stream, 4..=4);
-        assert_next!(stream, 5..=5);
-        let mut stream = assert_empty!(stream);
-
-        provider.anvil_mine(Some(1), None).await?;
-
-        assert_next!(stream, 6..=6);
-        assert_empty!(stream);
-
-        // --- 1 block confirmation  ---
-
-        let mut stream = client.stream_live(1).await?;
-
-        provider.anvil_mine(Some(5), None).await?;
-
-        assert_next!(stream, 6..=6);
-        assert_next!(stream, 7..=7);
-        assert_next!(stream, 8..=8);
-        assert_next!(stream, 9..=9);
-        assert_next!(stream, 10..=10);
-        let mut stream = assert_empty!(stream);
-
-        provider.anvil_mine(Some(1), None).await?;
-
-        assert_next!(stream, 11..=11);
-        assert_empty!(stream);
-
-        Ok(())
-    }
-
-    #[tokio::test]
-    async fn stream_from_latest_starts_at_tip_not_confirmed() -> anyhow::Result<()> {
-        let anvil = Anvil::new().try_spawn()?;
-
-        let provider = ProviderBuilder::new().connect(anvil.ws_endpoint_url().as_str()).await?;
-        let robust_provider = RobustProvider::new(provider.root().clone());
-        provider.anvil_mine(Some(20), None).await?;
-
-        let block_confirmations = 5;
-
-        let client = BlockRangeScanner::new().connect::<Ethereum>(robust_provider).run()?;
-
-        let stream = client.stream_from(BlockNumberOrTag::Latest, block_confirmations).await?;
-
-        let stream = assert_empty!(stream);
-
-        provider.anvil_mine(Some(4), None).await?;
-
-        let mut stream = assert_empty!(stream);
-
-        provider.anvil_mine(Some(1), None).await?;
-
-        assert_next!(stream, 20..=20);
-        let mut stream = assert_empty!(stream);
-
-        provider.anvil_mine(Some(1), None).await?;
-
-        assert_next!(stream, 21..=21);
-        assert_empty!(stream);
-
-        Ok(())
-    }
-
-    #[tokio::test]
-    #[ignore = "Flaky test, see: https://github.com/OpenZeppelin/Event-Scanner/issues/109"]
-    async fn continuous_blocks_if_reorg_less_than_block_confirmation() -> anyhow::Result<()> {
-        let anvil = Anvil::new().try_spawn()?;
-
-        let provider = ProviderBuilder::new().connect(anvil.ws_endpoint_url().as_str()).await?;
-        let robust_provider = RobustProvider::new(provider.root().clone());
-
-        let block_confirmations = 5;
-
-        let client = BlockRangeScanner::new().connect::<Ethereum>(robust_provider).run()?;
-
-        let mut receiver = client.stream_live(block_confirmations).await?;
-
-        provider.anvil_mine(Some(10), None).await?;
-
-        provider
-            .anvil_reorg(ReorgOptions { depth: block_confirmations - 1, tx_block_pairs: vec![] })
-            .await?;
-
-        provider.anvil_mine(Some(20), None).await?;
-
-        let mut block_range_start = 0;
-
-        let end_loop = 20;
-        let mut i = 0;
-        while let Some(Message::Data(range)) = receiver.next().await {
-            if block_range_start == 0 {
-                block_range_start = *range.start();
-            }
-
-            assert_eq!(block_range_start, *range.start());
-            assert!(range.end() >= range.start());
-            block_range_start = *range.end() + 1;
-            i += 1;
-            if i == end_loop {
-                break;
-            }
-        }
-        Ok(())
-    }
-
-    #[tokio::test]
-    #[ignore = "Flaky test, see: https://github.com/OpenZeppelin/Event-Scanner/issues/109"]
-    async fn shallow_block_confirmation_does_not_mitigate_reorg() -> anyhow::Result<()> {
-        let anvil = Anvil::new().block_time(1).try_spawn()?;
-
-        let provider = ProviderBuilder::new().connect(anvil.ws_endpoint_url().as_str()).await?;
-        let robust_provider = RobustProvider::new(provider.root().clone());
-
-        let block_confirmations = 3;
-
-        let client = BlockRangeScanner::new().connect::<Ethereum>(robust_provider).run()?;
-
-        let mut receiver = client.stream_live(block_confirmations).await?;
-
-        provider.anvil_mine(Some(10), None).await?;
-
-        provider
-            .anvil_reorg(ReorgOptions { depth: block_confirmations + 5, tx_block_pairs: vec![] })
-            .await?;
-
-        provider.anvil_mine(Some(30), None).await?;
-        receiver.close();
-
-        let mut block_range_start = 0;
-
-        let mut block_num = vec![];
-        let mut reorg_detected = false;
-        while let Some(msg) = receiver.next().await {
-            match msg {
-                Message::Data(range) => {
-                    if block_range_start == 0 {
-                        block_range_start = *range.start();
-                    }
-                    block_num.push(range);
-                    if block_num.len() == 15 {
-                        break;
-                    }
-                }
-                Message::Status(ScannerStatus::ReorgDetected) => {
-                    reorg_detected = true;
-                }
-                _ => {
-                    break;
-                }
-            }
-        }
-        assert!(reorg_detected, "Reorg should have been detected");
-
-        // Generally check that there is a reorg in the range i.e.
-        //                                                        REORG
-        // [0..=0, 1..=1, 2..=2, 3..=3, 4..=4, 5..=5, 6..=6, 7..=7, 3..=3, 4..=4, 5..=5, 6..=6,
-        // 7..=7, 8..=8, 9..=9] (Less flaky to assert this way)
-        let mut found_reorg_pattern = false;
-        for window in block_num.windows(2) {
-            if window[1].start() < window[0].end() {
-                found_reorg_pattern = true;
-                break;
-            }
-        }
-        assert!(found_reorg_pattern,);
-
-        Ok(())
-    }
-
-    #[tokio::test]
-    #[ignore = "too flaky, un-ignore once a full local node is used: https://github.com/OpenZeppelin/Event-Scanner/issues/109"]
-    async fn historical_emits_correction_range_when_reorg_below_end() -> anyhow::Result<()> {
-        let anvil = Anvil::new().try_spawn()?;
-        let provider = ProviderBuilder::new().connect(anvil.ws_endpoint_url().as_str()).await?;
-        let robust_provider = RobustProvider::new(provider.root().clone());
-
-        provider.anvil_mine(Some(120), None).await?;
-
-        let end_num = 110;
-
-        let client = BlockRangeScanner::new()
-            .max_block_range(30)
-            .connect::<Ethereum>(robust_provider)
-            .run()?;
-
-        let mut stream = client
-            .stream_historical(BlockNumberOrTag::Number(0), BlockNumberOrTag::Number(end_num))
-            .await?;
-
-        let depth = 15;
-        _ = provider.anvil_reorg(ReorgOptions { depth, tx_block_pairs: vec![] }).await;
-        _ = provider.anvil_mine(Some(20), None).await;
-
-        assert_next!(stream, 0..=29);
-        assert_next!(stream, 30..=59);
-        assert_next!(stream, 60..=89);
-        assert_next!(stream, 90..=110);
-        assert_next!(stream, ScannerStatus::ReorgDetected);
-        assert_next!(stream, 105..=110);
-        assert_closed!(stream);
-
-        Ok(())
-    }
-
-    #[tokio::test]
-    #[ignore = "too flaky, un-ignore once a full local node is used: https://github.com/OpenZeppelin/Event-Scanner/issues/109"]
-    async fn historical_emits_correction_range_when_end_num_reorgs() -> anyhow::Result<()> {
-        let anvil = Anvil::new().try_spawn()?;
-        let provider = ProviderBuilder::new().connect(anvil.ws_endpoint_url().as_str()).await?;
-        let robust_provider = RobustProvider::new(provider.root().clone());
-
-        provider.anvil_mine(Some(120), None).await?;
-
-        let end_num = 120;
-
-        let client = BlockRangeScanner::new()
-            .max_block_range(30)
-            .connect::<Ethereum>(robust_provider)
-            .run()?;
-
-        let mut stream = client
-            .stream_historical(BlockNumberOrTag::Number(0), BlockNumberOrTag::Number(end_num))
-            .await?;
-
-        let pre_reorg_mine = 20;
-        _ = provider.anvil_mine(Some(pre_reorg_mine), None).await;
-        let depth = pre_reorg_mine + 1;
-        _ = provider.anvil_reorg(ReorgOptions { depth, tx_block_pairs: vec![] }).await;
-        _ = provider.anvil_mine(Some(20), None).await;
-
-        assert_next!(stream, 0..=29);
-        assert_next!(stream, 30..=59);
-        assert_next!(stream, 60..=89);
-        assert_next!(stream, 90..=120);
-        assert_next!(stream, ScannerStatus::ReorgDetected);
-        assert_next!(stream, 120..=120);
-        assert_closed!(stream);
-
-        Ok(())
-    }
-
-    #[tokio::test]
-    async fn historic_mode_respects_blocks_read_per_epoch() -> anyhow::Result<()> {
-        let anvil = Anvil::new().try_spawn()?;
-
-        let provider = ProviderBuilder::new().connect(anvil.ws_endpoint_url().as_str()).await?;
-        let robust_provider = RobustProvider::new(provider.root().clone());
-
-        provider.anvil_mine(Some(100), None).await?;
-
-        let client = BlockRangeScanner::new()
-            .max_block_range(5)
-            .connect::<Ethereum>(robust_provider.clone())
-            .run()?;
-
-        // ranges where each batch is of max blocks per epoch size
-        let mut stream = client.stream_historical(0, 19).await?;
-        assert_next!(stream, 0..=4);
-        assert_next!(stream, 5..=9);
-        assert_next!(stream, 10..=14);
-        assert_next!(stream, 15..=19);
-        assert_closed!(stream);
-
-        // ranges where last batch is smaller than blocks per epoch
-        let mut stream = client.stream_historical(93, 99).await?;
-        assert_next!(stream, 93..=97);
-        assert_next!(stream, 98..=99);
-        assert_closed!(stream);
-
-        // range where blocks per epoch is larger than the number of blocks in the range
-        let mut stream = client.stream_historical(3, 5).await?;
-        assert_next!(stream, 3..=5);
-        assert_closed!(stream);
-
-        // single item range
-        let mut stream = client.stream_historical(3, 3).await?;
-        assert_next!(stream, 3..=3);
-        assert_closed!(stream);
-
-        // range where blocks per epoch is larger than the number of blocks on chain
-        let client = BlockRangeScanner::new()
-            .max_block_range(200)
-            .connect::<Ethereum>(robust_provider)
-            .run()?;
-
-        let mut stream = client.stream_historical(0, 20).await?;
-        assert_next!(stream, 0..=20);
-        assert_closed!(stream);
-
-        let mut stream = client.stream_historical(0, 99).await?;
-        assert_next!(stream, 0..=99);
-        assert_closed!(stream);
-
-        Ok(())
-    }
-
-    #[tokio::test]
-    async fn historic_mode_normalises_start_and_end_block() -> anyhow::Result<()> {
-        let anvil = Anvil::new().try_spawn()?;
-
-        let provider = ProviderBuilder::new().connect(anvil.ws_endpoint_url().as_str()).await?;
-        let robust_provider = RobustProvider::new(provider.root().clone());
-        provider.anvil_mine(Some(11), None).await?;
-
-        let client = BlockRangeScanner::new()
-            .max_block_range(5)
-            .connect::<Ethereum>(robust_provider)
-            .run()?;
-
-        let mut stream = client.stream_historical(10, 0).await?;
-        assert_next!(stream, 0..=4);
-        assert_next!(stream, 5..=9);
-        assert_next!(stream, 10..=10);
-        assert_closed!(stream);
-
-        Ok(())
-    }
-
-    #[tokio::test]
-=======
->>>>>>> eab53f3f
     async fn buffered_messages_after_cutoff_are_all_passed() {
         let cutoff = 50;
         let (buffer_tx, buffer_rx) = mpsc::channel(8);
@@ -1328,208 +977,4 @@
             ))))
         ));
     }
-<<<<<<< HEAD
-
-    #[tokio::test]
-    async fn rewind_single_batch_when_epoch_larger_than_range() -> anyhow::Result<()> {
-        let anvil = Anvil::new().try_spawn()?;
-
-        let provider = ProviderBuilder::new().connect(anvil.ws_endpoint_url().as_str()).await?;
-        let robust_provider = RobustProvider::new(provider.root().clone());
-
-        provider.anvil_mine(Some(150), None).await?;
-
-        let client = BlockRangeScanner::new()
-            .max_block_range(100)
-            .connect::<Ethereum>(robust_provider)
-            .run()?;
-
-        let mut stream = client.rewind(100, 150).await?;
-
-        // Range length is 51, epoch is 100 -> single batch [100..=150]
-        assert_next!(stream, 100..=150);
-        assert_closed!(stream);
-
-        Ok(())
-    }
-
-    #[tokio::test]
-    async fn rewind_exact_multiple_of_epoch_creates_full_batches_in_reverse() -> anyhow::Result<()>
-    {
-        let anvil = Anvil::new().try_spawn()?;
-
-        let provider = ProviderBuilder::new().connect(anvil.ws_endpoint_url().as_str()).await?;
-        let robust_provider = RobustProvider::new(provider.root().clone());
-
-        provider.anvil_mine(Some(15), None).await?;
-
-        let client = BlockRangeScanner::new()
-            .max_block_range(5)
-            .connect::<Ethereum>(robust_provider)
-            .run()?;
-
-        let mut stream = client.rewind(0, 14).await?;
-
-        // 0..=14 with epoch 5 -> [10..=14, 5..=9, 0..=4]
-        assert_next!(stream, 10..=14);
-        assert_next!(stream, 5..=9);
-        assert_next!(stream, 0..=4);
-        assert_closed!(stream);
-
-        Ok(())
-    }
-
-    #[tokio::test]
-    async fn rewind_with_remainder_trims_first_batch_to_stream_start() -> anyhow::Result<()> {
-        let anvil = Anvil::new().try_spawn()?;
-
-        let provider = ProviderBuilder::new().connect(anvil.ws_endpoint_url().as_str()).await?;
-        let robust_provider = RobustProvider::new(provider.root().clone());
-
-        provider.anvil_mine(Some(15), None).await?;
-
-        let client = BlockRangeScanner::new()
-            .max_block_range(4)
-            .connect::<Ethereum>(robust_provider)
-            .run()?;
-
-        let mut stream = client.rewind(3, 12).await?;
-
-        // 3..=12 with epoch 4 -> ends: 12,8,4 -> batches: [9..=12, 5..=8, 3..=4]
-        assert_next!(stream, 9..=12);
-        assert_next!(stream, 5..=8);
-        assert_next!(stream, 3..=4);
-        assert_closed!(stream);
-
-        Ok(())
-    }
-
-    #[tokio::test]
-    async fn rewind_single_block_range() -> anyhow::Result<()> {
-        let anvil = Anvil::new().try_spawn()?;
-
-        let provider = ProviderBuilder::new().connect(anvil.ws_endpoint_url().as_str()).await?;
-        let robust_provider = RobustProvider::new(provider.root().clone());
-
-        provider.anvil_mine(Some(15), None).await?;
-
-        let client = BlockRangeScanner::new()
-            .max_block_range(5)
-            .connect::<Ethereum>(robust_provider)
-            .run()?;
-
-        let mut stream = client.rewind(7, 7).await?;
-
-        assert_next!(stream, 7..=7);
-        assert_closed!(stream);
-
-        Ok(())
-    }
-
-    #[tokio::test]
-    async fn rewind_epoch_of_one_sends_each_block_in_reverse_order() -> anyhow::Result<()> {
-        let anvil = Anvil::new().try_spawn()?;
-
-        let provider = ProviderBuilder::new().connect(anvil.ws_endpoint_url().as_str()).await?;
-        let robust_provider = RobustProvider::new(provider.root().to_owned());
-
-        provider.anvil_mine(Some(15), None).await?;
-
-        let client = BlockRangeScanner::new()
-            .max_block_range(1)
-            .connect::<Ethereum>(robust_provider)
-            .run()?;
-
-        let mut stream = client.rewind(5, 8).await?;
-
-        // 5..=8 with epoch 1 -> [8..=8, 7..=7, 6..=6, 5..=5]
-        assert_next!(stream, 8..=8);
-        assert_next!(stream, 7..=7);
-        assert_next!(stream, 6..=6);
-        assert_next!(stream, 5..=5);
-        assert_closed!(stream);
-
-        Ok(())
-    }
-
-    #[tokio::test]
-    async fn command_rewind_defaults_latest_to_earliest_batches_correctly() -> anyhow::Result<()> {
-        let anvil = Anvil::new().try_spawn()?;
-
-        let provider = ProviderBuilder::new().connect(anvil.ws_endpoint_url().as_str()).await?;
-        let robust_provider = RobustProvider::new(provider.root().clone());
-        // Mine 20 blocks, so the total number of blocks is 21 (including 0th block)
-        provider.anvil_mine(Some(20), None).await?;
-
-        let client = BlockRangeScanner::new()
-            .max_block_range(7)
-            .connect::<Ethereum>(robust_provider)
-            .run()?;
-
-        let mut stream =
-            client.rewind(BlockNumberOrTag::Earliest, BlockNumberOrTag::Latest).await?;
-
-        assert_next!(stream, 14..=20);
-        assert_next!(stream, 7..=13);
-        assert_next!(stream, 0..=6);
-        assert_closed!(stream);
-
-        Ok(())
-    }
-
-    #[tokio::test]
-    async fn command_rewind_handles_start_and_end_in_any_order() -> anyhow::Result<()> {
-        let anvil = Anvil::new().try_spawn()?;
-
-        let provider = ProviderBuilder::new().connect(anvil.ws_endpoint_url().as_str()).await?;
-        let robust_provider = RobustProvider::new(provider.root().clone());
-        // Ensure blocks at 3 and 15 exist
-        provider.anvil_mine(Some(16), None).await?;
-
-        let client = BlockRangeScanner::new()
-            .max_block_range(5)
-            .connect::<Ethereum>(robust_provider)
-            .run()?;
-
-        let mut stream = client.rewind(15, 3).await?;
-
-        assert_next!(stream, 11..=15);
-        assert_next!(stream, 6..=10);
-        assert_next!(stream, 3..=5);
-        assert_closed!(stream);
-
-        let mut stream = client.rewind(3, 15).await?;
-
-        assert_next!(stream, 11..=15);
-        assert_next!(stream, 6..=10);
-        assert_next!(stream, 3..=5);
-        assert_closed!(stream);
-
-        Ok(())
-    }
-
-    #[tokio::test]
-    async fn command_rewind_propagates_block_not_found_error() -> anyhow::Result<()> {
-        let anvil = Anvil::new().try_spawn()?;
-
-        let provider = ProviderBuilder::new().connect(anvil.ws_endpoint_url().as_str()).await?;
-        let robust_provider = RobustProvider::new(provider.root().to_owned());
-
-        // Do not mine up to 999 so start won't exist
-        let client = BlockRangeScanner::new()
-            .max_block_range(5)
-            .connect::<Ethereum>(robust_provider)
-            .run()?;
-
-        let stream = client.rewind(0, 999).await;
-
-        assert!(matches!(
-            stream,
-            Err(ScannerError::BlockNotFound(BlockId::Number(BlockNumberOrTag::Number(999))))
-        ));
-
-        Ok(())
-    }
-=======
->>>>>>> eab53f3f
 }