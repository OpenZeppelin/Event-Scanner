//! Example usage:
//!
//! ```rust,no_run
//! use alloy::{eips::BlockNumberOrTag, network::Ethereum, primitives::BlockNumber};
//! use std::ops::RangeInclusive;
//! use tokio_stream::{StreamExt, wrappers::ReceiverStream};
//!
//! use alloy::transports::http::reqwest::Url;
//! use event_scanner::{
//!     ScannerError,
//!     block_range_scanner::{
//!         BlockRangeScanner, BlockRangeScannerClient, DEFAULT_BLOCK_CONFIRMATIONS,
//!         DEFAULT_MAX_BLOCK_RANGE, Message,
//!     },
//! };
//! use tokio::time::Duration;
//! use tracing::{error, info};
//!
//! #[tokio::main]
//! async fn main() -> Result<(), Box<dyn std::error::Error>> {
//!     // Initialize logging
//!     tracing_subscriber::fmt::init();
//!
//!     // Configuration
//!     let block_range_scanner = BlockRangeScanner::new()
//!         .connect_ws::<Ethereum>(Url::parse("ws://localhost:8546").unwrap())
//!         .await?;
//!
//!     // Create client to send subscribe command to block scanner
//!     let client: BlockRangeScannerClient = block_range_scanner.run()?;
//!
//!     let mut stream =
//!         client.stream_from(BlockNumberOrTag::Number(5), DEFAULT_BLOCK_CONFIRMATIONS).await?;
//!
//!     while let Some(message) = stream.next().await {
//!         match message {
//!             Message::Data(range) => {
//!                 // process range
//!             }
//!             Message::Error(e) => {
//!                 error!("Received error from subscription: {e}");
//!                 match e {
//!                     ScannerError::ServiceShutdown => break,
//!                     _ => {
//!                         error!("Non-fatal error, continuing: {e}");
//!                     }
//!                 }
//!             }
//!             Message::Status(status) => {
//!                 info!("Received status message: {:?}", status);
//!             }
//!         }
//!     }
//!
//!     info!("Data processing stopped.");
//!
//!     Ok(())
//! }
//! ```

use std::{cmp::Ordering, ops::RangeInclusive, time::Duration};
use tokio::{
    sync::{mpsc, oneshot},
    try_join,
};
use tokio_stream::{StreamExt, wrappers::ReceiverStream};

use crate::{
    ScannerMessage,
    error::ScannerError,
    robust_provider::{
        DEFAULT_MAX_RETRIES, DEFAULT_MAX_TIMEOUT, DEFAULT_RETRY_INTERVAL,
        Error as RobustProviderError, RobustProvider,
    },
    types::{ScannerStatus, TryStream},
};
use alloy::{
    consensus::BlockHeader,
    eips::BlockNumberOrTag,
    network::{BlockResponse, Network, primitives::HeaderResponse},
    primitives::{B256, BlockNumber},
    providers::RootProvider,
    pubsub::Subscription,
    rpc::client::ClientBuilder,
    transports::{
        RpcError, TransportErrorKind, TransportResult, http::reqwest::Url, ws::WsConnect,
    },
};
use tracing::{debug, error, info, warn};

pub const DEFAULT_MAX_BLOCK_RANGE: u64 = 1000;
// copied form https://github.com/taikoxyz/taiko-mono/blob/f4b3a0e830e42e2fee54829326389709dd422098/packages/taiko-client/pkg/chain_iterator/block_batch_iterator.go#L19
pub const DEFAULT_BLOCK_CONFIRMATIONS: u64 = 0;

pub const MAX_BUFFERED_MESSAGES: usize = 50000;

// Maximum amount of reorged blocks on Ethereum (after this amount of block confirmations, a block
// is considered final)
pub const DEFAULT_REORG_REWIND_DEPTH: u64 = 64;

pub type Message = ScannerMessage<RangeInclusive<BlockNumber>, ScannerError>;

impl From<RangeInclusive<BlockNumber>> for Message {
    fn from(logs: RangeInclusive<BlockNumber>) -> Self {
        Message::Data(logs)
    }
}

impl PartialEq<RangeInclusive<BlockNumber>> for Message {
    fn eq(&self, other: &RangeInclusive<BlockNumber>) -> bool {
        if let Message::Data(range) = self { range.eq(other) } else { false }
    }
}

impl From<RobustProviderError> for Message {
    fn from(error: RobustProviderError) -> Self {
        Message::Error(error.into())
    }
}

impl From<RpcError<TransportErrorKind>> for Message {
    fn from(error: RpcError<TransportErrorKind>) -> Self {
        Message::Error(error.into())
    }
}

impl From<ScannerError> for Message {
    fn from(error: ScannerError) -> Self {
        Message::Error(error)
    }
}

#[derive(Clone, Copy)]
pub struct BlockRangeScanner {
    pub max_block_range: u64,
    pub max_timeout: Duration,
    pub max_retries: usize,
    pub retry_interval: Duration,
}

impl Default for BlockRangeScanner {
    fn default() -> Self {
        Self::new()
    }
}

impl BlockRangeScanner {
    #[must_use]
    pub fn new() -> Self {
        Self {
            max_block_range: DEFAULT_MAX_BLOCK_RANGE,
            max_timeout: DEFAULT_MAX_TIMEOUT,
            max_retries: DEFAULT_MAX_RETRIES,
            retry_interval: DEFAULT_RETRY_INTERVAL,
        }
    }

    #[must_use]
    pub fn max_block_range(mut self, max_block_range: u64) -> Self {
        self.max_block_range = max_block_range;
        self
    }

    #[must_use]
    pub fn with_max_timeout(mut self, rpc_timeout: Duration) -> Self {
        self.max_timeout = rpc_timeout;
        self
    }

    #[must_use]
    pub fn with_max_retries(mut self, rpc_max_retries: usize) -> Self {
        self.max_retries = rpc_max_retries;
        self
    }

    #[must_use]
    pub fn with_retry_interval(mut self, rpc_retry_interval: Duration) -> Self {
        self.retry_interval = rpc_retry_interval;
        self
    }

    /// Connects to the provider via WebSocket
    ///
    /// # Errors
    ///
    /// Returns an error if the connection fails
    pub async fn connect_ws<N: Network>(
        self,
        ws_url: Url,
    ) -> TransportResult<ConnectedBlockRangeScanner<N>> {
        let provider =
            RootProvider::<N>::new(ClientBuilder::default().ws(WsConnect::new(ws_url)).await?);
        Ok(self.connect(provider))
    }

    /// Connects to the provider via IPC
    ///
    /// # Errors
    ///
    /// Returns an error if the connection fails
    pub async fn connect_ipc<N: Network>(
        self,
        ipc_path: String,
    ) -> Result<ConnectedBlockRangeScanner<N>, RpcError<TransportErrorKind>> {
        let provider = RootProvider::<N>::new(ClientBuilder::default().ipc(ipc_path.into()).await?);
        Ok(self.connect(provider))
    }

    /// Connects to an existing provider
    ///
    /// # Errors
    ///
    /// Returns an error if the connection fails
    #[must_use]
    pub fn connect<N: Network>(self, provider: RootProvider<N>) -> ConnectedBlockRangeScanner<N> {
        let robust_provider = RobustProvider::new(provider)
            .max_timeout(self.max_timeout)
            .max_retries(self.max_retries)
            .retry_interval(self.retry_interval);
        ConnectedBlockRangeScanner {
            provider: robust_provider,
            max_block_range: self.max_block_range,
        }
    }
}

pub struct ConnectedBlockRangeScanner<N: Network> {
    provider: RobustProvider<N>,
    max_block_range: u64,
}

impl<N: Network> ConnectedBlockRangeScanner<N> {
    /// Returns the `RobustProvider`
    #[must_use]
    pub fn provider(&self) -> &RobustProvider<N> {
        &self.provider
    }

    /// Starts the subscription service and returns a client for sending commands.
    ///
    /// # Errors
    ///
    /// Returns an error if the subscription service fails to start.
    pub fn run(&self) -> Result<BlockRangeScannerClient, ScannerError> {
        let (service, cmd_tx) = Service::new(self.provider.clone(), self.max_block_range);
        tokio::spawn(async move {
            service.run().await;
        });
        Ok(BlockRangeScannerClient::new(cmd_tx))
    }
}

#[derive(Debug)]
pub enum Command {
    StreamLive {
        sender: mpsc::Sender<Message>,
        block_confirmations: u64,
        response: oneshot::Sender<Result<(), ScannerError>>,
    },
    StreamHistorical {
        sender: mpsc::Sender<Message>,
        start_height: BlockNumberOrTag,
        end_height: BlockNumberOrTag,
        response: oneshot::Sender<Result<(), ScannerError>>,
    },
    StreamFrom {
        sender: mpsc::Sender<Message>,
        start_height: BlockNumberOrTag,
        block_confirmations: u64,
        response: oneshot::Sender<Result<(), ScannerError>>,
    },
    Rewind {
        sender: mpsc::Sender<Message>,
        start_height: BlockNumberOrTag,
        end_height: BlockNumberOrTag,
        response: oneshot::Sender<Result<(), ScannerError>>,
    },
}

struct Service<N: Network> {
    provider: RobustProvider<N>,
    max_block_range: u64,
    error_count: u64,
    command_receiver: mpsc::Receiver<Command>,
    shutdown: bool,
}

impl<N: Network> Service<N> {
    pub fn new(provider: RobustProvider<N>, max_block_range: u64) -> (Self, mpsc::Sender<Command>) {
        let (cmd_tx, cmd_rx) = mpsc::channel(100);

        let service = Self {
            provider,
            max_block_range,
            error_count: 0,
            command_receiver: cmd_rx,
            shutdown: false,
        };

        (service, cmd_tx)
    }

    pub async fn run(mut self) {
        info!("Starting subscription service");

        while !self.shutdown {
            tokio::select! {
                cmd = self.command_receiver.recv() => {
                    if let Some(command) = cmd {
                        if let Err(e) = self.handle_command(command).await {
                            error!("Command handling error: {}", e);
                            self.error_count += 1;
                        }
                    } else {
                        warn!("Command channel closed, shutting down");
                        break;
                    }
                }
            }
        }

        info!("Subscription service stopped");
    }

    async fn handle_command(&mut self, command: Command) -> Result<(), ScannerError> {
        match command {
            Command::StreamLive { sender, block_confirmations, response } => {
                info!("Starting live stream");
                let result = self.handle_live(block_confirmations, sender).await;
                let _ = response.send(result);
            }
            Command::StreamHistorical { sender, start_height, end_height, response } => {
                info!(start_height = ?start_height, end_height = ?end_height, "Starting historical stream");
                let result = self.handle_historical(start_height, end_height, sender).await;
                let _ = response.send(result);
            }
            Command::StreamFrom { sender, start_height, block_confirmations, response } => {
                info!(start_height = ?start_height, "Starting streaming from");
                let result = self.handle_sync(start_height, block_confirmations, sender).await;
                let _ = response.send(result);
            }
            Command::Rewind { sender, start_height, end_height, response } => {
                info!(start_height = ?start_height, end_height = ?end_height, "Starting rewind");
                let result = self.handle_rewind(start_height, end_height, sender).await;
                let _ = response.send(result);
            }
        }
        Ok(())
    }

    async fn handle_live(
        &mut self,
        block_confirmations: u64,
        sender: mpsc::Sender<Message>,
    ) -> Result<(), ScannerError> {
        let max_block_range = self.max_block_range;
        let provider = self.provider.clone();
        let latest = self.provider.get_block_number().await?;

        // the next block returned by the underlying subscription will always be `latest + 1`,
        // because `latest` was already mined and subscription by definition only streams after new
        // blocks have been mined
        let range_start = (latest + 1).saturating_sub(block_confirmations);

        tokio::spawn(async move {
            Self::stream_live_blocks(
                range_start,
                provider,
                sender,
                block_confirmations,
                max_block_range,
            )
            .await;
        });

        Ok(())
    }

    async fn handle_historical(
        &mut self,
        start_height: BlockNumberOrTag,
        end_height: BlockNumberOrTag,
        sender: mpsc::Sender<Message>,
    ) -> Result<(), ScannerError> {
        let max_block_range = self.max_block_range;

        let (start_block, end_block) = tokio::try_join!(
            self.provider.get_block_by_number(start_height),
            self.provider.get_block_by_number(end_height)
        )?;

        let start_block_num = start_block.header().number();
        let end_block_num = end_block.header().number();

        let (start_block_num, end_block_num) = match start_block_num.cmp(&end_block_num) {
            Ordering::Greater => (end_block_num, start_block_num),
            _ => (start_block_num, end_block_num),
        };

        info!(start_block = start_block_num, end_block = end_block_num, "Syncing historical data");

        tokio::spawn(async move {
            Self::stream_historical_blocks(
                start_block_num,
                end_block_num,
                max_block_range,
                &sender,
            )
            .await;
        });

        Ok(())
    }

    async fn handle_sync(
        &mut self,
        start_height: BlockNumberOrTag,
        block_confirmations: u64,
        sender: mpsc::Sender<Message>,
    ) -> Result<(), ScannerError> {
        let provider = self.provider.clone();
        let max_block_range = self.max_block_range;

        let get_start_block = async || -> Result<BlockNumber, ScannerError> {
            let block = match start_height {
                BlockNumberOrTag::Number(num) => num,
                block_tag => provider
                    .get_block_by_number(block_tag)
                    .await?
                    .ok_or_else(|| ScannerError::BlockNotFound(block_tag))?
                    .header()
                    .number(),
            };
            Ok(block)
        };

        let get_latest_block = async || -> Result<BlockNumber, ScannerError> {
            let block = provider
                .get_block_by_number(BlockNumberOrTag::Latest)
                .await?
                .ok_or_else(|| ScannerError::BlockNotFound(BlockNumberOrTag::Latest))?
                .header()
                .number();
            Ok(block)
        };

        // Step 1:
        // Fetches the starting block and end block for historical sync in parallel
        let (start_block, latest_block) = tokio::try_join!(get_start_block(), get_latest_block())?;

<<<<<<< HEAD
        let start_block_num = start_block.header().number();
        let latest_block = latest_block.header().number();

        let confirmed_tip_num = latest_block.saturating_sub(block_confirmations);
=======
        let confirmed_tip = latest_block.saturating_sub(block_confirmations);
>>>>>>> c2b09a5e

        // If start is beyond confirmed tip, skip historical and go straight to live
        if start_block > confirmed_tip {
            info!(
                start_block = start_block,
                confirmed_tip = confirmed_tip,
                "Start block is beyond confirmed tip, starting live stream"
            );

            tokio::spawn(async move {
                Self::stream_live_blocks(
                    start_block,
                    provider,
                    sender,
                    block_confirmations,
                    max_block_range,
                )
                .await;
            });

            return Ok(());
        }

        info!(start_block = start_block, end_block = confirmed_tip, "Syncing historical data");

        // Step 2: Setup the live streaming buffer
        // This channel will accumulate while historical sync is running
        let (live_block_buffer_sender, live_block_buffer_receiver) =
            mpsc::channel::<Message>(MAX_BUFFERED_MESSAGES);

        // The cutoff is the last block we have synced historically
        // Any block > cutoff will come from the live stream
        let cutoff = confirmed_tip;

        // This task runs independently, accumulating new blocks while wehistorical data is syncing
        tokio::spawn(async move {
            Self::stream_live_blocks(
                cutoff + 1,
                provider,
                live_block_buffer_sender,
                block_confirmations,
                max_block_range,
            )
            .await;
        });

        tokio::spawn(async move {
            // Step 4: Perform historical synchronization
            // This processes blocks from start_block to end_block (cutoff)
            // If this fails, we need to abort the live streaming task
            Self::stream_historical_blocks(start_block, confirmed_tip, max_block_range, &sender)
                .await;

            info!("Chain tip reached, switching to live");

            if !sender.try_stream(ScannerStatus::SwitchingToLive).await {
                return;
            }

            info!("Successfully transitioned from historical to live data");

            // Step 5:
            // Spawn the buffer processor task
            // This will:
            // 1. Process all buffered blocks, filtering out any ≤ cutoff
            // 2. Forward blocks > cutoff to the user
            // 3. Continue forwarding until the buffer if exhausted (waits for new blocks from live
            //    stream)
            Self::process_live_block_buffer(live_block_buffer_receiver, sender, cutoff).await;
        });

        Ok(())
    }

    async fn handle_rewind(
        &mut self,
        start_height: BlockNumberOrTag,
        end_height: BlockNumberOrTag,
        sender: mpsc::Sender<Message>,
    ) -> Result<(), ScannerError> {
        let max_block_range = self.max_block_range;
        let provider = self.provider.clone();

        let (start_block, end_block) = try_join!(
            self.provider.get_block_by_number(start_height),
            self.provider.get_block_by_number(end_height),
        )?;

        // normalize block range
        let (from, to) = match start_block.header().number().cmp(&end_block.header().number()) {
            Ordering::Greater => (start_block, end_block),
            _ => (end_block, start_block),
        };

        tokio::spawn(async move {
            Self::stream_rewind(from, to, max_block_range, &sender, &provider).await;
        });

        Ok(())
    }

    /// Streams blocks in reverse order from `from` to `to`.
    ///
    /// The `from` block is assumed to be greater than or equal to the `to` block.
    ///
    /// # Errors
    ///
    /// Returns an error if the stream fails
    async fn stream_rewind(
        from: N::BlockResponse,
        to: N::BlockResponse,
        max_block_range: u64,
        sender: &mpsc::Sender<Message>,
        provider: &RobustProvider<N>,
    ) {
        let mut batch_count = 0;

        // for checking whether reorg occurred
        let mut tip_hash = from.header().hash();

        let from = from.header().number();
        let to = to.header().number();

        // we're iterating in reverse
        let mut batch_from = from;

        while batch_from >= to {
            let batch_to = batch_from.saturating_sub(max_block_range - 1).max(to);

            // stream the range regularly, i.e. from smaller block number to greater
            if !sender.try_stream(batch_to..=batch_from).await {
                break;
            }

            batch_count += 1;
            if batch_count % 10 == 0 {
                debug!(batch_count = batch_count, "Processed rewind batches");
            }

            // check early if end of stream achieved to avoid subtraction overflow when `to
            // == 0`
            if batch_to == to {
                break;
            }

            let reorged = match reorg_detected(provider, tip_hash).await {
                Ok(detected) => {
                    info!(block_number = %from, hash = %tip_hash, "Reorg detected");
                    detected
                }
                Err(e) => {
                    error!(error = %e, "Terminal RPC call error, shutting down");
                    _ = sender.try_stream(e);
                    return;
                }
            };

            if reorged {
                info!(block_number = %from, hash = %tip_hash, "Reorg detected");

                if !sender.try_stream(ScannerStatus::ReorgDetected).await {
                    break;
                }

                // restart rewind
                batch_from = from;
                // store the updated end block hash
                tip_hash = match provider.get_block_by_number(from.into()).await {
                    Ok(block) => block.header().hash(),
                    Err(RobustProviderError::BlockNotFound(_)) => {
                        panic!("Block with number '{from}' should exist post-reorg");
                    }
                    Err(e) => {
                        error!(error = %e, "Terminal RPC call error, shutting down");
                        _ = sender.try_stream(e);
                        return;
                    }
                };
            } else {
                // `batch_to` is always greater than `to`, so `batch_to - 1` is always a valid
                // unsigned integer
                batch_from = batch_to - 1;
            }
        }

        info!(batch_count = batch_count, "Rewind completed");
    }

    async fn stream_historical_blocks(
        start: BlockNumber,
        end: BlockNumber,
        max_block_range: u64,
        sender: &mpsc::Sender<Message>,
    ) {
        let mut batch_count = 0;

        let mut next_start_block = start;

        // must be <= to include the edge case when start == end (i.e. return the single block
        // range)
        while next_start_block <= end {
            let batch_end_block_number =
                next_start_block.saturating_add(max_block_range - 1).min(end);

            if !sender.try_stream(next_start_block..=batch_end_block_number).await {
                break;
            }

            batch_count += 1;
            if batch_count % 10 == 0 {
                debug!(batch_count = batch_count, "Processed historical batches");
            }

            if batch_end_block_number == end {
                break;
            }

            // Next block number always exists as we checked end block previously
            let next_start_block_number = batch_end_block_number.saturating_add(1);

            next_start_block = next_start_block_number;
        }

        info!(batch_count = batch_count, "Historical sync completed");
    }

    async fn stream_live_blocks(
        mut range_start: BlockNumber,
        provider: RobustProvider<N>,
        sender: mpsc::Sender<Message>,
        block_confirmations: u64,
        max_block_range: u64,
    ) {
        match Self::get_block_subscription(&provider).await {
            Ok(ws_stream) => {
                info!("WebSocket connected for live blocks");

                // ensure we start streaming only after the expected_next_block cutoff
                let cutoff = range_start;
                let mut stream =
                    ws_stream.into_stream().skip_while(|header| header.number() < cutoff);

                while let Some(incoming_block) = stream.next().await {
                    let incoming_block_num = incoming_block.number();
                    info!(block_number = incoming_block_num, "Received block header");

                    if incoming_block_num < range_start {
                        warn!("Reorg detected: sending forked range");
                        if !sender.try_stream(ScannerStatus::ReorgDetected).await {
                            return;
                        }

                        // Calculate the confirmed block position for the incoming block
                        let incoming_confirmed =
                            incoming_block_num.saturating_sub(block_confirmations);

                        // updated expected block to updated confirmed
                        range_start = incoming_confirmed;
                    }

                    let confirmed = incoming_block_num.saturating_sub(block_confirmations);
                    if confirmed >= range_start {
                        // NOTE: Edge case when difference between range end and range start >= max
                        // reads
                        let range_end =
                            confirmed.min(range_start.saturating_add(max_block_range - 1));

                        info!(
                            range_start = range_start,
                            range_end = range_end,
                            "Sending live block range"
                        );

                        if !sender.try_stream(range_start..=range_end).await {
                            return;
                        }

                        // Overflow can not realistically happen
                        range_start = range_end + 1;
                    }
                }
            }
            Err(e) => {
                _ = sender.try_stream(e).await;
            }
        }
    }

    async fn process_live_block_buffer(
        mut buffer_rx: mpsc::Receiver<Message>,
        sender: mpsc::Sender<Message>,
        cutoff: BlockNumber,
    ) {
        let mut processed = 0;
        let mut discarded = 0;

        // Process all buffered messages
        while let Some(data) = buffer_rx.recv().await {
            match data {
                Message::Data(range) => {
                    let (start, end) = (*range.start(), *range.end());
                    if start >= cutoff {
                        if !sender.try_stream(range).await {
                            break;
                        }
                        processed += end - start;
                    } else if end >= cutoff {
                        discarded += cutoff - start;

                        let start = cutoff;
                        if !sender.try_stream(start..=end).await {
                            break;
                        }
                        processed += end - start;
                    } else {
                        discarded += end - start;
                    }
                }
                other => {
                    // Could be error or status
                    if !sender.try_stream(other).await {
                        break;
                    }
                }
            }
        }

        info!(processed = processed, discarded = discarded, "Processed buffered messages");
    }

    async fn get_block_subscription(
        provider: &RobustProvider<N>,
    ) -> Result<Subscription<N::HeaderResponse>, ScannerError> {
        let ws_stream = provider.subscribe_blocks().await?;
        Ok(ws_stream)
    }
}

async fn reorg_detected<N: Network>(
    provider: &RobustProvider<N>,
    hash_to_check: B256,
) -> Result<bool, ScannerError> {
    match provider.get_block_by_hash(hash_to_check).await {
        Ok(_) => Ok(false),
        Err(RobustProviderError::BlockNotFound(_)) => Ok(true),
        Err(e) => Err(e.into()),
    }
}

pub struct BlockRangeScannerClient {
    command_sender: mpsc::Sender<Command>,
}

impl BlockRangeScannerClient {
    /// Creates a new subscription client.
    ///
    /// # Arguments
    ///
    /// * `command_sender` - The sender for sending commands to the subscription service.
    #[must_use]
    pub fn new(command_sender: mpsc::Sender<Command>) -> Self {
        Self { command_sender }
    }

    /// Streams live blocks starting from the latest block.
    ///
    /// # Arguments
    ///
    /// * `block_confirmations` - Number of confirmations to apply once in live mode.
    ///
    /// # Errors
    ///
    /// * `ScannerError::ServiceShutdown` - if the service is already shutting down.
    pub async fn stream_live(
        &self,
        block_confirmations: u64,
    ) -> Result<ReceiverStream<Message>, ScannerError> {
        let (blocks_sender, blocks_receiver) = mpsc::channel(MAX_BUFFERED_MESSAGES);
        let (response_tx, response_rx) = oneshot::channel();

        let command = Command::StreamLive {
            sender: blocks_sender,
            block_confirmations,
            response: response_tx,
        };

        self.command_sender.send(command).await.map_err(|_| ScannerError::ServiceShutdown)?;

        response_rx.await.map_err(|_| ScannerError::ServiceShutdown)??;

        Ok(ReceiverStream::new(blocks_receiver))
    }

    /// Streams a batch of historical blocks from `start_height` to `end_height`.
    ///
    /// # Arguments
    ///
    /// * `start_height` - The starting block number or tag.
    /// * `end_height` - The ending block number or tag.
    ///
    /// # Errors
    ///
    /// * `ScannerError::ServiceShutdown` - if the service is already shutting down.
    pub async fn stream_historical(
        &self,
        start_height: impl Into<BlockNumberOrTag>,
        end_height: impl Into<BlockNumberOrTag>,
    ) -> Result<ReceiverStream<Message>, ScannerError> {
        let (blocks_sender, blocks_receiver) = mpsc::channel(MAX_BUFFERED_MESSAGES);
        let (response_tx, response_rx) = oneshot::channel();

        let command = Command::StreamHistorical {
            sender: blocks_sender,
            start_height: start_height.into(),
            end_height: end_height.into(),
            response: response_tx,
        };

        self.command_sender.send(command).await.map_err(|_| ScannerError::ServiceShutdown)?;

        response_rx.await.map_err(|_| ScannerError::ServiceShutdown)??;

        Ok(ReceiverStream::new(blocks_receiver))
    }

    /// Streams blocks starting from `start_height` and transitions to live mode.
    ///
    /// # Arguments
    ///
    /// * `start_height` - The starting block number or tag.
    /// * `block_confirmations` - Number of confirmations to apply once in live mode.
    ///
    /// # Errors
    ///
    /// * `ScannerError::ServiceShutdown` - if the service is already shutting down.
    pub async fn stream_from(
        &self,
        start_height: impl Into<BlockNumberOrTag>,
        block_confirmations: u64,
    ) -> Result<ReceiverStream<Message>, ScannerError> {
        let (blocks_sender, blocks_receiver) = mpsc::channel(MAX_BUFFERED_MESSAGES);
        let (response_tx, response_rx) = oneshot::channel();

        let command = Command::StreamFrom {
            sender: blocks_sender,
            start_height: start_height.into(),
            block_confirmations,
            response: response_tx,
        };

        self.command_sender.send(command).await.map_err(|_| ScannerError::ServiceShutdown)?;

        response_rx.await.map_err(|_| ScannerError::ServiceShutdown)??;

        Ok(ReceiverStream::new(blocks_receiver))
    }

    /// Streams blocks in reverse order from `start_height` to `end_height`.
    ///
    /// # Arguments
    ///
    /// * `start_height` - The starting block number or tag (defaults to Latest if None).
    /// * `end_height` - The ending block number or tag (defaults to Earliest if None).
    ///
    /// # Errors
    ///
    /// * `ScannerError::ServiceShutdown` - if the service is already shutting down.
    pub async fn rewind(
        &self,
        start_height: impl Into<BlockNumberOrTag>,
        end_height: impl Into<BlockNumberOrTag>,
    ) -> Result<ReceiverStream<Message>, ScannerError> {
        let (blocks_sender, blocks_receiver) = mpsc::channel(MAX_BUFFERED_MESSAGES);
        let (response_tx, response_rx) = oneshot::channel();

        let command = Command::Rewind {
            sender: blocks_sender,
            start_height: start_height.into(),
            end_height: end_height.into(),
            response: response_tx,
        };

        self.command_sender.send(command).await.map_err(|_| ScannerError::ServiceShutdown)?;

        response_rx.await.map_err(|_| ScannerError::ServiceShutdown)??;

        Ok(ReceiverStream::new(blocks_receiver))
    }
}

#[cfg(test)]
mod tests {
    use super::*;
    use crate::{assert_closed, assert_empty, assert_next};
    use alloy::{
        eips::BlockId,
        network::Ethereum,
        providers::{ProviderBuilder, ext::AnvilApi},
        rpc::types::anvil::ReorgOptions,
    };
    use alloy_node_bindings::Anvil;
    use tokio::sync::mpsc;
    use tokio_stream::StreamExt;

    #[test]
    fn block_range_scanner_defaults_match_constants() {
        let scanner = BlockRangeScanner::new();

        assert_eq!(scanner.max_block_range, DEFAULT_MAX_BLOCK_RANGE);
    }

    #[test]
    fn builder_methods_update_configuration() {
        let max_block_range = 42;

        let scanner = BlockRangeScanner::new().max_block_range(max_block_range);

        assert_eq!(scanner.max_block_range, max_block_range);
    }

    #[tokio::test]
    async fn live_mode_processes_all_blocks_respecting_block_confirmations() -> anyhow::Result<()> {
        let anvil = Anvil::new().try_spawn()?;
        let provider = ProviderBuilder::new().connect(anvil.endpoint().as_str()).await?;

        // --- Zero block confirmations -> stream immediately ---

        let client = BlockRangeScanner::new()
            .connect_ws::<Ethereum>(anvil.ws_endpoint_url())
            .await?
            .run()?;

        let mut stream = client.stream_live(0).await?;

        provider.anvil_mine(Some(5), None).await?;

        assert_next!(stream, 1..=1);
        assert_next!(stream, 2..=2);
        assert_next!(stream, 3..=3);
        assert_next!(stream, 4..=4);
        assert_next!(stream, 5..=5);
        let mut stream = assert_empty!(stream);

        provider.anvil_mine(Some(1), None).await?;

        assert_next!(stream, 6..=6);
        assert_empty!(stream);

        // --- 1 block confirmation  ---

        let mut stream = client.stream_live(1).await?;

        provider.anvil_mine(Some(5), None).await?;

        assert_next!(stream, 6..=6);
        assert_next!(stream, 7..=7);
        assert_next!(stream, 8..=8);
        assert_next!(stream, 9..=9);
        assert_next!(stream, 10..=10);
        let mut stream = assert_empty!(stream);

        provider.anvil_mine(Some(1), None).await?;

        assert_next!(stream, 11..=11);
        assert_empty!(stream);

        Ok(())
    }

    #[tokio::test]
    async fn stream_from_latest_starts_at_tip_not_confirmed() -> anyhow::Result<()> {
        let anvil = Anvil::new().try_spawn()?;

        let provider = ProviderBuilder::new().connect(anvil.endpoint().as_str()).await?;
        provider.anvil_mine(Some(20), None).await?;

        let block_confirmations = 5;

        let client = BlockRangeScanner::new()
            .connect_ws::<Ethereum>(anvil.ws_endpoint_url())
            .await?
            .run()?;

        let stream = client.stream_from(BlockNumberOrTag::Latest, block_confirmations).await?;

        let stream = assert_empty!(stream);

        provider.anvil_mine(Some(4), None).await?;

        let mut stream = assert_empty!(stream);

        provider.anvil_mine(Some(1), None).await?;

        assert_next!(stream, 20..=20);
        let mut stream = assert_empty!(stream);

        provider.anvil_mine(Some(1), None).await?;

        assert_next!(stream, 21..=21);
        assert_empty!(stream);

        Ok(())
    }

    #[tokio::test]
    #[ignore = "Flaky test, see: https://github.com/OpenZeppelin/Event-Scanner/issues/109"]
    async fn continuous_blocks_if_reorg_less_than_block_confirmation() -> anyhow::Result<()> {
        let anvil = Anvil::new().try_spawn()?;

        let provider = ProviderBuilder::new().connect(anvil.endpoint().as_str()).await?;

        let block_confirmations = 5;

        let client = BlockRangeScanner::new()
            .connect_ws::<Ethereum>(anvil.ws_endpoint_url())
            .await?
            .run()?;

        let mut receiver = client.stream_live(block_confirmations).await?;

        provider.anvil_mine(Some(10), None).await?;

        provider
            .anvil_reorg(ReorgOptions { depth: block_confirmations - 1, tx_block_pairs: vec![] })
            .await?;

        provider.anvil_mine(Some(20), None).await?;

        let mut block_range_start = 0;

        let end_loop = 20;
        let mut i = 0;
        while let Some(Message::Data(range)) = receiver.next().await {
            if block_range_start == 0 {
                block_range_start = *range.start();
            }

            assert_eq!(block_range_start, *range.start());
            assert!(range.end() >= range.start());
            block_range_start = *range.end() + 1;
            i += 1;
            if i == end_loop {
                break;
            }
        }
        Ok(())
    }

    #[tokio::test]
    #[ignore = "Flaky test, see: https://github.com/OpenZeppelin/Event-Scanner/issues/109"]
    async fn shallow_block_confirmation_does_not_mitigate_reorg() -> anyhow::Result<()> {
        let anvil = Anvil::new().block_time(1).try_spawn()?;

        let provider = ProviderBuilder::new().connect(anvil.endpoint().as_str()).await?;

        let block_confirmations = 3;

        let client = BlockRangeScanner::new()
            .connect_ws::<Ethereum>(anvil.ws_endpoint_url())
            .await?
            .run()?;

        let mut receiver = client.stream_live(block_confirmations).await?;

        provider.anvil_mine(Some(10), None).await?;

        provider
            .anvil_reorg(ReorgOptions { depth: block_confirmations + 5, tx_block_pairs: vec![] })
            .await?;

        provider.anvil_mine(Some(30), None).await?;
        receiver.close();

        let mut block_range_start = 0;

        let mut block_num = vec![];
        let mut reorg_detected = false;
        while let Some(msg) = receiver.next().await {
            match msg {
                Message::Data(range) => {
                    if block_range_start == 0 {
                        block_range_start = *range.start();
                    }
                    block_num.push(range);
                    if block_num.len() == 15 {
                        break;
                    }
                }
                Message::Status(ScannerStatus::ReorgDetected) => {
                    reorg_detected = true;
                }
                _ => {
                    break;
                }
            }
        }
        assert!(reorg_detected, "Reorg should have been detected");

        // Generally check that there is a reorg in the range i.e.
        //                                                        REORG
        // [0..=0, 1..=1, 2..=2, 3..=3, 4..=4, 5..=5, 6..=6, 7..=7, 3..=3, 4..=4, 5..=5, 6..=6,
        // 7..=7, 8..=8, 9..=9] (Less flaky to assert this way)
        let mut found_reorg_pattern = false;
        for window in block_num.windows(2) {
            if window[1].start() < window[0].end() {
                found_reorg_pattern = true;
                break;
            }
        }
        assert!(found_reorg_pattern,);

        Ok(())
    }

    #[tokio::test]
    #[ignore = "too flaky, un-ignore once a full local node is used: https://github.com/OpenZeppelin/Event-Scanner/issues/109"]
    async fn historical_emits_correction_range_when_reorg_below_end() -> anyhow::Result<()> {
        let anvil = Anvil::new().try_spawn()?;
        let provider = ProviderBuilder::new().connect(anvil.ws_endpoint_url().as_str()).await?;

        provider.anvil_mine(Some(120), None).await?;

        let end_num = 110;

        let client = BlockRangeScanner::new()
            .max_block_range(30)
            .connect_ws::<Ethereum>(anvil.ws_endpoint_url())
            .await?
            .run()?;

        let mut stream = client
            .stream_historical(BlockNumberOrTag::Number(0), BlockNumberOrTag::Number(end_num))
            .await?;

        let depth = 15;
        _ = provider.anvil_reorg(ReorgOptions { depth, tx_block_pairs: vec![] }).await;
        _ = provider.anvil_mine(Some(20), None).await;

        assert_next!(stream, 0..=29);
        assert_next!(stream, 30..=59);
        assert_next!(stream, 60..=89);
        assert_next!(stream, 90..=110);
        assert_next!(stream, ScannerStatus::ReorgDetected);
        assert_next!(stream, 105..=110);
        assert_closed!(stream);

        Ok(())
    }

    #[tokio::test]
    #[ignore = "too flaky, un-ignore once a full local node is used: https://github.com/OpenZeppelin/Event-Scanner/issues/109"]
    async fn historical_emits_correction_range_when_end_num_reorgs() -> anyhow::Result<()> {
        let anvil = Anvil::new().try_spawn()?;
        let provider = ProviderBuilder::new().connect(anvil.ws_endpoint_url().as_str()).await?;

        provider.anvil_mine(Some(120), None).await?;

        let end_num = 120;

        let client = BlockRangeScanner::new()
            .max_block_range(30)
            .connect_ws::<Ethereum>(anvil.ws_endpoint_url())
            .await?
            .run()?;

        let mut stream = client
            .stream_historical(BlockNumberOrTag::Number(0), BlockNumberOrTag::Number(end_num))
            .await?;

        let pre_reorg_mine = 20;
        _ = provider.anvil_mine(Some(pre_reorg_mine), None).await;
        let depth = pre_reorg_mine + 1;
        _ = provider.anvil_reorg(ReorgOptions { depth, tx_block_pairs: vec![] }).await;
        _ = provider.anvil_mine(Some(20), None).await;

        assert_next!(stream, 0..=29);
        assert_next!(stream, 30..=59);
        assert_next!(stream, 60..=89);
        assert_next!(stream, 90..=120);
        assert_next!(stream, ScannerStatus::ReorgDetected);
        assert_next!(stream, 120..=120);
        assert_closed!(stream);

        Ok(())
    }

    #[tokio::test]
    async fn historic_mode_respects_blocks_read_per_epoch() -> anyhow::Result<()> {
        let anvil = Anvil::new().try_spawn()?;

        let provider = ProviderBuilder::new().connect(anvil.endpoint().as_str()).await?;

        provider.anvil_mine(Some(100), None).await?;

        let client = BlockRangeScanner::new()
            .max_block_range(5)
            .connect_ws::<Ethereum>(anvil.ws_endpoint_url())
            .await?
            .run()?;

        // ranges where each batch is of max blocks per epoch size
        let mut stream = client.stream_historical(0, 19).await?;
        assert_next!(stream, 0..=4);
        assert_next!(stream, 5..=9);
        assert_next!(stream, 10..=14);
        assert_next!(stream, 15..=19);
        assert_closed!(stream);

        // ranges where last batch is smaller than blocks per epoch
        let mut stream = client.stream_historical(93, 99).await?;
        assert_next!(stream, 93..=97);
        assert_next!(stream, 98..=99);
        assert_closed!(stream);

        // range where blocks per epoch is larger than the number of blocks in the range
        let mut stream = client.stream_historical(3, 5).await?;
        assert_next!(stream, 3..=5);
        assert_closed!(stream);

        // single item range
        let mut stream = client.stream_historical(3, 3).await?;
        assert_next!(stream, 3..=3);
        assert_closed!(stream);

        // range where blocks per epoch is larger than the number of blocks on chain
        let client = BlockRangeScanner::new()
            .max_block_range(200)
            .connect_ws::<Ethereum>(anvil.ws_endpoint_url())
            .await?
            .run()?;

        let mut stream = client.stream_historical(0, 20).await?;
        assert_next!(stream, 0..=20);
        assert_closed!(stream);

        let mut stream = client.stream_historical(0, 99).await?;
        assert_next!(stream, 0..=99);
        assert_closed!(stream);

        Ok(())
    }

    #[tokio::test]
    async fn historic_mode_normalises_start_and_end_block() -> anyhow::Result<()> {
        let anvil = Anvil::new().try_spawn()?;

        let provider = ProviderBuilder::new().connect(anvil.endpoint().as_str()).await?;
        provider.anvil_mine(Some(11), None).await?;

        let client = BlockRangeScanner::new()
            .max_block_range(5)
            .connect_ws::<Ethereum>(anvil.ws_endpoint_url())
            .await?
            .run()?;

        let mut stream = client.stream_historical(10, 0).await?;
        assert_next!(stream, 0..=4);
        assert_next!(stream, 5..=9);
        assert_next!(stream, 10..=10);
        assert_closed!(stream);

        Ok(())
    }

    #[tokio::test]
    async fn buffered_messages_after_cutoff_are_all_passed() {
        let cutoff = 50;
        let (buffer_tx, buffer_rx) = mpsc::channel(8);
        buffer_tx.send(Message::Data(51..=55)).await.unwrap();
        buffer_tx.send(Message::Data(56..=60)).await.unwrap();
        buffer_tx.send(Message::Data(61..=70)).await.unwrap();
        drop(buffer_tx);

        let (out_tx, out_rx) = mpsc::channel(8);
        Service::<Ethereum>::process_live_block_buffer(buffer_rx, out_tx, cutoff).await;

        let mut stream = ReceiverStream::new(out_rx);

        assert_next!(stream, 51..=55);
        assert_next!(stream, 56..=60);
        assert_next!(stream, 61..=70);
        assert_closed!(stream);
    }

    #[tokio::test]
    async fn ranges_entirely_before_cutoff_are_discarded() {
        let cutoff = 100;

        let (buffer_tx, buffer_rx) = mpsc::channel(8);
        buffer_tx.send(Message::Data(40..=50)).await.unwrap();
        buffer_tx.send(Message::Data(51..=60)).await.unwrap();
        buffer_tx.send(Message::Data(61..=70)).await.unwrap();
        drop(buffer_tx);

        let (out_tx, out_rx) = mpsc::channel(8);
        Service::<Ethereum>::process_live_block_buffer(buffer_rx, out_tx, cutoff).await;

        let mut stream = ReceiverStream::new(out_rx);

        assert_closed!(stream);
    }

    #[tokio::test]
    async fn ranges_overlapping_cutoff_are_trimmed() {
        let cutoff = 75;

        let (buffer_tx, buffer_rx) = mpsc::channel(8);
        buffer_tx.send(Message::Data(60..=70)).await.unwrap();
        buffer_tx.send(Message::Data(71..=80)).await.unwrap();
        buffer_tx.send(Message::Data(81..=86)).await.unwrap();
        drop(buffer_tx);

        let (out_tx, out_rx) = mpsc::channel(8);
        Service::<Ethereum>::process_live_block_buffer(buffer_rx, out_tx, cutoff).await;

        let mut stream = ReceiverStream::new(out_rx);

        assert_next!(stream, 75..=80);
        assert_next!(stream, 81..=86);
        assert_closed!(stream);
    }

    #[tokio::test]
    async fn edge_case_range_exactly_at_cutoff() {
        let cutoff = 100;

        let (buffer_tx, buffer_rx) = mpsc::channel(8);
        buffer_tx.send(Message::Data(98..=98)).await.unwrap(); // Just before: discard
        buffer_tx.send(Message::Data(99..=100)).await.unwrap(); // Includes cutoff: trim to 100..=100
        buffer_tx.send(Message::Data(100..=100)).await.unwrap(); // Exactly at: forward
        buffer_tx.send(Message::Data(100..=101)).await.unwrap(); // Starts at cutoff: forward
        buffer_tx.send(Message::Data(102..=102)).await.unwrap(); // After cutoff: forward
        drop(buffer_tx);

        let (out_tx, out_rx) = mpsc::channel(8);
        Service::<Ethereum>::process_live_block_buffer(buffer_rx, out_tx, cutoff).await;

        let mut stream = ReceiverStream::new(out_rx);

        assert_next!(stream, 100..=100);
        assert_next!(stream, 100..=100);
        assert_next!(stream, 100..=101);
        assert_next!(stream, 102..=102);
        assert_closed!(stream);
    }

    #[tokio::test]
    async fn try_send_forwards_errors_to_subscribers() {
        let (tx, mut rx) = mpsc::channel::<Message>(1);

        _ = tx.try_stream(ScannerError::BlockNotFound(4.into())).await;

        assert!(matches!(
            rx.recv().await,
            Some(ScannerMessage::Error(ScannerError::BlockNotFound(BlockId::Number(
                BlockNumberOrTag::Number(4)
            ))))
        ));
    }

    #[tokio::test]
    async fn rewind_single_batch_when_epoch_larger_than_range() -> anyhow::Result<()> {
        let anvil = Anvil::new().try_spawn()?;

        let provider = ProviderBuilder::new().connect(anvil.endpoint().as_str()).await?;

        provider.anvil_mine(Some(150), None).await?;

        let client = BlockRangeScanner::new()
            .max_block_range(100)
            .connect_ws::<Ethereum>(anvil.ws_endpoint_url())
            .await?
            .run()?;

        let mut stream = client.rewind(100, 150).await?;

        // Range length is 51, epoch is 100 -> single batch [100..=150]
        assert_next!(stream, 100..=150);
        assert_closed!(stream);

        Ok(())
    }

    #[tokio::test]
    async fn rewind_exact_multiple_of_epoch_creates_full_batches_in_reverse() -> anyhow::Result<()>
    {
        let anvil = Anvil::new().try_spawn()?;

        let provider = ProviderBuilder::new().connect(anvil.endpoint().as_str()).await?;

        provider.anvil_mine(Some(15), None).await?;

        let client = BlockRangeScanner::new()
            .max_block_range(5)
            .connect_ws::<Ethereum>(anvil.ws_endpoint_url())
            .await?
            .run()?;

        let mut stream = client.rewind(0, 14).await?;

        // 0..=14 with epoch 5 -> [10..=14, 5..=9, 0..=4]
        assert_next!(stream, 10..=14);
        assert_next!(stream, 5..=9);
        assert_next!(stream, 0..=4);
        assert_closed!(stream);

        Ok(())
    }

    #[tokio::test]
    async fn rewind_with_remainder_trims_first_batch_to_stream_start() -> anyhow::Result<()> {
        let anvil = Anvil::new().try_spawn()?;

        let provider = ProviderBuilder::new().connect(anvil.endpoint().as_str()).await?;

        provider.anvil_mine(Some(15), None).await?;

        let client = BlockRangeScanner::new()
            .max_block_range(4)
            .connect_ws::<Ethereum>(anvil.ws_endpoint_url())
            .await?
            .run()?;

        let mut stream = client.rewind(3, 12).await?;

        // 3..=12 with epoch 4 -> ends: 12,8,4 -> batches: [9..=12, 5..=8, 3..=4]
        assert_next!(stream, 9..=12);
        assert_next!(stream, 5..=8);
        assert_next!(stream, 3..=4);
        assert_closed!(stream);

        Ok(())
    }

    #[tokio::test]
    async fn rewind_single_block_range() -> anyhow::Result<()> {
        let anvil = Anvil::new().try_spawn()?;

        let provider = ProviderBuilder::new().connect(anvil.endpoint().as_str()).await?;

        provider.anvil_mine(Some(15), None).await?;

        let client = BlockRangeScanner::new()
            .max_block_range(5)
            .connect_ws::<Ethereum>(anvil.ws_endpoint_url())
            .await?
            .run()?;

        let mut stream = client.rewind(7, 7).await?;

        assert_next!(stream, 7..=7);
        assert_closed!(stream);

        Ok(())
    }

    #[tokio::test]
    async fn rewind_epoch_of_one_sends_each_block_in_reverse_order() -> anyhow::Result<()> {
        let anvil = Anvil::new().try_spawn()?;

        let provider = ProviderBuilder::new().connect(anvil.endpoint().as_str()).await?;

        provider.anvil_mine(Some(15), None).await?;

        let client = BlockRangeScanner::new()
            .max_block_range(1)
            .connect_ws::<Ethereum>(anvil.ws_endpoint_url())
            .await?
            .run()?;

        let mut stream = client.rewind(5, 8).await?;

        // 5..=8 with epoch 1 -> [8..=8, 7..=7, 6..=6, 5..=5]
        assert_next!(stream, 8..=8);
        assert_next!(stream, 7..=7);
        assert_next!(stream, 6..=6);
        assert_next!(stream, 5..=5);
        assert_closed!(stream);

        Ok(())
    }

    #[tokio::test]
    async fn command_rewind_defaults_latest_to_earliest_batches_correctly() -> anyhow::Result<()> {
        let anvil = Anvil::new().try_spawn()?;

        let provider = ProviderBuilder::new().connect(anvil.endpoint().as_str()).await?;
        // Mine 20 blocks, so the total number of blocks is 21 (including 0th block)
        provider.anvil_mine(Some(20), None).await?;

        let client = BlockRangeScanner::new()
            .max_block_range(7)
            .connect_ws::<Ethereum>(anvil.ws_endpoint_url())
            .await?
            .run()?;

        let mut stream =
            client.rewind(BlockNumberOrTag::Earliest, BlockNumberOrTag::Latest).await?;

        assert_next!(stream, 14..=20);
        assert_next!(stream, 7..=13);
        assert_next!(stream, 0..=6);
        assert_closed!(stream);

        Ok(())
    }

    #[tokio::test]
    async fn command_rewind_handles_start_and_end_in_any_order() -> anyhow::Result<()> {
        let anvil = Anvil::new().try_spawn()?;

        let provider = ProviderBuilder::new().connect(anvil.endpoint().as_str()).await?;
        // Ensure blocks at 3 and 15 exist
        provider.anvil_mine(Some(16), None).await?;

        let client = BlockRangeScanner::new()
            .max_block_range(5)
            .connect_ws::<Ethereum>(anvil.ws_endpoint_url())
            .await?
            .run()?;

        let mut stream = client.rewind(15, 3).await?;

        assert_next!(stream, 11..=15);
        assert_next!(stream, 6..=10);
        assert_next!(stream, 3..=5);
        assert_closed!(stream);

        let mut stream = client.rewind(3, 15).await?;

        assert_next!(stream, 11..=15);
        assert_next!(stream, 6..=10);
        assert_next!(stream, 3..=5);
        assert_closed!(stream);

        Ok(())
    }

    #[tokio::test]
    async fn command_rewind_propagates_block_not_found_error() -> anyhow::Result<()> {
        let anvil = Anvil::new().try_spawn()?;

        // Do not mine up to 999 so start won't exist
        let client = BlockRangeScanner::new()
            .max_block_range(5)
            .connect_ws::<Ethereum>(anvil.ws_endpoint_url())
            .await?
            .run()?;

        let stream = client.rewind(0, 999).await;

        assert!(matches!(
            stream,
            Err(ScannerError::BlockNotFound(BlockId::Number(BlockNumberOrTag::Number(999))))
        ));

        Ok(())
    }
}<|MERGE_RESOLUTION|>--- conflicted
+++ resolved
@@ -448,14 +448,7 @@
         // Fetches the starting block and end block for historical sync in parallel
         let (start_block, latest_block) = tokio::try_join!(get_start_block(), get_latest_block())?;
 
-<<<<<<< HEAD
-        let start_block_num = start_block.header().number();
-        let latest_block = latest_block.header().number();
-
-        let confirmed_tip_num = latest_block.saturating_sub(block_confirmations);
-=======
         let confirmed_tip = latest_block.saturating_sub(block_confirmations);
->>>>>>> c2b09a5e
 
         // If start is beyond confirmed tip, skip historical and go straight to live
         if start_block > confirmed_tip {
