//! Example usage:
//!
//! ```rust,no_run
//! use alloy::{eips::BlockNumberOrTag, network::Ethereum, primitives::BlockNumber};
//! use std::ops::RangeInclusive;
//! use tokio_stream::{StreamExt, wrappers::ReceiverStream};
//!
//! use alloy::transports::http::reqwest::Url;
//! use event_scanner::block_range_scanner::{
//!     BlockRangeScanner, BlockRangeScannerClient, Error as BlockRangeScannerError,
//! };
//! use tokio::time::Duration;
//! use tracing::{error, info};
//!
//! #[tokio::main]
//! async fn main() -> Result<(), Box<dyn std::error::Error>> {
//!     // Initialize logging
//!     tracing_subscriber::fmt::init();
//!
//!     // Configuration
//!     let block_range_scanner = BlockRangeScanner::new()
//!         .with_blocks_read_per_epoch(1000)
//!         .with_reorg_rewind_depth(5)
//!         .with_block_confirmations(5)
//!         .connect_ws::<Ethereum>(Url::parse("ws://localhost:8546").unwrap())
//!         .await?;
//!
//!     // Create client to send subscribe command to block scanner
//!     let client: BlockRangeScannerClient = block_range_scanner.run()?;
//!
//!     let mut receiver = client.subscribe_live().await?;
//!
//!     while let Some(result) = receiver.next().await {
//!         match result {
//!             Ok(range) => {
//!                 // process range
//!             }
//!             Err(e) => {
//!                 error!("Received error from subscription: {e}");
//!
//!                 // Decide whether to continue or break based on error type
//!                 match e {
//!                     BlockRangeScannerError::ServiceShutdown => break,
//!                     BlockRangeScannerError::WebSocketConnectionFailed(_) => {
//!                         // Maybe implement backoff and retry logic here
//!                         error!(
//!                             "WebSocket connection failed, continuing to listen for reconnection"
//!                         );
//!                     }
//!                     _ => {
//!                         // Continue processing for other errors
//!                         error!("Non-fatal error, continuing: {e}");
//!                     }
//!                 }
//!             }
//!         }
//!     }
//!
//!     info!("Data processing stopped.");
//!
//!     Ok(())
//! }
//! ```

use std::ops::RangeInclusive;

use tokio::sync::{mpsc, oneshot};
use tokio_stream::{StreamExt, wrappers::ReceiverStream};

use alloy::{
    consensus::BlockHeader,
    eips::BlockNumberOrTag,
    network::{BlockResponse, Network, primitives::HeaderResponse},
    primitives::{BlockHash, BlockNumber},
    providers::{Provider, RootProvider},
    pubsub::Subscription,
    rpc::client::ClientBuilder,
    transports::{
        RpcError, TransportErrorKind, TransportResult,
        http::reqwest::{self, Url},
        ws::WsConnect,
    },
};
use thiserror::Error;
use tracing::{debug, error, info, warn};

// copied form https://github.com/taikoxyz/taiko-mono/blob/f4b3a0e830e42e2fee54829326389709dd422098/packages/taiko-client/pkg/chain_iterator/block_batch_iterator.go#L19
const DEFAULT_BLOCKS_READ_PER_EPOCH: usize = 1000;
const DEFAULT_BLOCK_CONFIRMATIONS: u64 = 0;
// const BACK_OFF_MAX_RETRIES: u64 = 5;

const MAX_BUFFERED_MESSAGES: usize = 50000;

const DEFAULT_REORG_REWIND_DEPTH: u64 = 0;

// // State sync aware retry settings
// const STATE_SYNC_RETRY_INTERVAL: Duration = Duration::from_secs(30);
// const STATE_SYNC_MAX_RETRIES: u64 = 12;

#[derive(Error, Debug)]
pub enum Error {
    #[error("HTTP request failed: {0}")]
    HttpError(#[from] reqwest::Error),

    // #[error("WebSocket error: {0}")]
    // WebSocketError(#[from] tokio_tungstenite::tungstenite::Error),
    #[error("Serialization error: {0}")]
    SerializationError(#[from] serde_json::Error),

    #[error("RPC error: {0}")]
    RpcError(#[from] RpcError<TransportErrorKind>),

    #[error("Channel send error")]
    ChannelError,

    #[error("Service is shutting down")]
    ServiceShutdown,

    #[error("Only one subscriber allowed at a time")]
    MultipleSubscribers,

    #[error("No subscriber set for streaming")]
    NoSubscriber,

    #[error("Historical sync failed: {0}")]
    HistoricalSyncError(String),

    #[error("WebSocket connection failed after {0} attempts")]
    WebSocketConnectionFailed(usize),

    #[error("End of block batch")]
    Eof,
}

#[derive(Debug)]
pub enum Command {
    SubscribeLive {
        sender: mpsc::Sender<Result<RangeInclusive<BlockNumber>, Error>>,
        response: oneshot::Sender<Result<(), Error>>,
    },
    SubscribeHistorical {
        sender: mpsc::Sender<Result<RangeInclusive<BlockNumber>, Error>>,
        start_height: BlockNumberOrTag,
        end_height: BlockNumberOrTag,
        response: oneshot::Sender<Result<(), Error>>,
    },
    SubscribeSync {
        sender: mpsc::Sender<Result<RangeInclusive<BlockNumber>, Error>>,
        start_height: BlockNumberOrTag,
        response: oneshot::Sender<Result<(), Error>>,
    },
    Unsubscribe {
        response: oneshot::Sender<Result<(), Error>>,
    },
    GetStatus {
        response: oneshot::Sender<ServiceStatus>,
    },
    Shutdown {
        response: oneshot::Sender<Result<(), Error>>,
    },
}

#[derive(Debug, Clone)]
pub struct ServiceStatus {
    pub is_subscribed: bool,
    pub last_synced_block: BlockHashAndNumber,
    pub websocket_connected: bool,
    pub processed_count: u64,
    pub error_count: u64,
}

#[derive(Default, Debug, Clone)]
pub struct BlockHashAndNumber {
    pub hash: BlockHash,
    pub number: BlockNumber,
}

impl BlockHashAndNumber {
    fn from_header<N: Network>(header: &N::HeaderResponse) -> Self {
        Self { hash: header.hash(), number: header.number() }
    }
}

#[derive(Clone)]
struct Config {
    blocks_read_per_epoch: usize,
    reorg_rewind_depth: u64,
    #[allow(
        dead_code,
        reason = "Will be used in reorg mechanism: https://github.com/OpenZeppelin/Event-Scanner/issues/5"
    )]
    block_confirmations: u64,
}

pub struct BlockRangeScanner {
    blocks_read_per_epoch: usize,
    reorg_rewind_depth: u64,
    block_confirmations: u64,
}

impl Default for BlockRangeScanner {
    fn default() -> Self {
        Self::new()
    }
}

impl BlockRangeScanner {
    #[must_use]
    pub fn new() -> Self {
        Self {
            blocks_read_per_epoch: DEFAULT_BLOCKS_READ_PER_EPOCH,
            reorg_rewind_depth: DEFAULT_REORG_REWIND_DEPTH,
            block_confirmations: DEFAULT_BLOCK_CONFIRMATIONS,
        }
    }

    #[must_use]
    pub fn with_blocks_read_per_epoch(mut self, blocks_read_per_epoch: usize) -> Self {
        self.blocks_read_per_epoch = blocks_read_per_epoch;
        self
    }

    #[must_use]
    pub fn with_reorg_rewind_depth(mut self, reorg_rewind_depth: u64) -> Self {
        self.reorg_rewind_depth = reorg_rewind_depth;
        self
    }

    #[must_use]
    pub fn with_block_confirmations(mut self, block_confirmations: u64) -> Self {
        self.block_confirmations = block_confirmations;
        self
    }

    /// Connects to the provider via WebSocket
    ///
    /// # Errors
    ///
    /// Returns an error if the connection fails
    pub async fn connect_ws<N: Network>(
        self,
        ws_url: Url,
    ) -> TransportResult<ConnectedBlockRangeScanner<N>> {
        let provider =
            RootProvider::<N>::new(ClientBuilder::default().ws(WsConnect::new(ws_url)).await?);
        Ok(ConnectedBlockRangeScanner {
            provider,
            config: Config {
                blocks_read_per_epoch: self.blocks_read_per_epoch,
                reorg_rewind_depth: self.reorg_rewind_depth,
                block_confirmations: self.block_confirmations,
            },
        })
    }

    /// Connects to the provider via IPC
    ///
    /// # Errors
    ///
    /// Returns an error if the connection fails
    pub async fn connect_ipc<N: Network>(
        self,
        ipc_path: String,
    ) -> TransportResult<ConnectedBlockRangeScanner<N>> {
        let provider = RootProvider::<N>::new(ClientBuilder::default().ipc(ipc_path.into()).await?);
        Ok(ConnectedBlockRangeScanner {
            provider,
            config: Config {
                blocks_read_per_epoch: self.blocks_read_per_epoch,
                reorg_rewind_depth: self.reorg_rewind_depth,
                block_confirmations: self.block_confirmations,
            },
        })
    }
}

pub struct ConnectedBlockRangeScanner<N: Network> {
    provider: RootProvider<N>,
    config: Config,
}

impl<N: Network> ConnectedBlockRangeScanner<N> {
    /// Returns the underlying Provider.
    #[must_use]
    pub fn provider(&self) -> &impl Provider<N> {
        &self.provider
    }

    /// Starts the subscription service and returns a client for sending commands.
    ///
    /// # Errors
    ///
    /// Returns an error if the subscription service fails to start.
    pub fn run(&self) -> anyhow::Result<BlockRangeScannerClient> {
        let (service, cmd_tx) = Service::new(self.config.clone(), self.provider.clone());
        tokio::spawn(async move {
            service.run().await;
        });
        Ok(BlockRangeScannerClient::new(cmd_tx))
    }
}

struct Service<N: Network> {
    config: Config,
    provider: RootProvider<N>,
    subscriber: Option<mpsc::Sender<Result<RangeInclusive<BlockNumber>, Error>>>,
    current: BlockHashAndNumber,
    websocket_connected: bool,
    processed_count: u64,
    error_count: u64,
    command_receiver: mpsc::Receiver<Command>,
    shutdown: bool,
}

impl<N: Network> Service<N> {
    pub fn new(config: Config, provider: RootProvider<N>) -> (Self, mpsc::Sender<Command>) {
        let (cmd_tx, cmd_rx) = mpsc::channel(100);

        let service = Self {
            config,
            provider,
            subscriber: None,
            current: BlockHashAndNumber::default(),
            websocket_connected: false,
            processed_count: 0,
            error_count: 0,
            command_receiver: cmd_rx,
            shutdown: false,
        };

        (service, cmd_tx)
    }

    pub async fn run(mut self) {
        info!("Starting subscription service");

        while !self.shutdown {
            tokio::select! {
                cmd = self.command_receiver.recv() => {
                    if let Some(command) = cmd {
                        if let Err(e) = self.handle_command(command).await {
                            error!("Command handling error: {}", e);
                            self.error_count += 1;
                        }
                    } else {
                        info!("Command channel closed, shutting down");
                        break;
                    }
                }
            }
        }

        info!("Subscription service stopped");
    }

    async fn handle_command(&mut self, command: Command) -> Result<(), Error> {
        match command {
            Command::SubscribeLive { sender, response } => {
                self.ensure_no_subscriber()?;
                info!("Starting live subscription");
                self.subscriber = Some(sender);
                let result = self.handle_live().await;
                let _ = response.send(result);
            }
            Command::SubscribeHistorical { sender, start_height, end_height, response } => {
                self.ensure_no_subscriber()?;
                info!(start_height = ?start_height, end_height = ?end_height, "Starting historical subscription");
                self.subscriber = Some(sender);
                let result = self.handle_historical(start_height, end_height).await;
                let _ = response.send(result);
            }
            Command::SubscribeSync { sender, start_height, response } => {
                self.ensure_no_subscriber()?;
                info!(start_height = ?start_height, "Starting sync subscription");
                self.subscriber = Some(sender);
                if matches!(start_height, BlockNumberOrTag::Latest) {
                    warn!(
                        "Starting sync subscription from latest block is not recommended, please use live mode instead"
                    );
                    // TODO: Return error?
                }
                let result = self.handle_sync(start_height).await;
                let _ = response.send(result);
            }
            Command::Unsubscribe { response } => {
                self.handle_unsubscribe();
                let _ = response.send(Ok(()));
            }
            Command::GetStatus { response } => {
                let status = self.get_status();
                let _ = response.send(status);
            }
            Command::Shutdown { response } => {
                self.shutdown = true;
                self.handle_unsubscribe();
                let _ = response.send(Ok(()));
            }
        }
        Ok(())
    }

    async fn handle_live(&mut self) -> Result<(), Error> {
        let provider = self.provider.clone();
        let start = self.provider.get_block_number().await?;

        let Some(sender) = self.subscriber.clone() else {
            return Err(Error::ServiceShutdown);
        };

        tokio::spawn(async move {
            Self::stream_live_blocks(start, provider, sender).await;
        });

        Ok(())
    }

    async fn handle_historical(
        &mut self,
        start_height: BlockNumberOrTag,
        end_height: BlockNumberOrTag,
    ) -> Result<(), Error> {
        let start_block =
            self.provider.get_block_by_number(start_height).await?.ok_or(
                Error::HistoricalSyncError(format!("Start block {start_height:?} not found")),
            )?;
        let end_block = self
            .provider
            .get_block_by_number(end_height)
            .await?
            .ok_or(Error::HistoricalSyncError(format!("End block {end_height:?} not found")))?;

        if end_block.header().number() < start_block.header().number() {
            return Err(Error::HistoricalSyncError(format!(
                "End block {end_height:?} is lower than start block {start_height:?}"
            )));
        }

        info!(
            start_block = start_block.header().number(),
            end_block = end_block.header().number(),
            "Syncing historical data"
        );

        self.sync_historical_data(start_block, end_block).await?;

        info!("Successfully synced historical data");

<<<<<<< HEAD
        if let Some(sender) = &self.subscriber
            && sender.send(Err(Error::Eof)).await.is_err()
        {
            warn!("Subscriber channel closed, cleaning up");
        }

=======
>>>>>>> 8877d981
        Ok(())
    }

    async fn handle_sync(&mut self, start_height: BlockNumberOrTag) -> Result<(), Error> {
        // Step 1:
        // Fetches the starting block and end block for historical sync
        let start_block =
            self.provider.get_block_by_number(start_height).await?.ok_or(
                Error::HistoricalSyncError(format!("Start block {start_height:?} not found")),
            )?;

        let end_block = self
            .provider
            .get_block_by_number(BlockNumberOrTag::Latest)
            .await?
            .ok_or(Error::HistoricalSyncError("Latest block not found".to_string()))?;

        info!(
            start_block = start_block.header().number(),
            end_block = end_block.header().number(),
            "Syncing historical data"
        );

        // Step 2: Setup the live streaming buffer
        // This channel will accumulate while historical sync is running
        let (live_block_buffer_sender, live_block_buffer_receiver) =
            mpsc::channel::<Result<RangeInclusive<BlockNumber>, Error>>(MAX_BUFFERED_MESSAGES);

        let provider = self.provider.clone();
        let rewind = self.config.reorg_rewind_depth;

        // The cutoff is the last block we have synced historically
        // Any block > cutoff will come from the live stream
        let cutoff = end_block.header().number();

        // This task runs independently, accumulating new blocks while wehistorical data is syncing
        let live_subscription_task = tokio::spawn(async move {
            Self::stream_live_blocks(cutoff + 1, provider, live_block_buffer_sender, rewind).await;
        });

        // Step 4: Perform historical synchronization
        // This processes blocks from start_block to end_block (cutoff)
        // If this fails, we need to abort the live streaming task
        if let Err(e) = self.sync_historical_data(start_block, end_block).await {
            warn!("aborting live_subscription_task");
            live_subscription_task.abort();
            return Err(Error::HistoricalSyncError(e.to_string()));
        }

        let Some(sender) = self.subscriber.clone() else {
            return Err(Error::ServiceShutdown);
        };
        // Step 5:
        // Spawn the buffer processor task
        // This will:
        // 1. Process all buffered blocks, filtering out any ≤ cutoff
        // 2. Forward blocks > cutoff to the user
        // 3. Continue forwarding until the buffer if exhausted (waits for new blocks from live
        //    stream)
        tokio::spawn(async move {
            Self::process_live_block_buffer(live_block_buffer_receiver, sender, cutoff).await;
        });

        info!("Successfully transitioned from historical to live data");
        Ok(())
    }

<<<<<<< HEAD
    async fn sync_live(&mut self) -> Result<(), Error> {
        let provider = self.provider.clone();
        let start = self.provider.get_block_number().await?;

        let sender = self.subscriber.clone().expect("subscriber should be set");
        let rewind = self.config.reorg_rewind_depth;
        tokio::spawn(async move {
            Self::stream_live_blocks(start, provider, sender, rewind).await;
        });

        Ok(())
    }

=======
>>>>>>> 8877d981
    async fn sync_historical_data(
        &mut self,
        start: N::BlockResponse,
        end: N::BlockResponse,
    ) -> Result<(), Error> {
        let mut batch_count = 0;

        self.current = BlockHashAndNumber::from_header::<N>(start.header());

        while self.current.number < end.header().number() {
            self.ensure_current_not_reorged().await?;

            let batch_to = self
                .current
                .number
                .saturating_add(self.config.blocks_read_per_epoch as u64)
                .min(end.header().number());

            // safe unwrap since we've checked end block exists
            let batch_end_block = self
                .provider
                .get_block_by_number(batch_to.into())
                .await?
                .expect("end of the batch should already be ensured to exist");

            self.send_to_subscriber(Ok(self.current.number..=batch_to)).await;

            self.current = BlockHashAndNumber::from_header::<N>(batch_end_block.header());

            batch_count += 1;
            if batch_count % 10 == 0 {
                debug!(batch_count = batch_count, "Processed historical batches");
            }
        }

        info!(batch_count = batch_count, "Historical sync completed");

        if let Some(sender) = &self.subscriber &&
            sender.send(Err(Error::Eof)).await.is_err()
        {
            warn!("Subscriber channel closed, cleaning up");
        }

        Ok(())
    }

    async fn stream_live_blocks<P: Provider<N>>(
        mut current: BlockNumber,
        provider: P,
        sender: mpsc::Sender<Result<RangeInclusive<BlockNumber>, Error>>,
        reorg_rewind_depth: u64,
    ) {
        // Track previous block hash for reorg detection
        let mut prev_hash: Option<BlockHash> = None;
        if current > 0
            && let Ok(Some(prev_block)) = provider
                .get_block_by_number(BlockNumberOrTag::Number(current.saturating_sub(1)))
                .await
        {
            prev_hash = Some(prev_block.header().hash());
        }

        match Self::get_block_subscription(&provider).await {
            Ok(ws_stream) => {
                info!("WebSocket connected for live blocks");

<<<<<<< HEAD
                while let Ok(header_resp) = ws_stream.recv().await {
                    let incoming_block_num = header_resp.number();
                    info!(block_number = incoming_block_num, "Received block header");
                    if incoming_block_num < current {
                        continue;
                    }

                    // TODO: Find a way to send this to the subscriber or something (without
                    // blocking)
                    // NOTE: We only check reorg if the incoming header is exactly the next expected block
                    // If incoming (num) is more than current + 1, we should probably check
                    // hashes until the prev hash matches the current header's parent hash
                    if incoming_block_num == current
                        && prev_hash.is_some()
                        && header_resp.parent_hash() != prev_hash.unwrap()
                    {
                        let rewind_start = current.saturating_sub(reorg_rewind_depth);
                        // NOTE: we could just rewind until the parent hash matches or directly
                        // rewind until latest finalized block until current
                        // TODO: Maybe also need to think about the processed live block buffer
                        // as it may cut off the reorg rewind range
                        info!(current, rewind_start, "Reorg detected: sending rewind range");
                        if sender.send(Ok(rewind_start..=current)).await.is_err() {
                            warn!("Downstream channel closed, stopping live blocks task (reorg)");
                            return;
                        }
                        prev_hash = Some(header_resp.hash());
                        current = incoming_block_num + 1;
                        continue;
                    }
=======
                let cur = current;
                let mut stream = ws_stream.into_stream().skip_while(|header| header.number() < cur);
                while let Some(header_resp) = stream.next().await {
                    info!(block_number = header_resp.number(), "Received block header");
>>>>>>> 8877d981

                    if sender.send(Ok(current..=incoming_block_num)).await.is_err() {
                        warn!("Downstream channel closed, stopping live blocks task");
                        return;
                    }

                    prev_hash = Some(header_resp.hash());
                    current = incoming_block_num + 1;
                }
            }
            Err(e) => {
                if sender.send(Err(e)).await.is_err() {
                    warn!("Downstream channel closed, stopping live blocks task");
                }
            }
        }
    }

    async fn process_live_block_buffer(
        mut buffer_rx: mpsc::Receiver<Result<RangeInclusive<BlockNumber>, Error>>,
        sender: mpsc::Sender<Result<RangeInclusive<BlockNumber>, Error>>,
        cutoff: BlockNumber,
    ) {
        let mut processed = 0;
        let mut discarded = 0;

        // Process all buffered messages
        while let Some(item) = buffer_rx.recv().await {
            match item {
                Ok(range) => {
                    let (start, end) = (*range.start(), *range.end());
                    if start >= cutoff {
                        if sender.send(Ok(range)).await.is_err() {
                            warn!("Subscriber channel closed, cleaning up");
                            return;
                        }
                        processed += end - start;
                    } else if end > cutoff {
                        discarded += cutoff - start;

                        let start = cutoff;
                        if sender.send(Ok(start..=end)).await.is_err() {
                            warn!("Subscriber channel closed, cleaning up");
                            return;
                        }
                        processed += end - start;
                    } else {
                        discarded += end - start;
                    }
                }
                Err(e) => {
                    if sender.send(Err(e)).await.is_err() {
                        warn!("Subscriber channel closed, cleaning up");
                        return;
                    }
                }
            }
        }

        info!(processed = processed, discarded = discarded, "Processed buffered messages");
    }

    async fn ensure_current_not_reorged(&mut self) -> Result<(), Error> {
        let current_block = self.provider.get_block_by_hash(self.current.hash).await?;
        if current_block.is_some() {
            return Ok(());
        }

        self.rewind_on_reorg_detected().await
    }

    async fn rewind_on_reorg_detected(&mut self) -> Result<(), Error> {
        let mut new_current_height =
            self.current.number.saturating_sub(self.config.reorg_rewind_depth);

        let head = self.provider.get_block_number().await?;
        if head < new_current_height {
            new_current_height = head;
        }

        let current = self
            .provider
            .get_block_by_number(new_current_height.into())
            .await?
            .map(|block| BlockHashAndNumber::from_header::<N>(block.header()))
            .ok_or(Error::HistoricalSyncError(format!(
                "Block {new_current_height} not found during rewind",
            )))?;

        info!(
            old_current = self.current.number,
            new_current = current.number,
            "Rewind on reorg detected"
        );

        self.current = current;

        Ok(())
    }

    async fn get_block_subscription(
        provider: &impl Provider<N>,
    ) -> Result<Subscription<N::HeaderResponse>, Error> {
        let ws_stream =
            provider.subscribe_blocks().await.map_err(|_| Error::WebSocketConnectionFailed(1))?;

        Ok(ws_stream)
    }

    async fn send_to_subscriber(&mut self, result: Result<RangeInclusive<BlockNumber>, Error>) {
        if let Some(ref sender) = self.subscriber {
            if sender.send(result).await.is_err() {
                self.subscriber = None;
                self.websocket_connected = false;
            } else {
                self.processed_count += 1;
            }
        }
    }

    fn handle_unsubscribe(&mut self) {
        if self.subscriber.take().is_some() {
            info!("Unsubscribing current subscriber");
            self.websocket_connected = false;
        }
    }

    fn get_status(&self) -> ServiceStatus {
        ServiceStatus {
            is_subscribed: self.subscriber.is_some(),
            last_synced_block: self.current.clone(),
            websocket_connected: self.websocket_connected,
            processed_count: self.processed_count,
            error_count: self.error_count,
        }
    }

    fn ensure_no_subscriber(&self) -> Result<(), Error> {
        if self.subscriber.is_some() {
            return Err(Error::MultipleSubscribers);
        }
        Ok(())
    }
}

pub struct BlockRangeScannerClient {
    command_sender: mpsc::Sender<Command>,
}

impl BlockRangeScannerClient {
    /// Creates a new subscription client.
    ///
    /// # Arguments
    ///
    /// * `command_sender` - The sender for sending commands to the subscription service.
    #[must_use]
    pub fn new(command_sender: mpsc::Sender<Command>) -> Self {
        Self { command_sender }
    }

    /// Subscribes to live blocks starting from the latest block.
    ///
    /// # Errors
    ///
    /// * `Error::ServiceShutdown` - if the service is already shutting down.
    pub async fn subscribe_live(
        &self,
    ) -> Result<ReceiverStream<Result<RangeInclusive<BlockNumber>, Error>>, Error> {
        let (blocks_sender, blocks_receiver) = mpsc::channel(MAX_BUFFERED_MESSAGES);
        let (response_tx, response_rx) = oneshot::channel();

        let command = Command::SubscribeLive { sender: blocks_sender, response: response_tx };

        self.command_sender.send(command).await.map_err(|_| Error::ServiceShutdown)?;

        response_rx.await.map_err(|_| Error::ServiceShutdown)??;

        Ok(ReceiverStream::new(blocks_receiver))
    }

    /// Subscribes to historical blocks from `start_height` to `end_height`.
    ///
    /// # Arguments
    ///
    /// * `start_height` - The starting block number or tag.
    /// * `end_height` - The ending block number or tag.
    ///
    /// # Errors
    ///
    /// * `Error::ServiceShutdown` - if the service is already shutting down.
    pub async fn subscribe_historical(
        &self,
        start_height: BlockNumberOrTag,
        end_height: BlockNumberOrTag,
    ) -> Result<ReceiverStream<Result<RangeInclusive<BlockNumber>, Error>>, Error> {
        let (blocks_sender, blocks_receiver) = mpsc::channel(MAX_BUFFERED_MESSAGES);
        let (response_tx, response_rx) = oneshot::channel();

        let command = Command::SubscribeHistorical {
            sender: blocks_sender,
            start_height,
            end_height,
            response: response_tx,
        };

        self.command_sender.send(command).await.map_err(|_| Error::ServiceShutdown)?;

        response_rx.await.map_err(|_| Error::ServiceShutdown)??;

        Ok(ReceiverStream::new(blocks_receiver))
    }

    /// Subscribes to blocks starting from `start_height` and transitions to live mode.
    ///
    /// # Arguments
    ///
    /// * `start_height` - The starting block number or tag.
    ///
    /// # Errors
    ///
    /// * `Error::ServiceShutdown` - if the service is already shutting down.
    pub async fn subscribe_sync(
        &self,
        start_height: BlockNumberOrTag,
    ) -> Result<ReceiverStream<Result<RangeInclusive<BlockNumber>, Error>>, Error> {
        let (blocks_sender, blocks_receiver) = mpsc::channel(MAX_BUFFERED_MESSAGES);
        let (response_tx, response_rx) = oneshot::channel();

        let command =
            Command::SubscribeSync { sender: blocks_sender, start_height, response: response_tx };

        self.command_sender.send(command).await.map_err(|_| Error::ServiceShutdown)?;

        response_rx.await.map_err(|_| Error::ServiceShutdown)??;

        Ok(ReceiverStream::new(blocks_receiver))
    }

    /// Unsubscribes the current subscriber.
    ///
    /// # Errors
    ///
    /// * `Error::ServiceShutdown` - if the service is already shutting down.
    pub async fn unsubscribe(&self) -> Result<(), Error> {
        let (response_tx, response_rx) = oneshot::channel();

        let command = Command::Unsubscribe { response: response_tx };

        self.command_sender.send(command).await.map_err(|_| Error::ServiceShutdown)?;

        response_rx.await.map_err(|_| Error::ServiceShutdown)?
    }

    /// Returns the current status of the subscription service.
    ///
    /// # Errors
    ///
    /// * `Error::ServiceShutdown` - if the service is already shutting down.
    pub async fn get_status(&self) -> Result<ServiceStatus, Error> {
        let (response_tx, response_rx) = oneshot::channel();

        let command = Command::GetStatus { response: response_tx };

        self.command_sender.send(command).await.map_err(|_| Error::ServiceShutdown)?;

        response_rx.await.map_err(|_| Error::ServiceShutdown)
    }

    /// Shuts down the subscription service and unsubscribes the current subscriber.
    ///
    /// # Errors
    ///
    /// * `Error::ServiceShutdown` - if the service is already shutting down.
    pub async fn shutdown(&self) -> Result<(), Error> {
        let (response_tx, response_rx) = oneshot::channel();

        let command = Command::Shutdown { response: response_tx };

        self.command_sender.send(command).await.map_err(|_| Error::ServiceShutdown)?;

        response_rx.await.map_err(|_| Error::ServiceShutdown)?
    }
}

#[cfg(test)]
mod tests {
    use alloy::{
        network::Ethereum,
        primitives::{B256, keccak256},
        rpc::{
            client::RpcClient,
            types::{Block as RpcBlock, Header, Transaction},
        },
        transports::mock::Asserter,
    };
    use alloy_node_bindings::Anvil;
    use serde_json::{Value, json};
    use tokio::sync::mpsc;
    use tokio_stream::StreamExt;

    use super::*;

    fn test_config() -> Config {
        Config { blocks_read_per_epoch: 5, reorg_rewind_depth: 5, block_confirmations: 0 }
    }

    fn mocked_provider(asserter: Asserter) -> RootProvider<Ethereum> {
        RootProvider::new(RpcClient::mocked(asserter))
    }

    fn mock_block(number: u64, hash: B256) -> RpcBlock<Transaction, Header> {
        let mut block: RpcBlock<Transaction, Header> = RpcBlock::default();
        block.header.hash = hash;
        block.header.number = number;
        block
    }

    #[test]
    fn block_range_scanner_defaults_match_constants() {
        let scanner = BlockRangeScanner::new();

        assert_eq!(scanner.blocks_read_per_epoch, DEFAULT_BLOCKS_READ_PER_EPOCH);
        assert_eq!(scanner.reorg_rewind_depth, DEFAULT_REORG_REWIND_DEPTH);
        assert_eq!(scanner.block_confirmations, DEFAULT_BLOCK_CONFIRMATIONS);
    }

    #[test]
    fn builder_methods_update_configuration() {
        let blocks_read_per_epoch = 42;
        let reorg_rewind_depth = 12;
        let block_confirmations = 7;

        let scanner = BlockRangeScanner::new()
            .with_blocks_read_per_epoch(blocks_read_per_epoch)
            .with_reorg_rewind_depth(reorg_rewind_depth)
            .with_block_confirmations(block_confirmations);

        assert_eq!(scanner.blocks_read_per_epoch, blocks_read_per_epoch);
        assert_eq!(scanner.block_confirmations, block_confirmations);
    }

    #[test]
    fn service_status_reflects_internal_state() {
        let asserter = Asserter::new();
        let provider = mocked_provider(asserter);
        let (mut service, _cmd) = Service::new(test_config(), provider);

        let processed_count = 7;
        let error_count = 2;
        service.processed_count = processed_count;
        service.error_count = error_count;
        let hash = keccak256(b"random");
        let block_number = 99;
        service.current = BlockHashAndNumber { hash, number: block_number };
        service.websocket_connected = true;
        service.subscriber = Some(mpsc::channel(1).0);

        let status = service.get_status();

        assert!(status.is_subscribed);
        assert!(status.websocket_connected);
        assert_eq!(status.processed_count, processed_count);
        assert_eq!(status.error_count, error_count);
        let last = status.last_synced_block;
        assert_eq!(last.number, block_number);
        assert_eq!(last.hash, hash);
    }

    #[tokio::test]
    async fn send_to_subscriber_increments_processed_count() -> anyhow::Result<()> {
        let asserter = Asserter::new();
        let provider = mocked_provider(asserter);
        let (mut service, _cmd) = Service::new(test_config(), provider);

        let (tx, mut rx) = mpsc::channel(1);
        service.subscriber = Some(tx);

        let expected_range = 10..=11;
        service.send_to_subscriber(Ok(expected_range.clone())).await;

        assert_eq!(service.processed_count, 1);
        assert!(service.subscriber.is_some());

        let received = rx.recv().await.expect("range received")?;
        assert_eq!(received, expected_range);

        Ok(())
    }

    #[tokio::test]
    async fn send_to_subscriber_removes_closed_channel() -> anyhow::Result<()> {
        let asserter = Asserter::new();
        let provider = mocked_provider(asserter);
        let (mut service, _cmd) = Service::new(test_config(), provider);

        let (tx, rx) = mpsc::channel(1);
        service.websocket_connected = true;
        service.subscriber = Some(tx);
        // channel is closed
        drop(rx);

        service.send_to_subscriber(Ok(15..=15)).await;

        assert!(service.subscriber.is_none());
        assert!(!service.websocket_connected);
        assert_eq!(service.processed_count, 0);

        Ok(())
    }

    #[test]
    fn handle_unsubscribe_clears_subscriber() {
        let asserter = Asserter::new();
        let provider = mocked_provider(asserter);
        let (mut service, _cmd) = Service::new(test_config(), provider);

        let (tx, _rx) = mpsc::channel(1);
        service.websocket_connected = true;
        service.subscriber = Some(tx);

        service.handle_unsubscribe();

        assert!(service.subscriber.is_none());
        assert!(!service.websocket_connected);
    }

    #[tokio::test]
    async fn live_mode_processes_all_blocks() -> anyhow::Result<()> {
        let anvil = Anvil::new().block_time_f64(0.01).try_spawn()?;

        let client = BlockRangeScanner::new()
            .with_blocks_read_per_epoch(3)
            .with_reorg_rewind_depth(5)
            .with_block_confirmations(1)
            .connect_ws::<Ethereum>(anvil.ws_endpoint_url())
            .await?
            .run()?;

        let expected_blocks = 10;

        let mut receiver = client.subscribe_live().await?.take(expected_blocks);

        let mut block_range_start = 0;

        while let Some(result) = receiver.next().await {
            match result {
                Ok(range) => {
                    println!("Received block range: [{range:?}]");
                    if block_range_start == 0 {
                        block_range_start = *range.start();
                    }

                    assert_eq!(block_range_start, *range.start());
                    assert!(*range.end() >= *range.start());
                    block_range_start = *range.end() + 1;
                }
                Err(e) => {
                    panic!("Received error from subscription: {e}");
                }
            }
        }

        Ok(())
    }

    #[tokio::test]
    async fn rewinds_on_detected_reorg() -> anyhow::Result<()> {
        let asserter = Asserter::new();
        let provider = mocked_provider(asserter.clone());

        let mut config = test_config();
        config.reorg_rewind_depth = 6;
        let (mut service, _cmd) = Service::new(config.clone(), provider);

        let original_height = 10;
        let original_hash = keccak256(b"original block");
        let original_block = mock_block(original_height, original_hash);
        service.current = BlockHashAndNumber::from_header::<Ethereum>(original_block.header());

        let expected_rewind_height = original_height - config.reorg_rewind_depth;
        let expected_rewind_hash = keccak256(b"rewound block");
        let rewound_block = mock_block(expected_rewind_height, expected_rewind_hash);

        // Mock provider responses for reorg detection and rewind:
        // 1. get_block_by_hash(original_hash) -> None (block not found = reorg detected)
        asserter.push_success(&Value::Null);
        // 2. get_block_number() -> 12 (current chain head is at 12)
        asserter.push_success(&json!(format!("0x{:x}", original_height + 2)));
        // 3. get_block_by_number(expected_rewind_height) -> rewound_block
        asserter.push_success(&rewound_block);

        service.ensure_current_not_reorged().await?;

        let current = service.current;
        assert_eq!(current.number, expected_rewind_height, "should rewind by reorg_rewind_depth");
        assert_eq!(current.hash, expected_rewind_hash, "should use hash of block at rewind height");

        Ok(())
    }

    #[tokio::test]
    async fn buffered_messages_trim_ranges_prior_to_cutoff() -> anyhow::Result<()> {
        let cutoff = 50;
        let (buffer_tx, buffer_rx) = mpsc::channel(8);
        buffer_tx.send(Ok(51..=55)).await.unwrap();
        buffer_tx.send(Ok(55..=60)).await.unwrap();
        buffer_tx.send(Ok(60..=70)).await.unwrap();
        drop(buffer_tx);

        let (out_tx, mut out_rx) = mpsc::channel(8);
        Service::<Ethereum>::process_live_block_buffer(buffer_rx, out_tx, cutoff).await;

        let mut forwarded = Vec::new();
        while let Some(result) = out_rx.recv().await {
            forwarded.push(result.unwrap());
        }

        // All ranges should be forwarded as-is since they're after cutoff
        assert_eq!(forwarded, vec![51..=55, 55..=60, 60..=70]);
        Ok(())
    }

    #[tokio::test]
    async fn ranges_entirely_before_cutoff_are_discarded() -> anyhow::Result<()> {
        let cutoff = 100;

        let (buffer_tx, buffer_rx) = mpsc::channel(8);
        buffer_tx.send(Ok(40..=50)).await.unwrap();
        buffer_tx.send(Ok(50..=60)).await.unwrap();
        buffer_tx.send(Ok(60..=70)).await.unwrap();
        drop(buffer_tx);

        let (out_tx, mut out_rx) = mpsc::channel(8);
        Service::<Ethereum>::process_live_block_buffer(buffer_rx, out_tx, cutoff).await;

        let mut forwarded = Vec::new();
        while let Some(result) = out_rx.recv().await {
            forwarded.push(result.unwrap());
        }

        // All ranges should be discarded since they're before cutoff
        assert_eq!(forwarded, vec![]);
        Ok(())
    }

    #[tokio::test]
    async fn ranges_overlapping_cutoff_are_trimmed() -> anyhow::Result<()> {
        let cutoff = 75;

        let (buffer_tx, buffer_rx) = mpsc::channel(8);
        buffer_tx.send(Ok(70..=80)).await.unwrap();
        buffer_tx.send(Ok(60..=80)).await.unwrap();
        buffer_tx.send(Ok(74..=76)).await.unwrap();
        drop(buffer_tx);

        let (out_tx, mut out_rx) = mpsc::channel(8);
        Service::<Ethereum>::process_live_block_buffer(buffer_rx, out_tx, cutoff).await;

        let mut forwarded = Vec::new();
        while let Some(result) = out_rx.recv().await {
            forwarded.push(result.unwrap());
        }

        // All ranges should be trimmed to start at cutoff (75)
        assert_eq!(forwarded, vec![75..=80, 75..=80, 75..=76]);
        Ok(())
    }

    #[tokio::test]
    async fn mixed_ranges_are_handled_correctly() -> anyhow::Result<()> {
        let cutoff = 50;

        let (buffer_tx, buffer_rx) = mpsc::channel(8);
        buffer_tx.send(Ok(30..=45)).await.unwrap(); // Before cutoff: discard
        buffer_tx.send(Ok(45..=55)).await.unwrap(); // Overlaps: trim to 50..=55
        buffer_tx.send(Ok(55..=65)).await.unwrap(); // After cutoff: forward as-is
        buffer_tx.send(Ok(40..=49)).await.unwrap(); // Before cutoff: discard
        buffer_tx.send(Ok(49..=51)).await.unwrap(); // Overlaps: trim to 50..=51
        buffer_tx.send(Ok(51..=100)).await.unwrap(); // After cutoff: forward as-is
        drop(buffer_tx);

        let (out_tx, mut out_rx) = mpsc::channel(8);
        Service::<Ethereum>::process_live_block_buffer(buffer_rx, out_tx, cutoff).await;

        let mut forwarded = Vec::new();
        while let Some(result) = out_rx.recv().await {
            forwarded.push(result.unwrap());
        }

        assert_eq!(forwarded, vec![50..=55, 55..=65, 50..=51, 51..=100]);
        Ok(())
    }

    #[tokio::test]
    async fn edge_case_range_exactly_at_cutoff() -> anyhow::Result<()> {
        let cutoff = 100;

        let (buffer_tx, buffer_rx) = mpsc::channel(8);
        buffer_tx.send(Ok(99..=99)).await.unwrap(); // Just before: discard
        buffer_tx.send(Ok(100..=100)).await.unwrap(); // Exactly at: forward
        buffer_tx.send(Ok(99..=100)).await.unwrap(); // Includes cutoff: trim to 100..=100
        buffer_tx.send(Ok(100..=101)).await.unwrap(); // Starts at cutoff: forward
        drop(buffer_tx);

        let (out_tx, mut out_rx) = mpsc::channel(8);
        Service::<Ethereum>::process_live_block_buffer(buffer_rx, out_tx, cutoff).await;

        let mut forwarded = Vec::new();
        while let Some(result) = out_rx.recv().await {
            forwarded.push(result.unwrap());
        }

        // ensure no duplicates
        assert_eq!(forwarded, vec![100..=100, 100..=101]);
        Ok(())
    }

    #[tokio::test]
    async fn cutoff_at_zero_handles_all_ranges() -> anyhow::Result<()> {
        let cutoff = 0;

        let (buffer_tx, buffer_rx) = mpsc::channel(8);
        buffer_tx.send(Ok(0..=5)).await.unwrap();
        buffer_tx.send(Ok(5..=10)).await.unwrap();
        buffer_tx.send(Ok(10..=25)).await.unwrap();
        drop(buffer_tx);

        let (out_tx, mut out_rx) = mpsc::channel(8);
        Service::<Ethereum>::process_live_block_buffer(buffer_rx, out_tx, cutoff).await;

        let mut forwarded = Vec::new();
        while let Some(result) = out_rx.recv().await {
            forwarded.push(result.unwrap());
        }

        // All ranges should be forwarded since they're all >= 0
        assert_eq!(forwarded, vec![0..=5, 5..=10, 10..=25]);
        Ok(())
    }

    #[tokio::test]
    async fn forwards_errors_to_subscribers() -> anyhow::Result<()> {
        let asserter = Asserter::new();
        let provider = mocked_provider(asserter);
        let (mut service, _cmd) = Service::new(test_config(), provider);

        let (tx, mut rx) = mpsc::channel(1);
        service.subscriber = Some(tx);

        service.send_to_subscriber(Err(Error::WebSocketConnectionFailed(4))).await;

        match rx.recv().await.expect("subscriber should stay open") {
            Err(Error::WebSocketConnectionFailed(attempts)) => assert_eq!(attempts, 4),
            other => panic!("unexpected message: {other:?}"),
        }

        Ok(())
    }
}<|MERGE_RESOLUTION|>--- conflicted
+++ resolved
@@ -407,8 +407,10 @@
             return Err(Error::ServiceShutdown);
         };
 
+        let rewind_depth = self.config.reorg_rewind_depth;
+
         tokio::spawn(async move {
-            Self::stream_live_blocks(start, provider, sender).await;
+            Self::stream_live_blocks(start, provider, sender, rewind_depth).await;
         });
 
         Ok(())
@@ -445,15 +447,6 @@
 
         info!("Successfully synced historical data");
 
-<<<<<<< HEAD
-        if let Some(sender) = &self.subscriber
-            && sender.send(Err(Error::Eof)).await.is_err()
-        {
-            warn!("Subscriber channel closed, cleaning up");
-        }
-
-=======
->>>>>>> 8877d981
         Ok(())
     }
 
@@ -483,7 +476,7 @@
             mpsc::channel::<Result<RangeInclusive<BlockNumber>, Error>>(MAX_BUFFERED_MESSAGES);
 
         let provider = self.provider.clone();
-        let rewind = self.config.reorg_rewind_depth;
+        let rewind_depth = self.config.reorg_rewind_depth;
 
         // The cutoff is the last block we have synced historically
         // Any block > cutoff will come from the live stream
@@ -491,7 +484,8 @@
 
         // This task runs independently, accumulating new blocks while wehistorical data is syncing
         let live_subscription_task = tokio::spawn(async move {
-            Self::stream_live_blocks(cutoff + 1, provider, live_block_buffer_sender, rewind).await;
+            Self::stream_live_blocks(cutoff + 1, provider, live_block_buffer_sender, rewind_depth)
+                .await;
         });
 
         // Step 4: Perform historical synchronization
@@ -521,22 +515,6 @@
         Ok(())
     }
 
-<<<<<<< HEAD
-    async fn sync_live(&mut self) -> Result<(), Error> {
-        let provider = self.provider.clone();
-        let start = self.provider.get_block_number().await?;
-
-        let sender = self.subscriber.clone().expect("subscriber should be set");
-        let rewind = self.config.reorg_rewind_depth;
-        tokio::spawn(async move {
-            Self::stream_live_blocks(start, provider, sender, rewind).await;
-        });
-
-        Ok(())
-    }
-
-=======
->>>>>>> 8877d981
     async fn sync_historical_data(
         &mut self,
         start: N::BlockResponse,
@@ -574,8 +552,8 @@
 
         info!(batch_count = batch_count, "Historical sync completed");
 
-        if let Some(sender) = &self.subscriber &&
-            sender.send(Err(Error::Eof)).await.is_err()
+        if let Some(sender) = &self.subscriber
+            && sender.send(Err(Error::Eof)).await.is_err()
         {
             warn!("Subscriber channel closed, cleaning up");
         }
@@ -603,13 +581,11 @@
             Ok(ws_stream) => {
                 info!("WebSocket connected for live blocks");
 
-<<<<<<< HEAD
-                while let Ok(header_resp) = ws_stream.recv().await {
+                let cur = current;
+                let mut stream = ws_stream.into_stream().skip_while(|header| header.number() < cur);
+                while let Some(header_resp) = stream.next().await {
                     let incoming_block_num = header_resp.number();
                     info!(block_number = incoming_block_num, "Received block header");
-                    if incoming_block_num < current {
-                        continue;
-                    }
 
                     // TODO: Find a way to send this to the subscriber or something (without
                     // blocking)
@@ -634,12 +610,6 @@
                         current = incoming_block_num + 1;
                         continue;
                     }
-=======
-                let cur = current;
-                let mut stream = ws_stream.into_stream().skip_while(|header| header.number() < cur);
-                while let Some(header_resp) = stream.next().await {
-                    info!(block_number = header_resp.number(), "Received block header");
->>>>>>> 8877d981
 
                     if sender.send(Ok(current..=incoming_block_num)).await.is_err() {
                         warn!("Downstream channel closed, stopping live blocks task");
