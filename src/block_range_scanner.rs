//! Example usage:
//!
//! ```rust,no_run
//! use alloy::{eips::BlockNumberOrTag, network::Ethereum, primitives::BlockNumber};
//! use std::ops::RangeInclusive;
//! use tokio_stream::{StreamExt, wrappers::ReceiverStream};
//!
//! use alloy::transports::http::reqwest::Url;
//! use event_scanner::block_range_scanner::{
//!     BlockRangeMessage, BlockRangeScanner, BlockRangeScannerClient, BlockRangeScannerError,
//!     DEFAULT_BLOCK_CONFIRMATIONS, DEFAULT_BLOCKS_READ_PER_EPOCH,
//! };
//! use tokio::time::Duration;
//! use tracing::{error, info};
//!
//! #[tokio::main]
//! async fn main() -> Result<(), Box<dyn std::error::Error>> {
//!     // Initialize logging
//!     tracing_subscriber::fmt::init();
//!
//!     // Configuration
//!     let block_range_scanner = BlockRangeScanner::new()
//!         .connect_ws::<Ethereum>(Url::parse("ws://localhost:8546").unwrap())
//!         .await?;
//!
//!     // Create client to send subscribe command to block scanner
//!     let client: BlockRangeScannerClient = block_range_scanner.run()?;
//!
//!     // Live with confirmations (optional)
//!     let mut stream = client.stream_from(BlockNumberOrTag::Number(5), Option::None).await?;
//!
//!     while let Some(message) = stream.next().await {
//!         match message {
//!             BlockRangeMessage::Data(range) => {
//!                 // process range
//!             }
//!             BlockRangeMessage::Error(e) => {
//!                 error!("Received error from subscription: {e}");
//!                 match e {
//!                     BlockRangeScannerError::ServiceShutdown => break,
//!                     BlockRangeScannerError::WebSocketConnectionFailed(_) => {
//!                         error!(
//!                             "WebSocket connection failed, continuing to listen for reconnection"
//!                         );
//!                     }
//!                     _ => {
//!                         error!("Non-fatal error, continuing: {e}");
//!                     }
//!                 }
//!             }
//!             BlockRangeMessage::Status(status) => {
//!                 info!("Received status message: {:?}", status);
//!             }
//!         }
//!     }
//!
//!     info!("Data processing stopped.");
//!
//!     Ok(())
//! }
//! ```

use std::{ops::RangeInclusive, sync::Arc};

use tokio::sync::{mpsc, oneshot};
use tokio_stream::{StreamExt, wrappers::ReceiverStream};

use crate::types::{ScannerMessage, ScannerStatus};
use alloy::{
    consensus::BlockHeader,
    eips::BlockNumberOrTag,
    network::{BlockResponse, Network, primitives::HeaderResponse},
    primitives::{BlockHash, BlockNumber},
    providers::{Provider, RootProvider},
    pubsub::Subscription,
    rpc::client::ClientBuilder,
    transports::{
        RpcError, TransportErrorKind, TransportResult,
        http::reqwest::{self, Url},
        ws::WsConnect,
    },
};
use thiserror::Error;
use tracing::{debug, error, info, warn};

pub const DEFAULT_BLOCKS_READ_PER_EPOCH: usize = 1000;
// copied form https://github.com/taikoxyz/taiko-mono/blob/f4b3a0e830e42e2fee54829326389709dd422098/packages/taiko-client/pkg/chain_iterator/block_batch_iterator.go#L19
pub const DEFAULT_BLOCK_CONFIRMATIONS: u64 = 0;
// const BACK_OFF_MAX_RETRIES: u64 = 5;

pub const MAX_BUFFERED_MESSAGES: usize = 50000;

<<<<<<< HEAD
=======
pub const DEFAULT_REORG_REWIND_DEPTH: u64 = 0;

// // State sync aware retry settings
// const STATE_SYNC_RETRY_INTERVAL: Duration = Duration::from_secs(30);
// const STATE_SYNC_MAX_RETRIES: u64 = 12;

>>>>>>> cd8c68c3
pub type BlockRangeMessage = ScannerMessage<RangeInclusive<BlockNumber>, BlockRangeScannerError>;

#[derive(Error, Debug, Clone)]
pub enum BlockRangeScannerError {
    #[error("HTTP request failed: {0}")]
    HttpError(Arc<reqwest::Error>),

    // #[error("WebSocket error: {0}")]
    // WebSocketError(#[from] tokio_tungstenite::tungstenite::Error),
    #[error("Serialization error: {0}")]
    SerializationError(Arc<serde_json::Error>),

    #[error("RPC error: {0}")]
    RpcError(Arc<RpcError<TransportErrorKind>>),

    #[error("Channel send error")]
    ChannelError,

    #[error("Service is shutting down")]
    ServiceShutdown,

    #[error("Only one subscriber allowed at a time")]
    MultipleSubscribers,

    #[error("No subscriber set for streaming")]
    NoSubscriber,

    #[error("Historical sync failed: {0}")]
    HistoricalSyncError(String),

    #[error("WebSocket connection failed after {0} attempts")]
    WebSocketConnectionFailed(usize),
}

impl From<reqwest::Error> for BlockRangeScannerError {
    fn from(error: reqwest::Error) -> Self {
        BlockRangeScannerError::HttpError(Arc::new(error))
    }
}

impl From<serde_json::Error> for BlockRangeScannerError {
    fn from(error: serde_json::Error) -> Self {
        BlockRangeScannerError::SerializationError(Arc::new(error))
    }
}

impl From<RpcError<TransportErrorKind>> for BlockRangeScannerError {
    fn from(error: RpcError<TransportErrorKind>) -> Self {
        BlockRangeScannerError::RpcError(Arc::new(error))
    }
}

#[derive(Default, Debug, Clone)]
pub struct BlockHashAndNumber {
    pub hash: BlockHash,
    pub number: BlockNumber,
}

impl BlockHashAndNumber {
    fn from_header<N: Network>(header: &N::HeaderResponse) -> Self {
        Self { hash: header.hash(), number: header.number() }
    }
}

pub struct BlockRangeScanner {
    max_read_per_epoch: Option<usize>,
}

impl Default for BlockRangeScanner {
    fn default() -> Self {
        Self::new()
    }
}

impl BlockRangeScanner {
    #[must_use]
    pub fn new() -> Self {
        Self { max_read_per_epoch: None }
    }

    #[must_use]
    pub fn with_max_read_per_epoch(mut self, max_read_per_epoch: usize) -> Self {
        self.max_read_per_epoch = Some(max_read_per_epoch);
        self
    }

    /// Connects to the provider via WebSocket
    ///
    /// # Errors
    ///
    /// Returns an error if the connection fails
    pub async fn connect_ws<N: Network>(
        self,
        ws_url: Url,
    ) -> TransportResult<ConnectedBlockRangeScanner<N>> {
        let provider =
            RootProvider::<N>::new(ClientBuilder::default().ws(WsConnect::new(ws_url)).await?);
        self.connect_provider(provider)
    }

    /// Connects to the provider via IPC
    ///
    /// # Errors
    ///
    /// Returns an error if the connection fails
    pub async fn connect_ipc<N: Network>(
        self,
        ipc_path: String,
    ) -> TransportResult<ConnectedBlockRangeScanner<N>> {
        let provider = RootProvider::<N>::new(ClientBuilder::default().ipc(ipc_path.into()).await?);
        self.connect_provider(provider)
    }

    /// Connects to an existing provider
    ///
    /// # Errors
    ///
    /// Returns an error if the connection fails
    pub fn connect_provider<N: Network>(
        self,
        provider: RootProvider<N>,
    ) -> TransportResult<ConnectedBlockRangeScanner<N>> {
        Ok(ConnectedBlockRangeScanner { provider, reads_per_epoch: self.max_read_per_epoch })
    }
}

pub struct ConnectedBlockRangeScanner<N: Network> {
    provider: RootProvider<N>,
    reads_per_epoch: Option<usize>,
}

impl<N: Network> ConnectedBlockRangeScanner<N> {
    /// Returns the underlying Provider.
    #[must_use]
    pub fn provider(&self) -> &RootProvider<N> {
        &self.provider
    }

    /// Starts the subscription service and returns a client for sending commands.
    ///
    /// # Errors
    ///
    /// Returns an error if the subscription service fails to start.
    pub fn run(&self) -> Result<BlockRangeScannerClient, BlockRangeScannerError> {
        let (service, cmd_tx) = Service::new(self.provider.clone(), self.reads_per_epoch);
        tokio::spawn(async move {
            service.run().await;
        });
        Ok(BlockRangeScannerClient::new(cmd_tx))
    }
}

#[derive(Debug)]
pub enum Command {
    StreamLive {
        sender: mpsc::Sender<BlockRangeMessage>,
        block_confirmations: Option<u64>,
        response: oneshot::Sender<Result<(), BlockRangeScannerError>>,
    },
    StreamHistorical {
        sender: mpsc::Sender<BlockRangeMessage>,
        start_height: BlockNumberOrTag,
        end_height: BlockNumberOrTag,
        response: oneshot::Sender<Result<(), BlockRangeScannerError>>,
    },
    StreamFrom {
        sender: mpsc::Sender<BlockRangeMessage>,
        start_height: BlockNumberOrTag,
        block_confirmations: Option<u64>,
        response: oneshot::Sender<Result<(), BlockRangeScannerError>>,
    },
    Unsubscribe {
        response: oneshot::Sender<Result<(), BlockRangeScannerError>>,
    },
    Shutdown {
        response: oneshot::Sender<Result<(), BlockRangeScannerError>>,
    },
}

struct Service<N: Network> {
    provider: RootProvider<N>,
    subscriber: Option<mpsc::Sender<BlockRangeMessage>>,
    current: BlockHashAndNumber,
    websocket_connected: bool,
    processed_count: u64,
    error_count: u64,
    command_receiver: mpsc::Receiver<Command>,
    shutdown: bool,
    reads_per_epoch: Option<usize>,
}

impl<N: Network> Service<N> {
    pub fn new(
        provider: RootProvider<N>,
        reads_per_epoch: Option<usize>,
    ) -> (Self, mpsc::Sender<Command>) {
        let (cmd_tx, cmd_rx) = mpsc::channel(100);

        let service = Self {
            provider,
            subscriber: None,
            current: BlockHashAndNumber::default(),
            websocket_connected: false,
            processed_count: 0,
            error_count: 0,
            command_receiver: cmd_rx,
            shutdown: false,
            reads_per_epoch,
        };

        (service, cmd_tx)
    }

    pub async fn run(mut self) {
        info!("Starting subscription service");

        while !self.shutdown {
            tokio::select! {
                cmd = self.command_receiver.recv() => {
                    if let Some(command) = cmd {
                        if let Err(e) = self.handle_command(command).await {
                            error!("Command handling error: {}", e);
                            self.error_count += 1;
                        }
                    } else {
                        info!("Command channel closed, shutting down");
                        break;
                    }
                }
            }
        }

        info!("Subscription service stopped");
    }

    async fn handle_command(&mut self, command: Command) -> Result<(), BlockRangeScannerError> {
        match command {
            Command::StreamLive { sender, block_confirmations, response } => {
                self.ensure_no_subscriber()?;
                info!("Starting live stream");
                self.subscriber = Some(sender);
                let result = self.handle_live(block_confirmations).await;
                let _ = response.send(result);
            }
            Command::StreamHistorical { sender, start_height, end_height, response } => {
                self.ensure_no_subscriber()?;
                info!(start_height = ?start_height, end_height = ?end_height, "Starting historical stream");
                self.subscriber = Some(sender);
                let result = self.handle_historical(start_height, end_height).await;
                let _ = response.send(result);
            }
            Command::StreamFrom { sender, start_height, block_confirmations, response } => {
                self.ensure_no_subscriber()?;
                self.subscriber = Some(sender);
                info!(start_height = ?start_height, "Starting streaming from");
<<<<<<< HEAD
                let result = self.handle_sync(start_height, block_confirmations).await;
=======
                let result = self.handle_sync(start_height).await;
>>>>>>> cd8c68c3
                let _ = response.send(result);
            }
            Command::Unsubscribe { response } => {
                self.handle_unsubscribe();
                let _ = response.send(Ok(()));
            }
            Command::Shutdown { response } => {
                self.shutdown = true;
                self.handle_unsubscribe();
                let _ = response.send(Ok(()));
            }
        }
        Ok(())
    }

<<<<<<< HEAD
    async fn handle_live(
        &mut self,
        block_confirmations: Option<u64>,
    ) -> Result<(), BlockRangeScannerError> {
        let provider = self.provider.clone();
        let latest = self.provider.get_block_number().await?;
        let max_read_per_epoch = self.reads_per_epoch.unwrap_or(DEFAULT_BLOCKS_READ_PER_EPOCH);

=======
    async fn handle_live(&mut self) -> Result<(), BlockRangeScannerError> {
>>>>>>> cd8c68c3
        let Some(sender) = self.subscriber.clone() else {
            return Err(BlockRangeScannerError::ServiceShutdown);
        };

<<<<<<< HEAD
        let block_confirmations = block_confirmations.unwrap_or(DEFAULT_BLOCK_CONFIRMATIONS);
        let expected_next = latest.saturating_sub(block_confirmations);
        tokio::spawn(async move {
            Self::stream_live_blocks(
                expected_next,
                provider,
                sender,
                block_confirmations,
                max_read_per_epoch,
            )
            .await;
=======
        let block_confirmations = self.config.block_confirmations;
        let provider = self.provider.clone();
        let latest = self.provider.get_block_number().await?;

        // the next block returned by the underlying subscription will always be `latest + 1`,
        // because `latest` was already mined and subscription by definition only streams after new
        // blocks have been mined
        let range_start = (latest + 1).saturating_sub(block_confirmations);

        tokio::spawn(async move {
            Self::stream_live_blocks(range_start, provider, sender, block_confirmations).await;
>>>>>>> cd8c68c3
        });

        Ok(())
    }

    async fn handle_historical(
        &mut self,
        start_height: BlockNumberOrTag,
        end_height: BlockNumberOrTag,
    ) -> Result<(), BlockRangeScannerError> {
        let reads_per_epoch = self.reads_per_epoch.unwrap_or(DEFAULT_BLOCKS_READ_PER_EPOCH);

        let start_block = self.provider.get_block_by_number(start_height).await?.ok_or(
            BlockRangeScannerError::HistoricalSyncError(format!(
                "Start block {start_height:?} not found"
            )),
        )?;
        let end_block = self.provider.get_block_by_number(end_height).await?.ok_or(
            BlockRangeScannerError::HistoricalSyncError(format!(
                "End block {end_height:?} not found"
            )),
        )?;

        if end_block.header().number() < start_block.header().number() {
            return Err(BlockRangeScannerError::HistoricalSyncError(format!(
                "End block {end_height:?} is lower than start block {start_height:?}"
            )));
        }

        info!(
            start_block = start_block.header().number(),
            end_block = end_block.header().number(),
            "Syncing historical data"
        );

        self.sync_historical_data(start_block, end_block, reads_per_epoch).await?;

        _ = self.subscriber.take();

        info!("Successfully synced historical data, closing the stream");

        Ok(())
    }

    async fn handle_sync(
        &mut self,
        start_height: BlockNumberOrTag,
        block_confirmations: Option<u64>,
    ) -> Result<(), BlockRangeScannerError> {
        let block_confirmations = block_confirmations.unwrap_or(DEFAULT_BLOCK_CONFIRMATIONS);
        let max_read_per_epoch = self.reads_per_epoch.unwrap_or(DEFAULT_BLOCKS_READ_PER_EPOCH);
        // Step 1:
        // Fetches the starting block and end block for historical sync
        let start_block = self.provider.get_block_by_number(start_height).await?.ok_or(
            BlockRangeScannerError::HistoricalSyncError(format!(
                "Start block {start_height:?} not found"
            )),
        )?;

        let latest_block =
            self.provider.get_block_by_number(BlockNumberOrTag::Latest).await?.ok_or(
                BlockRangeScannerError::HistoricalSyncError("Latest block not found".to_string()),
            )?;

<<<<<<< HEAD
=======
        let block_confirmations = self.config.block_confirmations;
>>>>>>> cd8c68c3
        let confirmed_tip_num = latest_block.header().number().saturating_sub(block_confirmations);

        // If start is beyond confirmed tip, skip historical and go straight to live
        if start_block.header().number() > confirmed_tip_num {
            info!(
                start_block = start_block.header().number(),
                confirmed_tip = confirmed_tip_num,
                "Start block is beyond confirmed tip, starting live stream"
            );

            let Some(sender) = self.subscriber.clone() else {
                return Err(BlockRangeScannerError::ServiceShutdown);
            };

            let provider = self.provider.clone();
            let expected_next = start_block.header().number();
            tokio::spawn(async move {
<<<<<<< HEAD
                Self::stream_live_blocks(
                    expected_next,
                    provider,
                    sender,
                    block_confirmations,
                    max_read_per_epoch,
                )
                .await;
=======
                Self::stream_live_blocks(expected_next, provider, sender, block_confirmations)
                    .await;
>>>>>>> cd8c68c3
            });

            return Ok(());
        }

        let end_block = self.provider.get_block_by_number(confirmed_tip_num.into()).await?.ok_or(
            BlockRangeScannerError::HistoricalSyncError(format!(
                "Confirmed tip block {confirmed_tip_num} not found"
            )),
        )?;

        info!(
            start_block = start_block.header().number(),
            end_block = end_block.header().number(),
            "Syncing historical data"
        );

        // Step 2: Setup the live streaming buffer
        // This channel will accumulate while historical sync is running
        let (live_block_buffer_sender, live_block_buffer_receiver) =
            mpsc::channel::<BlockRangeMessage>(MAX_BUFFERED_MESSAGES);

        let provider = self.provider.clone();

        // The cutoff is the last block we have synced historically
        // Any block > cutoff will come from the live stream
        let cutoff = end_block.header().number();

        // This task runs independently, accumulating new blocks while wehistorical data is syncing
        let live_subscription_task = tokio::spawn(async move {
            Self::stream_live_blocks(
                cutoff + 1,
                provider,
                live_block_buffer_sender,
                block_confirmations,
<<<<<<< HEAD
                max_read_per_epoch,
=======
>>>>>>> cd8c68c3
            )
            .await;
        });

        // Step 4: Perform historical synchronization
        // This processes blocks from start_block to end_block (cutoff)
        // If this fails, we need to abort the live streaming task
        if let Err(e) = self.sync_historical_data(start_block, end_block, max_read_per_epoch).await
        {
            warn!("aborting live_subscription_task");
            live_subscription_task.abort();
            return Err(BlockRangeScannerError::HistoricalSyncError(e.to_string()));
        }

        let Some(sender) = self.subscriber.clone() else {
            return Err(BlockRangeScannerError::ServiceShutdown);
        };
        // Step 5:
        // Spawn the buffer processor task
        // This will:
        // 1. Process all buffered blocks, filtering out any ≤ cutoff
        // 2. Forward blocks > cutoff to the user
        // 3. Continue forwarding until the buffer if exhausted (waits for new blocks from live
        //    stream)
        tokio::spawn(async move {
            Self::process_live_block_buffer(live_block_buffer_receiver, sender, cutoff).await;
        });

        info!("Successfully transitioned from historical to live data");
        Ok(())
    }

    async fn sync_historical_data(
        &mut self,
        start: N::BlockResponse,
        end: N::BlockResponse,
        reads_per_epoch: usize,
    ) -> Result<(), BlockRangeScannerError> {
        let mut batch_count = 0;

        self.current = BlockHashAndNumber::from_header::<N>(start.header());

        while self.current.number < end.header().number() {
            let batch_to = self
                .current
                .number
                .saturating_add(reads_per_epoch as u64)
                .min(end.header().number());

            // safe unwrap since we've checked end block exists
            let batch_end_block = self
                .provider
                .get_block_by_number(batch_to.into())
                .await?
                .expect("end of the batch should already be ensured to exist");

            self.send_to_subscriber(BlockRangeMessage::Data(self.current.number..=batch_to)).await;

            self.current = BlockHashAndNumber::from_header::<N>(batch_end_block.header());

            batch_count += 1;
            if batch_count % 10 == 0 {
                debug!(batch_count = batch_count, "Processed historical batches");
            }
        }

        info!(batch_count = batch_count, "Historical sync completed");

        self.send_to_subscriber(ScannerMessage::Status(ScannerStatus::ChainTipReached)).await;

        Ok(())
    }

    async fn stream_live_blocks<P: Provider<N>>(
        mut range_start: BlockNumber,
        provider: P,
        sender: mpsc::Sender<BlockRangeMessage>,
        block_confirmations: u64,
<<<<<<< HEAD
        max_read_per_epoch: usize,
=======
>>>>>>> cd8c68c3
    ) {
        match Self::get_block_subscription(&provider).await {
            Ok(ws_stream) => {
                info!("WebSocket connected for live blocks");

                // ensure we start streaming only after the expected_next_block cutoff
                let cutoff = range_start;
                let mut stream =
                    ws_stream.into_stream().skip_while(|header| header.number() < cutoff);

                while let Some(incoming_block) = stream.next().await {
                    let incoming_block_num = incoming_block.number();
                    info!(block_number = incoming_block_num, "Received block header");

                    if incoming_block_num < range_start {
                        warn!("Reorg detected: sending forked range");
                        if sender
                            .send(BlockRangeMessage::Status(ScannerStatus::ReorgDetected))
                            .await
                            .is_err()
                        {
                            warn!("Downstream channel closed, stopping live blocks task");
                            return;
                        }

                        // Calculate the confirmed block position for the incoming block
                        let incoming_confirmed =
                            incoming_block_num.saturating_sub(block_confirmations);

                        // updated expected block to updated confirmed
<<<<<<< HEAD
                        expected_next_block = incoming_confirmed;
                    }

                    let confirmed = incoming_block_num.saturating_sub(block_confirmations);
                    if confirmed >= expected_next_block {
                        // NOTE: Edge case when difference between range end and range start >= max
                        // reads
                        let end_block = confirmed
                            .min(expected_next_block.saturating_add(max_read_per_epoch as u64 - 1));

                        if sender
                            .send(BlockRangeMessage::Data(expected_next_block..=end_block))
=======
                        range_start = incoming_confirmed;
                    }

                    let confirmed = incoming_block_num.saturating_sub(block_confirmations);
                    if confirmed >= range_start {
                        if sender
                            .send(BlockRangeMessage::Data(range_start..=confirmed))
>>>>>>> cd8c68c3
                            .await
                            .is_err()
                        {
                            warn!("Downstream channel closed, stopping live blocks task");
                            return;
                        }

                        // Overflow can not realistically happen
<<<<<<< HEAD
                        expected_next_block = end_block + 1;
=======
                        range_start = confirmed + 1;
>>>>>>> cd8c68c3
                    }
                }
            }
            Err(e) => {
                if sender.send(BlockRangeMessage::Error(e)).await.is_err() {
                    warn!("Downstream channel closed, stopping live blocks task");
                }
            }
        }
    }

    async fn process_live_block_buffer(
        mut buffer_rx: mpsc::Receiver<BlockRangeMessage>,
        sender: mpsc::Sender<BlockRangeMessage>,
        cutoff: BlockNumber,
    ) {
        let mut processed = 0;
        let mut discarded = 0;

        // Process all buffered messages
        while let Some(data) = buffer_rx.recv().await {
            match data {
                BlockRangeMessage::Data(range) => {
                    let (start, end) = (*range.start(), *range.end());
                    if start >= cutoff {
                        if sender.send(BlockRangeMessage::Data(range)).await.is_err() {
                            warn!("Subscriber channel closed, cleaning up");
                            return;
                        }
                        processed += end - start;
                    } else if end > cutoff {
                        discarded += cutoff - start;

                        let start = cutoff;
                        if sender.send(BlockRangeMessage::Data(start..=end)).await.is_err() {
                            warn!("Subscriber channel closed, cleaning up");
                            return;
                        }
                        processed += end - start;
                    } else {
                        discarded += end - start;
                    }
                }
                _ => {
                    // Could be error or status
                    if sender.send(data).await.is_err() {
                        warn!("Subscriber channel closed, cleaning up");
                        return;
                    }
                }
            }
        }

        info!(processed = processed, discarded = discarded, "Processed buffered messages");
    }

    async fn get_block_subscription(
        provider: &impl Provider<N>,
    ) -> Result<Subscription<N::HeaderResponse>, BlockRangeScannerError> {
        let ws_stream = provider
            .subscribe_blocks()
            .await
            .map_err(|_| BlockRangeScannerError::WebSocketConnectionFailed(1))?;

        Ok(ws_stream)
    }

    async fn send_to_subscriber(&mut self, message: BlockRangeMessage) {
        if let Some(ref sender) = self.subscriber {
            if let Err(err) = sender.send(message).await {
                warn!(error = %err, "Downstream channel closed, failed sending the message to subscriber");
                self.subscriber = None;
                self.websocket_connected = false;
            } else {
                self.processed_count += 1;
            }
        }
    }

    fn handle_unsubscribe(&mut self) {
        if self.subscriber.take().is_some() {
            info!("Unsubscribing current subscriber");
            self.websocket_connected = false;
        }
    }

    fn ensure_no_subscriber(&self) -> Result<(), BlockRangeScannerError> {
        if self.subscriber.is_some() {
            return Err(BlockRangeScannerError::MultipleSubscribers);
        }
        Ok(())
    }
}

pub struct BlockRangeScannerClient {
    command_sender: mpsc::Sender<Command>,
}

impl BlockRangeScannerClient {
    /// Creates a new subscription client.
    ///
    /// # Arguments
    ///
    /// * `command_sender` - The sender for sending commands to the subscription service.
    #[must_use]
    pub fn new(command_sender: mpsc::Sender<Command>) -> Self {
        Self { command_sender }
    }

    /// Streams live blocks starting from the latest block.
    ///
    /// # Arguments
    ///
    /// * `block_confirmations` - Number of confirmations to apply once in live mode.
    ///
    /// # Errors
    ///
    /// * `BlockRangeScannerError::ServiceShutdown` - if the service is already shutting down.
    pub async fn stream_live(
        &self,
        block_confirmations: Option<u64>,
    ) -> Result<ReceiverStream<BlockRangeMessage>, BlockRangeScannerError> {
        let (blocks_sender, blocks_receiver) = mpsc::channel(MAX_BUFFERED_MESSAGES);
        let (response_tx, response_rx) = oneshot::channel();

        let command = Command::StreamLive {
            sender: blocks_sender,
            block_confirmations,
            response: response_tx,
        };

        self.command_sender
            .send(command)
            .await
            .map_err(|_| BlockRangeScannerError::ServiceShutdown)?;

        response_rx.await.map_err(|_| BlockRangeScannerError::ServiceShutdown)??;

        Ok(ReceiverStream::new(blocks_receiver))
    }

    /// Streams a batch of historical blocks from `start_height` to `end_height`.
    ///
    /// # Arguments
    ///
    /// * `start_height` - The starting block number or tag.
    /// * `end_height` - The ending block number or tag.
    ///
    /// # Errors
    ///
    /// * `BlockRangeScannerError::ServiceShutdown` - if the service is already shutting down.
    pub async fn stream_historical(
        &self,
        start_height: BlockNumberOrTag,
        end_height: BlockNumberOrTag,
    ) -> Result<ReceiverStream<BlockRangeMessage>, BlockRangeScannerError> {
        let (blocks_sender, blocks_receiver) = mpsc::channel(MAX_BUFFERED_MESSAGES);
        let (response_tx, response_rx) = oneshot::channel();

        let command = Command::StreamHistorical {
            sender: blocks_sender,
            start_height,
            end_height,
            response: response_tx,
        };

        self.command_sender
            .send(command)
            .await
            .map_err(|_| BlockRangeScannerError::ServiceShutdown)?;

        response_rx.await.map_err(|_| BlockRangeScannerError::ServiceShutdown)??;

        Ok(ReceiverStream::new(blocks_receiver))
    }

    /// Streams blocks starting from `start_height` and transitions to live mode.
    ///
    /// # Arguments
    ///
    /// * `start_height` - The starting block number or tag.
    /// * `block_confirmations` - Number of confirmations to apply once in live mode.
    ///
    /// # Errors
    ///
    /// * `BlockRangeScannerError::ServiceShutdown` - if the service is already shutting down.
    pub async fn stream_from(
        &self,
        start_height: BlockNumberOrTag,
        block_confirmations: Option<u64>,
    ) -> Result<ReceiverStream<BlockRangeMessage>, BlockRangeScannerError> {
        let (blocks_sender, blocks_receiver) = mpsc::channel(MAX_BUFFERED_MESSAGES);
        let (response_tx, response_rx) = oneshot::channel();

        let command = Command::StreamFrom {
            sender: blocks_sender,
            start_height,
            block_confirmations,
            response: response_tx,
        };

        self.command_sender
            .send(command)
            .await
            .map_err(|_| BlockRangeScannerError::ServiceShutdown)?;

        response_rx.await.map_err(|_| BlockRangeScannerError::ServiceShutdown)??;

        Ok(ReceiverStream::new(blocks_receiver))
    }

    /// Unsubscribes the current subscriber.
    ///
    /// # Errors
    ///
    /// * `BlockRangeScannerError::ServiceShutdown` - if the service is already shutting down.
    pub async fn unsubscribe(&self) -> Result<(), BlockRangeScannerError> {
        let (response_tx, response_rx) = oneshot::channel();

        let command = Command::Unsubscribe { response: response_tx };

        self.command_sender
            .send(command)
            .await
            .map_err(|_| BlockRangeScannerError::ServiceShutdown)?;

        response_rx.await.map_err(|_| BlockRangeScannerError::ServiceShutdown)?
    }

    /// Shuts down the subscription service and unsubscribes the current subscriber.
    ///
    /// # Errors
    ///
    /// * `BlockRangeScannerError::ServiceShutdown` - if the service is already shutting down.
    pub async fn shutdown(&self) -> Result<(), BlockRangeScannerError> {
        let (response_tx, response_rx) = oneshot::channel();

        let command = Command::Shutdown { response: response_tx };

        self.command_sender
            .send(command)
            .await
            .map_err(|_| BlockRangeScannerError::ServiceShutdown)?;

        response_rx.await.map_err(|_| BlockRangeScannerError::ServiceShutdown)?
    }
}

#[cfg(test)]
mod tests {
    use std::time::Duration;

    use alloy::{
        network::Ethereum,
<<<<<<< HEAD
        providers::{ProviderBuilder, ext::AnvilApi},
        rpc::{client::RpcClient, types::anvil::ReorgOptions},
        transports::mock::Asserter,
    };
    use alloy_node_bindings::Anvil;
    use tokio::sync::mpsc;
=======
        primitives::{B256, keccak256},
        providers::{ProviderBuilder, ext::AnvilApi},
        rpc::{
            client::RpcClient,
            types::{Block as RpcBlock, Header, Transaction, anvil::ReorgOptions},
        },
        transports::mock::Asserter,
    };
    use alloy_node_bindings::Anvil;
    use serde_json::{Value, json};
    use tokio::{sync::mpsc, time::timeout};
>>>>>>> cd8c68c3
    use tokio_stream::StreamExt;

    use super::*;

    fn mocked_provider(asserter: Asserter) -> RootProvider<Ethereum> {
        RootProvider::new(RpcClient::mocked(asserter))
    }

    #[tokio::test]
    async fn send_to_subscriber_increments_processed_count() -> anyhow::Result<()> {
        let asserter = Asserter::new();
        let provider = mocked_provider(asserter);
        let (mut service, _cmd) = Service::new(provider, None);

        let (tx, mut rx) = mpsc::channel(1);
        service.subscriber = Some(tx);

        let expected_range = 10..=11;
        service.send_to_subscriber(BlockRangeMessage::Data(expected_range.clone())).await;

        assert_eq!(service.processed_count, 1);
        assert!(service.subscriber.is_some());

        let BlockRangeMessage::Data(received) = rx.recv().await.expect("range received") else {
            panic!("expected BlockRange message")
        };
        assert_eq!(received, expected_range);

        Ok(())
    }

    #[tokio::test]
    async fn send_to_subscriber_removes_closed_channel() -> anyhow::Result<()> {
        let asserter = Asserter::new();
        let provider = mocked_provider(asserter);
        let (mut service, _cmd) = Service::new(provider, None);

        let (tx, rx) = mpsc::channel(1);
        service.websocket_connected = true;
        service.subscriber = Some(tx);
        // channel is closed
        drop(rx);

        service.send_to_subscriber(BlockRangeMessage::Data(15..=15)).await;

        assert!(service.subscriber.is_none());
        assert!(!service.websocket_connected);
        assert_eq!(service.processed_count, 0);

        Ok(())
    }

    #[test]
    fn handle_unsubscribe_clears_subscriber() {
        let asserter = Asserter::new();
        let provider = mocked_provider(asserter);
        let (mut service, _cmd) = Service::new(provider, None);

        let (tx, _rx) = mpsc::channel(1);
        service.websocket_connected = true;
        service.subscriber = Some(tx);

        service.handle_unsubscribe();

        assert!(service.subscriber.is_none());
        assert!(!service.websocket_connected);
    }

    #[tokio::test]
    async fn live_mode_processes_all_blocks() -> anyhow::Result<()> {
        let anvil = Anvil::new().block_time_f64(0.01).try_spawn()?;

        let client = BlockRangeScanner::new()
<<<<<<< HEAD
=======
            .with_block_confirmations(1)
>>>>>>> cd8c68c3
            .connect_ws::<Ethereum>(anvil.ws_endpoint_url())
            .await?
            .run()?;

        let expected_blocks = 10;

        let mut receiver = client.stream_live(Some(1)).await?.take(expected_blocks);

        let mut block_range_start = 0;

        while let Some(BlockRangeMessage::Data(range)) = receiver.next().await {
            info!("Received block range: [{range:?}]");
            if block_range_start == 0 {
                block_range_start = *range.start();
            }

            assert_eq!(block_range_start, *range.start());
            assert!(range.end() >= range.start());
            block_range_start = *range.end() + 1;
        }

        Ok(())
    }

    #[tokio::test]
    async fn stream_from_latest_starts_at_tip_not_confirmed() -> anyhow::Result<()> {
        let anvil = Anvil::new().try_spawn()?;

        let provider = ProviderBuilder::new().connect(anvil.endpoint().as_str()).await?;
        provider.anvil_mine(Option::Some(20), Option::None).await?;

        let block_confirmations = 5;

        let client = BlockRangeScanner::new()
<<<<<<< HEAD
=======
            .with_block_confirmations(block_confirmations)
>>>>>>> cd8c68c3
            .connect_ws::<Ethereum>(anvil.ws_endpoint_url())
            .await?
            .run()?;

        let expected_blocks = 10;
<<<<<<< HEAD
        let mut receiver = client
            .stream_from(BlockNumberOrTag::Latest, Option::Some(block_confirmations))
            .await?
            .take(expected_blocks);

        let latest_head = provider.get_block_number().await?;
=======
        let mut receiver =
            client.stream_from(BlockNumberOrTag::Latest).await?.take(expected_blocks);

        let latest_head = provider.get_block_number().await?;
        provider.anvil_mine(Option::Some(20), Option::None).await?;

        let mut expected_range_start = latest_head;

        while let Some(BlockRangeMessage::Data(range)) = receiver.next().await {
            assert_eq!(expected_range_start, *range.start());
            assert_eq!(range.end(), range.start());
            expected_range_start += 1;
        }

        // verify that the final block number (range.end) was of the latest block with the expected
        // block confirmations
        assert_eq!(expected_range_start, latest_head + expected_blocks as u64);

        Ok(())
    }

    #[tokio::test]
    async fn live_mode_respects_block_confirmations() -> anyhow::Result<()> {
        let anvil = Anvil::new().try_spawn()?;

        let provider = ProviderBuilder::new().connect(anvil.endpoint().as_str()).await?;
        provider.anvil_mine(Option::Some(20), Option::None).await?;

        let block_confirmations = 5;

        let client = BlockRangeScanner::new()
            .with_block_confirmations(block_confirmations)
            .connect_ws::<Ethereum>(anvil.ws_endpoint_url())
            .await?
            .run()?;

        let expected_blocks = 10;

        let mut receiver = client.stream_live().await?.take(expected_blocks);
        let provider = ProviderBuilder::new().connect(anvil.endpoint().as_str()).await?;
        let latest_head = provider.get_block_number().await?;
        provider.anvil_mine(Option::Some(expected_blocks as u64), Option::None).await?;

        let mut expected_range_start = latest_head.saturating_sub(block_confirmations) + 1;

        while let Some(BlockRangeMessage::Data(range)) = receiver.next().await {
            assert_eq!(expected_range_start, *range.start());
            assert_eq!(range.end(), range.start());
            expected_range_start += 1;
        }

        // we add 1 to the right side, because we're expecting the number of the _next_ block to be
        // mined
        assert_eq!(
            expected_range_start,
            latest_head + expected_blocks as u64 + 1 - block_confirmations
        );

        Ok(())
    }

    #[tokio::test]
    async fn live_mode_respects_block_confirmations_on_new_chain() -> anyhow::Result<()> {
        let anvil = Anvil::new().try_spawn()?;

        let provider = ProviderBuilder::new().connect(anvil.endpoint().as_str()).await?;

        let block_confirmations = 5;

        let client = BlockRangeScanner::new()
            .with_block_confirmations(block_confirmations)
            .connect_ws::<Ethereum>(anvil.ws_endpoint_url())
            .await?
            .run()?;

        let mut receiver = client.stream_live().await?;

        provider.anvil_mine(Option::Some(6), Option::None).await?;

        let next = receiver.next().await;
        if let Some(BlockRangeMessage::Data(range)) = next {
            assert_eq!(0, *range.start());
            assert_eq!(0, *range.end());
        } else {
            panic!("expected range, got: {next:?}");
        }

        let next = receiver.next().await;
        if let Some(BlockRangeMessage::Data(range)) = next {
            assert_eq!(1, *range.start());
            assert_eq!(1, *range.end());
        } else {
            panic!("expected range, got: {next:?}");
        }

        // assert no new pending confirmed block ranges
        assert!(
            timeout(Duration::from_secs(1), async move { receiver.next().await }).await.is_err()
        );

        Ok(())
    }

    #[tokio::test]
    #[ignore = "Flaky test, see: https://github.com/OpenZeppelin/Event-Scanner/issues/109"]
    async fn continuous_blocks_if_reorg_less_than_block_confirmation() -> anyhow::Result<()> {
        let anvil = Anvil::new().try_spawn()?;

        let provider = ProviderBuilder::new().connect(anvil.endpoint().as_str()).await?;

        let block_confirmations = 5;

        let client = BlockRangeScanner::new()
            .with_block_confirmations(block_confirmations)
            .connect_ws::<Ethereum>(anvil.ws_endpoint_url())
            .await?
            .run()?;

        let mut receiver = client.stream_live().await?;

        provider.anvil_mine(Option::Some(10), Option::None).await?;

        provider
            .anvil_reorg(ReorgOptions { depth: block_confirmations - 1, tx_block_pairs: vec![] })
            .await?;

>>>>>>> cd8c68c3
        provider.anvil_mine(Option::Some(20), Option::None).await?;

        let mut block_range_start = 0;

<<<<<<< HEAD
        while let Some(BlockRangeMessage::Data(range)) = receiver.next().await {
            if block_range_start == 0 {
                block_range_start = *range.start();
                assert_eq!(*range.start(), latest_head);
            }

            assert_eq!(block_range_start, *range.start());
            assert!(*range.end() >= *range.start());
            block_range_start = *range.end() + 1;
        }

=======
        let end_loop = 20;
        let mut i = 0;
        while let Some(BlockRangeMessage::Data(range)) = receiver.next().await {
            if block_range_start == 0 {
                block_range_start = *range.start();
            }

            assert_eq!(block_range_start, *range.start());
            assert!(range.end() >= range.start());
            block_range_start = *range.end() + 1;
            i += 1;
            if i == end_loop {
                break;
            }
        }
>>>>>>> cd8c68c3
        Ok(())
    }

    #[tokio::test]
<<<<<<< HEAD
    async fn live_mode_respects_block_confirmations() -> anyhow::Result<()> {
        let anvil = Anvil::new().try_spawn()?;

        let provider = ProviderBuilder::new().connect(anvil.endpoint().as_str()).await?;
        provider.anvil_mine(Option::Some(20), Option::None).await?;
=======
    #[ignore = "Flaky test, see: https://github.com/OpenZeppelin/Event-Scanner/issues/109"]
    async fn shallow_block_confirmation_does_not_mitigate_reorg() -> anyhow::Result<()> {
        let anvil = Anvil::new().block_time(1).try_spawn()?;

        let provider = ProviderBuilder::new().connect(anvil.endpoint().as_str()).await?;

        let block_confirmations = 3;

        let client = BlockRangeScanner::new()
            .with_block_confirmations(block_confirmations)
            .connect_ws::<Ethereum>(anvil.ws_endpoint_url())
            .await?
            .run()?;

        let mut receiver = client.stream_live().await?;

        provider.anvil_mine(Option::Some(10), Option::None).await?;

        provider
            .anvil_reorg(ReorgOptions { depth: block_confirmations + 5, tx_block_pairs: vec![] })
            .await?;

        provider.anvil_mine(Option::Some(30), Option::None).await?;
        receiver.close();

        let mut block_range_start = 0;

        let mut block_num = vec![];
        let mut reorg_detected = false;
        while let Some(msg) = receiver.next().await {
            match msg {
                BlockRangeMessage::Data(range) => {
                    if block_range_start == 0 {
                        block_range_start = *range.start();
                    }
                    block_num.push(range);
                    if block_num.len() == 15 {
                        break;
                    }
                }
                BlockRangeMessage::Status(ScannerStatus::ReorgDetected) => {
                    reorg_detected = true;
                }
                _ => {
                    break;
                }
            }
        }
        assert!(reorg_detected, "Reorg should have been detected");

        // Generally check that there is a reorg in the range i.e.
        //                                                        REORG
        // [0..=0, 1..=1, 2..=2, 3..=3, 4..=4, 5..=5, 6..=6, 7..=7, 3..=3, 4..=4, 5..=5, 6..=6,
        // 7..=7, 8..=8, 9..=9] (Less flaky to assert this way)
        let mut found_reorg_pattern = false;
        for window in block_num.windows(2) {
            if window[1].start() < window[0].end() {
                found_reorg_pattern = true;
                break;
            }
        }
        assert!(found_reorg_pattern,);

        Ok(())
    }

    #[tokio::test]
    async fn rewinds_on_detected_reorg() -> anyhow::Result<()> {
        let asserter = Asserter::new();
        let provider = mocked_provider(asserter.clone());
>>>>>>> cd8c68c3

        let block_confirmations = 5;

        let client = BlockRangeScanner::new()
            .connect_ws::<Ethereum>(anvil.ws_endpoint_url())
            .await?
            .run()?;

        let expected_blocks = 10;

        let mut receiver =
            client.stream_live(Some(block_confirmations)).await?.take(expected_blocks);
        let provider = ProviderBuilder::new().connect(anvil.endpoint().as_str()).await?;
        let latest_head = provider.get_block_number().await?;
        provider.anvil_mine(Option::Some(expected_blocks as u64), Option::None).await?;

        let mut block_range_start = 0;

        while let Some(BlockRangeMessage::Data(range)) = receiver.next().await {
            if block_range_start == 0 {
                block_range_start = *range.start();
                assert_eq!(*range.start(), latest_head.saturating_sub(block_confirmations));
            }

            assert_eq!(block_range_start, *range.start());
            assert!(*range.end() >= *range.start());
            block_range_start = *range.end() + 1;
        }

        Ok(())
    }

    #[tokio::test]
    async fn continuous_blocks_if_reorg_less_than_block_confirmation() -> anyhow::Result<()> {
        let anvil = Anvil::new().block_time(1).try_spawn()?;

        let provider = ProviderBuilder::new().connect(anvil.endpoint().as_str()).await?;

        let block_confirmations = 5;

        let client = BlockRangeScanner::new()
            .connect_ws::<Ethereum>(anvil.ws_endpoint_url())
            .await?
            .run()?;

        let mut receiver = client.stream_live(Some(block_confirmations)).await?;

        provider.anvil_mine(Option::Some(10), Option::None).await?;

        provider
            .anvil_reorg(ReorgOptions { depth: block_confirmations - 1, tx_block_pairs: vec![] })
            .await?;

        provider.anvil_mine(Option::Some(20), Option::None).await?;

        let mut block_range_start = 0;

        let end_loop = 20;
        let mut i = 0;
        while let Some(BlockRangeMessage::Data(range)) = receiver.next().await {
            if block_range_start == 0 {
                block_range_start = *range.start();
            }

            assert_eq!(block_range_start, *range.start());
            assert!(*range.end() >= *range.start());
            block_range_start = *range.end() + 1;
            i += 1;
            if i == end_loop {
                break;
            }
        }
        Ok(())
    }

    #[tokio::test]
    async fn shallow_block_confirmation_does_not_mitigate_reorg() -> anyhow::Result<()> {
        let anvil = Anvil::new().block_time(1).try_spawn()?;

        let provider = ProviderBuilder::new().connect(anvil.endpoint().as_str()).await?;

        let block_confirmations = 3;

        let client = BlockRangeScanner::new()
            .connect_ws::<Ethereum>(anvil.ws_endpoint_url())
            .await?
            .run()?;

        let mut receiver = client.stream_live(Some(block_confirmations)).await?;

        provider.anvil_mine(Option::Some(10), Option::None).await?;

        provider
            .anvil_reorg(ReorgOptions { depth: block_confirmations + 5, tx_block_pairs: vec![] })
            .await?;

        provider.anvil_mine(Option::Some(30), Option::None).await?;
        receiver.close();

        let mut block_range_start = 0;

        let mut block_num = vec![];
        let mut reorg_detected = false;
        while let Some(msg) = receiver.next().await {
            match msg {
                BlockRangeMessage::Data(range) => {
                    if block_range_start == 0 {
                        block_range_start = *range.start();
                    }
                    block_num.push(range);
                    if block_num.len() == 15 {
                        break;
                    }
                }
                BlockRangeMessage::Status(ScannerStatus::ReorgDetected) => {
                    reorg_detected = true;
                }
                _ => {
                    break;
                }
            }
        }
        assert!(reorg_detected, "Reorg should have been detected");

        // Generally check that there is a reorg in the range i.e.
        //                                                        REORG
        // [0..=0, 1..=1, 2..=2, 3..=3, 4..=4, 5..=5, 6..=6, 7..=7, 3..=3, 4..=4, 5..=5, 6..=6,
        // 7..=7, 8..=8, 9..=9] (Less flaky to assert this way)
        let mut found_reorg_pattern = false;
        for window in block_num.windows(2) {
            if window[1].start() < window[0].end() {
                found_reorg_pattern = true;
                break;
            }
        }
        assert!(found_reorg_pattern,);

        Ok(())
    }

    #[tokio::test]
    async fn live_mode_caps_range_to_max_read_per_epoch() -> anyhow::Result<()> {
        let anvil = Anvil::new().try_spawn()?;

        let provider = ProviderBuilder::new().connect(anvil.endpoint().as_str()).await?;
        provider.anvil_mine(Option::Some(50), Option::None).await?;

        let block_confirmations = 5;
        let max_read_per_epoch = 10;

        let client = BlockRangeScanner::new()
            .with_max_read_per_epoch(max_read_per_epoch)
            .connect_ws::<Ethereum>(anvil.ws_endpoint_url())
            .await?
            .run()?;

        let mut receiver = client.stream_live(Some(block_confirmations)).await?;

        provider.anvil_mine(Option::Some(100), Option::None).await?;

        let mut ranges = Vec::new();
        let max_ranges = 15;
        let mut count = 0;

        while let Some(BlockRangeMessage::Data(range)) = receiver.next().await {
            let range_size = range.end() - range.start() + 1;
            ranges.push((range, range_size));
            count += 1;
            if count >= max_ranges {
                break;
            }
        }

        for (range, size) in &ranges {
            assert!(
                *size <= max_read_per_epoch as u64,
                "Range {range:?} size {size} exceeds max_read_per_epoch {max_read_per_epoch}",
            );
        }

        assert!(!ranges.is_empty(), "Should have received at least one range");

        Ok(())
    }

    #[tokio::test]
    async fn buffered_messages_trim_ranges_prior_to_cutoff() -> anyhow::Result<()> {
        let cutoff = 50;
        let (buffer_tx, buffer_rx) = mpsc::channel(8);
        buffer_tx.send(BlockRangeMessage::Data(51..=55)).await.unwrap();
        buffer_tx.send(BlockRangeMessage::Data(56..=60)).await.unwrap();
        buffer_tx.send(BlockRangeMessage::Data(61..=70)).await.unwrap();
        drop(buffer_tx);

        let (out_tx, mut out_rx) = mpsc::channel(8);
        Service::<Ethereum>::process_live_block_buffer(buffer_rx, out_tx, cutoff).await;

        let mut forwarded = Vec::new();
        while let Some(BlockRangeMessage::Data(range)) = out_rx.recv().await {
            forwarded.push(range);
        }

        // All ranges should be forwarded as-is since they're after cutoff
        assert_eq!(forwarded, vec![51..=55, 56..=60, 61..=70]);
        Ok(())
    }

    #[tokio::test]
    async fn ranges_entirely_before_cutoff_are_discarded() -> anyhow::Result<()> {
        let cutoff = 100;

        let (buffer_tx, buffer_rx) = mpsc::channel(8);
        buffer_tx.send(BlockRangeMessage::Data(40..=50)).await.unwrap();
        buffer_tx.send(BlockRangeMessage::Data(51..=60)).await.unwrap();
        buffer_tx.send(BlockRangeMessage::Data(61..=70)).await.unwrap();
        drop(buffer_tx);

        let (out_tx, mut out_rx) = mpsc::channel(8);
        Service::<Ethereum>::process_live_block_buffer(buffer_rx, out_tx, cutoff).await;

        let mut forwarded = Vec::new();
        while let Some(BlockRangeMessage::Data(range)) = out_rx.recv().await {
            forwarded.push(range);
        }

        // All ranges should be discarded since they're before cutoff
        assert_eq!(forwarded, vec![]);
        Ok(())
    }

    #[tokio::test]
    async fn ranges_overlapping_cutoff_are_trimmed() -> anyhow::Result<()> {
        let cutoff = 75;

        let (buffer_tx, buffer_rx) = mpsc::channel(8);
        buffer_tx.send(BlockRangeMessage::Data(70..=80)).await.unwrap();
        buffer_tx.send(BlockRangeMessage::Data(60..=80)).await.unwrap();
        buffer_tx.send(BlockRangeMessage::Data(74..=76)).await.unwrap();
        drop(buffer_tx);

        let (out_tx, mut out_rx) = mpsc::channel(8);
        Service::<Ethereum>::process_live_block_buffer(buffer_rx, out_tx, cutoff).await;

        let mut forwarded = Vec::new();
        while let Some(BlockRangeMessage::Data(range)) = out_rx.recv().await {
            forwarded.push(range);
        }

        // All ranges should be trimmed to start at cutoff (75)
        assert_eq!(forwarded, vec![75..=80, 75..=80, 75..=76]);
        Ok(())
    }

    #[tokio::test]
    async fn mixed_ranges_are_handled_correctly() -> anyhow::Result<()> {
        let cutoff = 50;

        let (buffer_tx, buffer_rx) = mpsc::channel(8);
        buffer_tx.send(BlockRangeMessage::Data(30..=45)).await.unwrap(); // Before cutoff: discard
        buffer_tx.send(BlockRangeMessage::Data(46..=55)).await.unwrap(); // Overlaps: trim to 50..=55
        buffer_tx.send(BlockRangeMessage::Data(56..=65)).await.unwrap(); // After cutoff: forward as-is
        buffer_tx.send(BlockRangeMessage::Data(40..=49)).await.unwrap(); // Before cutoff: discard
        buffer_tx.send(BlockRangeMessage::Data(49..=51)).await.unwrap(); // Overlaps: trim to 50..=51
        buffer_tx.send(BlockRangeMessage::Data(51..=100)).await.unwrap(); // After cutoff: forward as-is
        drop(buffer_tx);

        let (out_tx, mut out_rx) = mpsc::channel(8);
        Service::<Ethereum>::process_live_block_buffer(buffer_rx, out_tx, cutoff).await;

        let mut forwarded = Vec::new();
        while let Some(BlockRangeMessage::Data(range)) = out_rx.recv().await {
            forwarded.push(range);
        }

        assert_eq!(forwarded, vec![50..=55, 56..=65, 50..=51, 51..=100]);
        Ok(())
    }

    #[tokio::test]
    async fn edge_case_range_exactly_at_cutoff() -> anyhow::Result<()> {
        let cutoff = 100;

        let (buffer_tx, buffer_rx) = mpsc::channel(8);
        buffer_tx.send(BlockRangeMessage::Data(99..=99)).await.unwrap(); // Just before: discard
        buffer_tx.send(BlockRangeMessage::Data(100..=100)).await.unwrap(); // Exactly at: forward
        buffer_tx.send(BlockRangeMessage::Data(99..=100)).await.unwrap(); // Includes cutoff: trim to 100..=100
        buffer_tx.send(BlockRangeMessage::Data(100..=101)).await.unwrap(); // Starts at cutoff: forward
        drop(buffer_tx);

        let (out_tx, mut out_rx) = mpsc::channel(8);
        Service::<Ethereum>::process_live_block_buffer(buffer_rx, out_tx, cutoff).await;

        let mut forwarded = Vec::new();
        while let Some(BlockRangeMessage::Data(range)) = out_rx.recv().await {
            forwarded.push(range);
        }

        // ensure no duplicates
        assert_eq!(forwarded, vec![100..=100, 100..=101]);
        Ok(())
    }

    #[tokio::test]
    async fn cutoff_at_zero_handles_all_ranges() -> anyhow::Result<()> {
        let cutoff = 0;

        let (buffer_tx, buffer_rx) = mpsc::channel(8);
        buffer_tx.send(BlockRangeMessage::Data(0..=5)).await.unwrap();
        buffer_tx.send(BlockRangeMessage::Data(6..=10)).await.unwrap();
        buffer_tx.send(BlockRangeMessage::Data(11..=25)).await.unwrap();
        drop(buffer_tx);

        let (out_tx, mut out_rx) = mpsc::channel(8);
        Service::<Ethereum>::process_live_block_buffer(buffer_rx, out_tx, cutoff).await;

        let mut forwarded = Vec::new();
        while let Some(BlockRangeMessage::Data(range)) = out_rx.recv().await {
            forwarded.push(range);
        }

        // All ranges should be forwarded since they're all >= 0
        assert_eq!(forwarded, vec![0..=5, 6..=10, 11..=25]);
        Ok(())
    }

    #[tokio::test]
    async fn forwards_errors_to_subscribers() -> anyhow::Result<()> {
        let asserter = Asserter::new();
        let provider = mocked_provider(asserter);
        let (mut service, _cmd) = Service::new(provider, None);

        let (tx, mut rx) = mpsc::channel(1);
        service.subscriber = Some(tx);

        service
            .send_to_subscriber(BlockRangeMessage::Error(
                BlockRangeScannerError::WebSocketConnectionFailed(4),
            ))
            .await;

        match rx.recv().await.expect("subscriber should stay open") {
            BlockRangeMessage::Error(BlockRangeScannerError::WebSocketConnectionFailed(
                attempts,
            )) => {
                assert_eq!(attempts, 4);
            }
            other => panic!("unexpected message: {other:?}"),
        }

        Ok(())
    }
}<|MERGE_RESOLUTION|>--- conflicted
+++ resolved
@@ -90,15 +90,6 @@
 
 pub const MAX_BUFFERED_MESSAGES: usize = 50000;
 
-<<<<<<< HEAD
-=======
-pub const DEFAULT_REORG_REWIND_DEPTH: u64 = 0;
-
-// // State sync aware retry settings
-// const STATE_SYNC_RETRY_INTERVAL: Duration = Duration::from_secs(30);
-// const STATE_SYNC_MAX_RETRIES: u64 = 12;
-
->>>>>>> cd8c68c3
 pub type BlockRangeMessage = ScannerMessage<RangeInclusive<BlockNumber>, BlockRangeScannerError>;
 
 #[derive(Error, Debug, Clone)]
@@ -354,11 +345,7 @@
                 self.ensure_no_subscriber()?;
                 self.subscriber = Some(sender);
                 info!(start_height = ?start_height, "Starting streaming from");
-<<<<<<< HEAD
                 let result = self.handle_sync(start_height, block_confirmations).await;
-=======
-                let result = self.handle_sync(start_height).await;
->>>>>>> cd8c68c3
                 let _ = response.send(result);
             }
             Command::Unsubscribe { response } => {
@@ -374,7 +361,6 @@
         Ok(())
     }
 
-<<<<<<< HEAD
     async fn handle_live(
         &mut self,
         block_confirmations: Option<u64>,
@@ -383,27 +369,11 @@
         let latest = self.provider.get_block_number().await?;
         let max_read_per_epoch = self.reads_per_epoch.unwrap_or(DEFAULT_BLOCKS_READ_PER_EPOCH);
 
-=======
-    async fn handle_live(&mut self) -> Result<(), BlockRangeScannerError> {
->>>>>>> cd8c68c3
         let Some(sender) = self.subscriber.clone() else {
             return Err(BlockRangeScannerError::ServiceShutdown);
         };
 
-<<<<<<< HEAD
         let block_confirmations = block_confirmations.unwrap_or(DEFAULT_BLOCK_CONFIRMATIONS);
-        let expected_next = latest.saturating_sub(block_confirmations);
-        tokio::spawn(async move {
-            Self::stream_live_blocks(
-                expected_next,
-                provider,
-                sender,
-                block_confirmations,
-                max_read_per_epoch,
-            )
-            .await;
-=======
-        let block_confirmations = self.config.block_confirmations;
         let provider = self.provider.clone();
         let latest = self.provider.get_block_number().await?;
 
@@ -413,8 +383,7 @@
         let range_start = (latest + 1).saturating_sub(block_confirmations);
 
         tokio::spawn(async move {
-            Self::stream_live_blocks(range_start, provider, sender, block_confirmations).await;
->>>>>>> cd8c68c3
+            Self::stream_live_blocks(range_start, provider, sender, block_confirmations, max_read_per_epoch).await;
         });
 
         Ok(())
@@ -479,10 +448,6 @@
                 BlockRangeScannerError::HistoricalSyncError("Latest block not found".to_string()),
             )?;
 
-<<<<<<< HEAD
-=======
-        let block_confirmations = self.config.block_confirmations;
->>>>>>> cd8c68c3
         let confirmed_tip_num = latest_block.header().number().saturating_sub(block_confirmations);
 
         // If start is beyond confirmed tip, skip historical and go straight to live
@@ -500,7 +465,6 @@
             let provider = self.provider.clone();
             let expected_next = start_block.header().number();
             tokio::spawn(async move {
-<<<<<<< HEAD
                 Self::stream_live_blocks(
                     expected_next,
                     provider,
@@ -509,10 +473,6 @@
                     max_read_per_epoch,
                 )
                 .await;
-=======
-                Self::stream_live_blocks(expected_next, provider, sender, block_confirmations)
-                    .await;
->>>>>>> cd8c68c3
             });
 
             return Ok(());
@@ -548,10 +508,7 @@
                 provider,
                 live_block_buffer_sender,
                 block_confirmations,
-<<<<<<< HEAD
                 max_read_per_epoch,
-=======
->>>>>>> cd8c68c3
             )
             .await;
         });
@@ -630,10 +587,7 @@
         provider: P,
         sender: mpsc::Sender<BlockRangeMessage>,
         block_confirmations: u64,
-<<<<<<< HEAD
         max_read_per_epoch: usize,
-=======
->>>>>>> cd8c68c3
     ) {
         match Self::get_block_subscription(&provider).await {
             Ok(ws_stream) => {
@@ -664,28 +618,18 @@
                             incoming_block_num.saturating_sub(block_confirmations);
 
                         // updated expected block to updated confirmed
-<<<<<<< HEAD
-                        expected_next_block = incoming_confirmed;
+                        range_start = incoming_confirmed;
                     }
 
                     let confirmed = incoming_block_num.saturating_sub(block_confirmations);
-                    if confirmed >= expected_next_block {
+                    if confirmed >= range_start {
                         // NOTE: Edge case when difference between range end and range start >= max
                         // reads
-                        let end_block = confirmed
+                        let range_end = confirmed
                             .min(expected_next_block.saturating_add(max_read_per_epoch as u64 - 1));
 
                         if sender
-                            .send(BlockRangeMessage::Data(expected_next_block..=end_block))
-=======
-                        range_start = incoming_confirmed;
-                    }
-
-                    let confirmed = incoming_block_num.saturating_sub(block_confirmations);
-                    if confirmed >= range_start {
-                        if sender
-                            .send(BlockRangeMessage::Data(range_start..=confirmed))
->>>>>>> cd8c68c3
+                            .send(BlockRangeMessage::Data(range_start..=range_end))
                             .await
                             .is_err()
                         {
@@ -694,11 +638,7 @@
                         }
 
                         // Overflow can not realistically happen
-<<<<<<< HEAD
-                        expected_next_block = end_block + 1;
-=======
-                        range_start = confirmed + 1;
->>>>>>> cd8c68c3
+                        range_start = range_end + 1;
                     }
                 }
             }
@@ -953,26 +893,12 @@
 
     use alloy::{
         network::Ethereum,
-<<<<<<< HEAD
         providers::{ProviderBuilder, ext::AnvilApi},
         rpc::{client::RpcClient, types::anvil::ReorgOptions},
         transports::mock::Asserter,
     };
     use alloy_node_bindings::Anvil;
     use tokio::sync::mpsc;
-=======
-        primitives::{B256, keccak256},
-        providers::{ProviderBuilder, ext::AnvilApi},
-        rpc::{
-            client::RpcClient,
-            types::{Block as RpcBlock, Header, Transaction, anvil::ReorgOptions},
-        },
-        transports::mock::Asserter,
-    };
-    use alloy_node_bindings::Anvil;
-    use serde_json::{Value, json};
-    use tokio::{sync::mpsc, time::timeout};
->>>>>>> cd8c68c3
     use tokio_stream::StreamExt;
 
     use super::*;
@@ -1046,10 +972,6 @@
         let anvil = Anvil::new().block_time_f64(0.01).try_spawn()?;
 
         let client = BlockRangeScanner::new()
-<<<<<<< HEAD
-=======
-            .with_block_confirmations(1)
->>>>>>> cd8c68c3
             .connect_ws::<Ethereum>(anvil.ws_endpoint_url())
             .await?
             .run()?;
@@ -1084,167 +1006,21 @@
         let block_confirmations = 5;
 
         let client = BlockRangeScanner::new()
-<<<<<<< HEAD
-=======
-            .with_block_confirmations(block_confirmations)
->>>>>>> cd8c68c3
             .connect_ws::<Ethereum>(anvil.ws_endpoint_url())
             .await?
             .run()?;
 
         let expected_blocks = 10;
-<<<<<<< HEAD
         let mut receiver = client
             .stream_from(BlockNumberOrTag::Latest, Option::Some(block_confirmations))
             .await?
             .take(expected_blocks);
 
         let latest_head = provider.get_block_number().await?;
-=======
-        let mut receiver =
-            client.stream_from(BlockNumberOrTag::Latest).await?.take(expected_blocks);
-
-        let latest_head = provider.get_block_number().await?;
         provider.anvil_mine(Option::Some(20), Option::None).await?;
 
-        let mut expected_range_start = latest_head;
-
-        while let Some(BlockRangeMessage::Data(range)) = receiver.next().await {
-            assert_eq!(expected_range_start, *range.start());
-            assert_eq!(range.end(), range.start());
-            expected_range_start += 1;
-        }
-
-        // verify that the final block number (range.end) was of the latest block with the expected
-        // block confirmations
-        assert_eq!(expected_range_start, latest_head + expected_blocks as u64);
-
-        Ok(())
-    }
-
-    #[tokio::test]
-    async fn live_mode_respects_block_confirmations() -> anyhow::Result<()> {
-        let anvil = Anvil::new().try_spawn()?;
-
-        let provider = ProviderBuilder::new().connect(anvil.endpoint().as_str()).await?;
-        provider.anvil_mine(Option::Some(20), Option::None).await?;
-
-        let block_confirmations = 5;
-
-        let client = BlockRangeScanner::new()
-            .with_block_confirmations(block_confirmations)
-            .connect_ws::<Ethereum>(anvil.ws_endpoint_url())
-            .await?
-            .run()?;
-
-        let expected_blocks = 10;
-
-        let mut receiver = client.stream_live().await?.take(expected_blocks);
-        let provider = ProviderBuilder::new().connect(anvil.endpoint().as_str()).await?;
-        let latest_head = provider.get_block_number().await?;
-        provider.anvil_mine(Option::Some(expected_blocks as u64), Option::None).await?;
-
-        let mut expected_range_start = latest_head.saturating_sub(block_confirmations) + 1;
-
-        while let Some(BlockRangeMessage::Data(range)) = receiver.next().await {
-            assert_eq!(expected_range_start, *range.start());
-            assert_eq!(range.end(), range.start());
-            expected_range_start += 1;
-        }
-
-        // we add 1 to the right side, because we're expecting the number of the _next_ block to be
-        // mined
-        assert_eq!(
-            expected_range_start,
-            latest_head + expected_blocks as u64 + 1 - block_confirmations
-        );
-
-        Ok(())
-    }
-
-    #[tokio::test]
-    async fn live_mode_respects_block_confirmations_on_new_chain() -> anyhow::Result<()> {
-        let anvil = Anvil::new().try_spawn()?;
-
-        let provider = ProviderBuilder::new().connect(anvil.endpoint().as_str()).await?;
-
-        let block_confirmations = 5;
-
-        let client = BlockRangeScanner::new()
-            .with_block_confirmations(block_confirmations)
-            .connect_ws::<Ethereum>(anvil.ws_endpoint_url())
-            .await?
-            .run()?;
-
-        let mut receiver = client.stream_live().await?;
-
-        provider.anvil_mine(Option::Some(6), Option::None).await?;
-
-        let next = receiver.next().await;
-        if let Some(BlockRangeMessage::Data(range)) = next {
-            assert_eq!(0, *range.start());
-            assert_eq!(0, *range.end());
-        } else {
-            panic!("expected range, got: {next:?}");
-        }
-
-        let next = receiver.next().await;
-        if let Some(BlockRangeMessage::Data(range)) = next {
-            assert_eq!(1, *range.start());
-            assert_eq!(1, *range.end());
-        } else {
-            panic!("expected range, got: {next:?}");
-        }
-
-        // assert no new pending confirmed block ranges
-        assert!(
-            timeout(Duration::from_secs(1), async move { receiver.next().await }).await.is_err()
-        );
-
-        Ok(())
-    }
-
-    #[tokio::test]
-    #[ignore = "Flaky test, see: https://github.com/OpenZeppelin/Event-Scanner/issues/109"]
-    async fn continuous_blocks_if_reorg_less_than_block_confirmation() -> anyhow::Result<()> {
-        let anvil = Anvil::new().try_spawn()?;
-
-        let provider = ProviderBuilder::new().connect(anvil.endpoint().as_str()).await?;
-
-        let block_confirmations = 5;
-
-        let client = BlockRangeScanner::new()
-            .with_block_confirmations(block_confirmations)
-            .connect_ws::<Ethereum>(anvil.ws_endpoint_url())
-            .await?
-            .run()?;
-
-        let mut receiver = client.stream_live().await?;
-
-        provider.anvil_mine(Option::Some(10), Option::None).await?;
-
-        provider
-            .anvil_reorg(ReorgOptions { depth: block_confirmations - 1, tx_block_pairs: vec![] })
-            .await?;
-
->>>>>>> cd8c68c3
-        provider.anvil_mine(Option::Some(20), Option::None).await?;
-
         let mut block_range_start = 0;
 
-<<<<<<< HEAD
-        while let Some(BlockRangeMessage::Data(range)) = receiver.next().await {
-            if block_range_start == 0 {
-                block_range_start = *range.start();
-                assert_eq!(*range.start(), latest_head);
-            }
-
-            assert_eq!(block_range_start, *range.start());
-            assert!(*range.end() >= *range.start());
-            block_range_start = *range.end() + 1;
-        }
-
-=======
         let end_loop = 20;
         let mut i = 0;
         while let Some(BlockRangeMessage::Data(range)) = receiver.next().await {
@@ -1260,18 +1036,10 @@
                 break;
             }
         }
->>>>>>> cd8c68c3
-        Ok(())
-    }
-
-    #[tokio::test]
-<<<<<<< HEAD
-    async fn live_mode_respects_block_confirmations() -> anyhow::Result<()> {
-        let anvil = Anvil::new().try_spawn()?;
-
-        let provider = ProviderBuilder::new().connect(anvil.endpoint().as_str()).await?;
-        provider.anvil_mine(Option::Some(20), Option::None).await?;
-=======
+        Ok(())
+    }
+
+    #[tokio::test]
     #[ignore = "Flaky test, see: https://github.com/OpenZeppelin/Event-Scanner/issues/109"]
     async fn shallow_block_confirmation_does_not_mitigate_reorg() -> anyhow::Result<()> {
         let anvil = Anvil::new().block_time(1).try_spawn()?;
@@ -1342,7 +1110,6 @@
     async fn rewinds_on_detected_reorg() -> anyhow::Result<()> {
         let asserter = Asserter::new();
         let provider = mocked_provider(asserter.clone());
->>>>>>> cd8c68c3
 
         let block_confirmations = 5;
 
