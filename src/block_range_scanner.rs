//! Example usage:
//!
//! ```rust,no_run
//! use alloy::{eips::BlockNumberOrTag, network::Ethereum, primitives::BlockNumber};
//! use std::ops::RangeInclusive;
//! use tokio_stream::{StreamExt, wrappers::ReceiverStream};
//!
//! use alloy::transports::http::reqwest::Url;
//! use event_scanner::{
//!     ScannerError,
//!     block_range_scanner::{
//!         BlockRangeScanner, BlockRangeScannerClient, DEFAULT_BLOCK_CONFIRMATIONS,
//!         DEFAULT_MAX_BLOCK_RANGE, Message,
//!     },
//! };
//! use tokio::time::Duration;
//! use tracing::{error, info};
//!
//! #[tokio::main]
//! async fn main() -> Result<(), Box<dyn std::error::Error>> {
//!     // Initialize logging
//!     tracing_subscriber::fmt::init();
//!
//!     // Configuration
//!     let block_range_scanner = BlockRangeScanner::new()
//!         .connect_ws::<Ethereum>(Url::parse("ws://localhost:8546").unwrap())
//!         .await?;
//!
//!     // Create client to send subscribe command to block scanner
//!     let client: BlockRangeScannerClient = block_range_scanner.run()?;
//!
//!     let mut stream =
//!         client.stream_from(BlockNumberOrTag::Number(5), DEFAULT_BLOCK_CONFIRMATIONS).await?;
//!
//!     while let Some(message) = stream.next().await {
//!         match message {
//!             Message::Data(range) => {
//!                 // process range
//!             }
//!             Message::Error(e) => {
//!                 error!("Received error from subscription: {e}");
//!                 match e {
//!                     ScannerError::ServiceShutdown => break,
//!                     _ => {
//!                         error!("Non-fatal error, continuing: {e}");
//!                     }
//!                 }
//!             }
//!             Message::Status(status) => {
//!                 info!("Received status message: {:?}", status);
//!             }
//!         }
//!     }
//!
//!     info!("Data processing stopped.");
//!
//!     Ok(())
//! }
//! ```

use std::{cmp::Ordering, ops::RangeInclusive, time::Duration};
use tokio::{
    sync::{mpsc, oneshot},
    try_join,
};
use tokio_stream::{StreamExt, wrappers::ReceiverStream};

use crate::{
    ScannerMessage,
    error::ScannerError,
<<<<<<< HEAD
    robust_provider::{
        DEFAULT_MAX_RETRIES, DEFAULT_MAX_TIMEOUT, DEFAULT_RETRY_INTERVAL, RobustProvider,
    },
    types::{ScannerMessage, ScannerStatus},
=======
    types::{ScannerStatus, TryStream},
>>>>>>> 7a3ae855
};
use alloy::{
    consensus::BlockHeader,
    eips::BlockNumberOrTag,
    network::{BlockResponse, Network, primitives::HeaderResponse},
    primitives::{B256, BlockNumber},
    providers::RootProvider,
    pubsub::Subscription,
    rpc::client::ClientBuilder,
    transports::{
        RpcError, TransportErrorKind, TransportResult, http::reqwest::Url, ws::WsConnect,
    },
};
use tracing::{debug, error, info, warn};

pub const DEFAULT_MAX_BLOCK_RANGE: u64 = 1000;
// copied form https://github.com/taikoxyz/taiko-mono/blob/f4b3a0e830e42e2fee54829326389709dd422098/packages/taiko-client/pkg/chain_iterator/block_batch_iterator.go#L19
pub const DEFAULT_BLOCK_CONFIRMATIONS: u64 = 0;

pub const MAX_BUFFERED_MESSAGES: usize = 50000;

// Maximum amount of reorged blocks on Ethereum (after this amount of block confirmations, a block
// is considered final)
pub const DEFAULT_REORG_REWIND_DEPTH: u64 = 64;

pub type Message = ScannerMessage<RangeInclusive<BlockNumber>, ScannerError>;

impl From<RangeInclusive<BlockNumber>> for Message {
    fn from(logs: RangeInclusive<BlockNumber>) -> Self {
        Message::Data(logs)
    }
}

impl PartialEq<RangeInclusive<BlockNumber>> for Message {
    fn eq(&self, other: &RangeInclusive<BlockNumber>) -> bool {
        if let Message::Data(range) = self { range.eq(other) } else { false }
    }
}

impl From<RpcError<TransportErrorKind>> for Message {
    fn from(error: RpcError<TransportErrorKind>) -> Self {
        Message::Error(error.into())
    }
}

impl From<ScannerError> for Message {
    fn from(error: ScannerError) -> Self {
        Message::Error(error)
    }
}

#[derive(Clone, Copy)]
pub struct BlockRangeScanner {
    pub max_block_range: u64,
    pub max_timeout: Duration,
    pub max_retries: usize,
    pub retry_interval: Duration,
}

impl Default for BlockRangeScanner {
    fn default() -> Self {
        Self::new()
    }
}

impl BlockRangeScanner {
    #[must_use]
    pub fn new() -> Self {
        Self {
            max_block_range: DEFAULT_MAX_BLOCK_RANGE,
            max_timeout: DEFAULT_MAX_TIMEOUT,
            max_retries: DEFAULT_MAX_RETRIES,
            retry_interval: DEFAULT_RETRY_INTERVAL,
        }
    }

    #[must_use]
    pub fn max_block_range(mut self, max_block_range: u64) -> Self {
        self.max_block_range = max_block_range;
        self
    }

    #[must_use]
    pub fn with_max_timeout(mut self, rpc_timeout: Duration) -> Self {
        self.max_timeout = rpc_timeout;
        self
    }

    #[must_use]
    pub fn with_max_retries(mut self, rpc_max_retries: usize) -> Self {
        self.max_retries = rpc_max_retries;
        self
    }

    #[must_use]
    pub fn with_retry_interval(mut self, rpc_retry_interval: Duration) -> Self {
        self.retry_interval = rpc_retry_interval;
        self
    }

    /// Connects to the provider via WebSocket
    ///
    /// # Errors
    ///
    /// Returns an error if the connection fails
    pub async fn connect_ws<N: Network>(
        self,
        ws_url: Url,
    ) -> TransportResult<ConnectedBlockRangeScanner<N>> {
        let provider =
            RootProvider::<N>::new(ClientBuilder::default().ws(WsConnect::new(ws_url)).await?);
        Ok(self.connect(provider))
    }

    /// Connects to the provider via IPC
    ///
    /// # Errors
    ///
    /// Returns an error if the connection fails
    pub async fn connect_ipc<N: Network>(
        self,
        ipc_path: String,
    ) -> Result<ConnectedBlockRangeScanner<N>, RpcError<TransportErrorKind>> {
        let provider = RootProvider::<N>::new(ClientBuilder::default().ipc(ipc_path.into()).await?);
        Ok(self.connect(provider))
    }

    /// Connects to an existing provider
    ///
    /// # Errors
    ///
    /// Returns an error if the connection fails
    #[must_use]
    pub fn connect<N: Network>(self, provider: RootProvider<N>) -> ConnectedBlockRangeScanner<N> {
        let robust_provider = RobustProvider::new(provider)
            .max_timeout(self.max_timeout)
            .max_retries(self.max_retries)
            .retry_interval(self.retry_interval);
        ConnectedBlockRangeScanner {
            provider: robust_provider,
            max_block_range: self.max_block_range,
        }
    }
}

pub struct ConnectedBlockRangeScanner<N: Network> {
    provider: RobustProvider<N>,
    max_block_range: u64,
}

impl<N: Network> ConnectedBlockRangeScanner<N> {
    /// Returns the `RobustProvider`
    #[must_use]
    pub fn provider(&self) -> &RobustProvider<N> {
        &self.provider
    }

    /// Starts the subscription service and returns a client for sending commands.
    ///
    /// # Errors
    ///
    /// Returns an error if the subscription service fails to start.
    pub fn run(&self) -> Result<BlockRangeScannerClient, ScannerError> {
        let (service, cmd_tx) = Service::new(self.provider.clone(), self.max_block_range);
        tokio::spawn(async move {
            service.run().await;
        });
        Ok(BlockRangeScannerClient::new(cmd_tx))
    }
}

#[derive(Debug)]
pub enum Command {
    StreamLive {
        sender: mpsc::Sender<Message>,
        block_confirmations: u64,
        response: oneshot::Sender<Result<(), ScannerError>>,
    },
    StreamHistorical {
        sender: mpsc::Sender<Message>,
        start_height: BlockNumberOrTag,
        end_height: BlockNumberOrTag,
        response: oneshot::Sender<Result<(), ScannerError>>,
    },
    StreamFrom {
        sender: mpsc::Sender<Message>,
        start_height: BlockNumberOrTag,
        block_confirmations: u64,
        response: oneshot::Sender<Result<(), ScannerError>>,
    },
    Rewind {
        sender: mpsc::Sender<Message>,
        start_height: BlockNumberOrTag,
        end_height: BlockNumberOrTag,
        response: oneshot::Sender<Result<(), ScannerError>>,
    },
}

struct Service<N: Network> {
    provider: RobustProvider<N>,
    max_block_range: u64,
    error_count: u64,
    command_receiver: mpsc::Receiver<Command>,
    shutdown: bool,
}

impl<N: Network> Service<N> {
    pub fn new(provider: RobustProvider<N>, max_block_range: u64) -> (Self, mpsc::Sender<Command>) {
        let (cmd_tx, cmd_rx) = mpsc::channel(100);

        let service = Self {
            provider,
            max_block_range,
            error_count: 0,
            command_receiver: cmd_rx,
            shutdown: false,
        };

        (service, cmd_tx)
    }

    pub async fn run(mut self) {
        info!("Starting subscription service");

        while !self.shutdown {
            tokio::select! {
                cmd = self.command_receiver.recv() => {
                    if let Some(command) = cmd {
                        if let Err(e) = self.handle_command(command).await {
                            error!("Command handling error: {}", e);
                            self.error_count += 1;
                        }
                    } else {
                        warn!("Command channel closed, shutting down");
                        break;
                    }
                }
            }
        }

        info!("Subscription service stopped");
    }

    async fn handle_command(&mut self, command: Command) -> Result<(), ScannerError> {
        match command {
            Command::StreamLive { sender, block_confirmations, response } => {
                info!("Starting live stream");
                let result = self.handle_live(block_confirmations, sender).await;
                let _ = response.send(result);
            }
            Command::StreamHistorical { sender, start_height, end_height, response } => {
                info!(start_height = ?start_height, end_height = ?end_height, "Starting historical stream");
                let result = self.handle_historical(start_height, end_height, sender).await;
                let _ = response.send(result);
            }
            Command::StreamFrom { sender, start_height, block_confirmations, response } => {
                info!(start_height = ?start_height, "Starting streaming from");
                let result = self.handle_sync(start_height, block_confirmations, sender).await;
                let _ = response.send(result);
            }
            Command::Rewind { sender, start_height, end_height, response } => {
                info!(start_height = ?start_height, end_height = ?end_height, "Starting rewind");
                let result = self.handle_rewind(start_height, end_height, sender).await;
                let _ = response.send(result);
            }
        }
        Ok(())
    }

    async fn handle_live(
        &mut self,
        block_confirmations: u64,
        sender: mpsc::Sender<Message>,
    ) -> Result<(), ScannerError> {
        let max_block_range = self.max_block_range;
        let provider = self.provider.clone();
        let latest = self.provider.get_block_number().await?;

        // the next block returned by the underlying subscription will always be `latest + 1`,
        // because `latest` was already mined and subscription by definition only streams after new
        // blocks have been mined
        let range_start = (latest + 1).saturating_sub(block_confirmations);

        tokio::spawn(async move {
            Self::stream_live_blocks(
                range_start,
                provider,
                sender,
                block_confirmations,
                max_block_range,
            )
            .await;
        });

        Ok(())
    }

    async fn handle_historical(
        &mut self,
        start_height: BlockNumberOrTag,
        end_height: BlockNumberOrTag,
        sender: mpsc::Sender<Message>,
    ) -> Result<(), ScannerError> {
        let max_block_range = self.max_block_range;

        let (start_block, end_block) = tokio::try_join!(
            self.provider.get_block_by_number(start_height),
            self.provider.get_block_by_number(end_height)
        )?;

        let start_block_num = start_block.header().number();
        let end_block_num = end_block.header().number();

        let (start_block_num, end_block_num) = match start_block_num.cmp(&end_block_num) {
            Ordering::Greater => (end_block_num, start_block_num),
            _ => (start_block_num, end_block_num),
        };

        info!(start_block = start_block_num, end_block = end_block_num, "Syncing historical data");

        tokio::spawn(async move {
            Self::stream_historical_blocks(
                start_block_num,
                end_block_num,
                max_block_range,
                &sender,
            )
            .await;
        });

        Ok(())
    }

    async fn handle_sync(
        &mut self,
        start_height: BlockNumberOrTag,
        block_confirmations: u64,
        sender: mpsc::Sender<Message>,
    ) -> Result<(), ScannerError> {
        let max_block_range = self.max_block_range;

        // Step 1:
        // Fetches the starting block and end block for historical sync in parallel
        let (start_block, latest_block) = tokio::try_join!(
            self.provider.get_block_by_number(start_height),
            self.provider.get_block_by_number(BlockNumberOrTag::Latest)
        )?;

        let start_block_num = start_block.header().number();
        let latest_block = latest_block.header().number();

        let confirmed_tip_num = latest_block.saturating_sub(block_confirmations);

        // If start is beyond confirmed tip, skip historical and go straight to live
        if start_block_num > confirmed_tip_num {
            info!(
                start_block = start_block_num,
                confirmed_tip = confirmed_tip_num,
                "Start block is beyond confirmed tip, starting live stream"
            );

            let provider = self.provider.clone();
            tokio::spawn(async move {
                Self::stream_live_blocks(
                    start_block_num,
                    provider,
                    sender,
                    block_confirmations,
                    max_block_range,
                )
                .await;
            });

            return Ok(());
        }

        info!(
            start_block = start_block_num,
            end_block = confirmed_tip_num,
            "Syncing historical data"
        );

        // Step 2: Setup the live streaming buffer
        // This channel will accumulate while historical sync is running
        let (live_block_buffer_sender, live_block_buffer_receiver) =
            mpsc::channel::<Message>(MAX_BUFFERED_MESSAGES);

        let provider = self.provider.clone();

        // The cutoff is the last block we have synced historically
        // Any block > cutoff will come from the live stream
        let cutoff = confirmed_tip_num;

        // This task runs independently, accumulating new blocks while wehistorical data is syncing
        tokio::spawn(async move {
            Self::stream_live_blocks(
                cutoff + 1,
                provider,
                live_block_buffer_sender,
                block_confirmations,
                max_block_range,
            )
            .await;
        });

        tokio::spawn(async move {
            // Step 4: Perform historical synchronization
            // This processes blocks from start_block to end_block (cutoff)
            // If this fails, we need to abort the live streaming task
            Self::stream_historical_blocks(
                start_block_num,
                confirmed_tip_num,
                max_block_range,
                &sender,
            )
            .await;

            info!("Chain tip reached, switching to live");
            if !sender.try_stream(ScannerStatus::ChainTipReached).await {
                return;
            }

            // Step 5:
            // Spawn the buffer processor task
            // This will:
            // 1. Process all buffered blocks, filtering out any ≤ cutoff
            // 2. Forward blocks > cutoff to the user
            // 3. Continue forwarding until the buffer if exhausted (waits for new blocks from live
            //    stream)
            Self::process_live_block_buffer(live_block_buffer_receiver, sender, cutoff).await;
        });

        Ok(())
    }

    async fn handle_rewind(
        &mut self,
        start_height: BlockNumberOrTag,
        end_height: BlockNumberOrTag,
        sender: mpsc::Sender<Message>,
    ) -> Result<(), ScannerError> {
<<<<<<< HEAD
        let (start_block, end_block) = try_join!(
=======
        let max_block_range = self.max_block_range;
        let provider = self.provider.clone();

        let (start_block, end_block) = join!(
>>>>>>> 7a3ae855
            self.provider.get_block_by_number(start_height),
            self.provider.get_block_by_number(end_height),
        )?;

        // normalize block range
        let (from, to) = match start_block.header().number().cmp(&end_block.header().number()) {
            Ordering::Greater => (start_block, end_block),
            _ => (end_block, start_block),
        };

        tokio::spawn(async move {
            Self::stream_rewind(from, to, max_block_range, &sender, &provider).await;
        });

        Ok(())
    }

    /// Streams blocks in reverse order from `from` to `to`.
    ///
    /// The `from` block is assumed to be greater than or equal to the `to` block.
    ///
    /// # Errors
    ///
    /// Returns an error if the stream fails
    async fn stream_rewind(
        from: N::BlockResponse,
        to: N::BlockResponse,
        max_block_range: u64,
        sender: &mpsc::Sender<Message>,
        provider: &RootProvider<N>,
    ) {
        let mut batch_count = 0;

        // for checking whether reorg occurred
        let mut tip_hash = from.header().hash();

        let from = from.header().number();
        let to = to.header().number();

        // we're iterating in reverse
        let mut batch_from = from;

        while batch_from >= to {
            let batch_to = batch_from.saturating_sub(max_block_range - 1).max(to);

            // stream the range regularly, i.e. from smaller block number to greater
            if !sender.try_stream(batch_to..=batch_from).await {
                break;
            }

            batch_count += 1;
            if batch_count % 10 == 0 {
                debug!(batch_count = batch_count, "Processed rewind batches");
            }

            // check early if end of stream achieved to avoid subtraction overflow when `to
            // == 0`
            if batch_to == to {
                break;
            }

            let reorged = match reorg_detected(provider, tip_hash).await {
                Ok(detected) => detected,
                Err(e) => {
                    error!(error = %e, "Terminal RPC call error, shutting down");
                    _ = sender.try_stream(e);
                    return;
                }
            };

            if reorged {
                info!(block_number = %from, hash = %tip_hash, "Reorg detected");

                if !sender.try_stream(ScannerStatus::ReorgDetected).await {
                    break;
                }

                // restart rewind
                batch_from = from;
                // store the updated end block hash
<<<<<<< HEAD
                tip_hash = self.provider.get_block_by_number(from.into()).await?.header().hash();
=======
                tip_hash = match provider.get_block_by_number(from.into()).await {
                    Ok(block) => block
                        .unwrap_or_else(|| {
                            panic!("Block with number '{from}' should exist post-reorg")
                        })
                        .header()
                        .hash(),
                    Err(e) => {
                        error!(error = %e, "Terminal RPC call error, shutting down");
                        _ = sender.try_stream(e);
                        return;
                    }
                };
>>>>>>> 7a3ae855
            } else {
                // `batch_to` is always greater than `to`, so `batch_to - 1` is always a valid
                // unsigned integer
                batch_from = batch_to - 1;
            }
        }

        info!(batch_count = batch_count, "Rewind completed");
<<<<<<< HEAD

        Ok(())
    }

    async fn reorg_detected(&self, hash_to_check: B256) -> Result<bool, ScannerError> {
        Ok(self.provider.get_block_by_hash(hash_to_check).await.is_err())
=======
>>>>>>> 7a3ae855
    }

    async fn stream_historical_blocks(
        start: BlockNumber,
        end: BlockNumber,
        max_block_range: u64,
        sender: &mpsc::Sender<Message>,
    ) {
        let mut batch_count = 0;

        let mut next_start_block = start;

        // must be <= to include the edge case when start == end (i.e. return the single block
        // range)
        while next_start_block <= end {
            let batch_end_block_number =
                next_start_block.saturating_add(max_block_range - 1).min(end);

            if !sender.try_stream(next_start_block..=batch_end_block_number).await {
                break;
            }

            batch_count += 1;
            if batch_count % 10 == 0 {
                debug!(batch_count = batch_count, "Processed historical batches");
            }

            if batch_end_block_number == end {
                break;
            }

            // Next block number always exists as we checked end block previously
            let next_start_block_number = batch_end_block_number.saturating_add(1);

            next_start_block = next_start_block_number;
        }

        info!(batch_count = batch_count, "Historical sync completed");
    }

    async fn stream_live_blocks(
        mut range_start: BlockNumber,
        provider: RobustProvider<N>,
        sender: mpsc::Sender<Message>,
        block_confirmations: u64,
        max_block_range: u64,
    ) {
        match Self::get_block_subscription(&provider).await {
            Ok(ws_stream) => {
                info!("WebSocket connected for live blocks");

                // ensure we start streaming only after the expected_next_block cutoff
                let cutoff = range_start;
                let mut stream =
                    ws_stream.into_stream().skip_while(|header| header.number() < cutoff);

                while let Some(incoming_block) = stream.next().await {
                    let incoming_block_num = incoming_block.number();
                    info!(block_number = incoming_block_num, "Received block header");

                    if incoming_block_num < range_start {
                        warn!("Reorg detected: sending forked range");
                        if !sender.try_stream(ScannerStatus::ReorgDetected).await {
                            return;
                        }

                        // Calculate the confirmed block position for the incoming block
                        let incoming_confirmed =
                            incoming_block_num.saturating_sub(block_confirmations);

                        // updated expected block to updated confirmed
                        range_start = incoming_confirmed;
                    }

                    let confirmed = incoming_block_num.saturating_sub(block_confirmations);
                    if confirmed >= range_start {
                        // NOTE: Edge case when difference between range end and range start >= max
                        // reads
                        let range_end =
                            confirmed.min(range_start.saturating_add(max_block_range - 1));

                        if !sender.try_stream(range_start..=range_end).await {
                            return;
                        }

                        // Overflow can not realistically happen
                        range_start = range_end + 1;
                    }
                }
            }
            Err(e) => {
                _ = sender.try_stream(e).await;
            }
        }
    }

    async fn process_live_block_buffer(
        mut buffer_rx: mpsc::Receiver<Message>,
        sender: mpsc::Sender<Message>,
        cutoff: BlockNumber,
    ) {
        let mut processed = 0;
        let mut discarded = 0;

        // Process all buffered messages
        while let Some(data) = buffer_rx.recv().await {
            match data {
                Message::Data(range) => {
                    let (start, end) = (*range.start(), *range.end());
                    if start >= cutoff {
                        if !sender.try_stream(range).await {
                            break;
                        }
                        processed += end - start;
                    } else if end >= cutoff {
                        discarded += cutoff - start;

                        let start = cutoff;
                        if !sender.try_stream(start..=end).await {
                            break;
                        }
                        processed += end - start;
                    } else {
                        discarded += end - start;
                    }
                }
                other => {
                    // Could be error or status
                    if !sender.try_stream(other).await {
                        break;
                    }
                }
            }
        }

        info!(processed = processed, discarded = discarded, "Processed buffered messages");
    }

    async fn get_block_subscription(
        provider: &RobustProvider<N>,
    ) -> Result<Subscription<N::HeaderResponse>, ScannerError> {
        let ws_stream = provider.subscribe_blocks().await?;
        Ok(ws_stream)
    }
}

async fn reorg_detected<N: Network>(
    provider: &RootProvider<N>,
    hash_to_check: B256,
) -> Result<bool, RpcError<TransportErrorKind>> {
    Ok(provider.get_block_by_hash(hash_to_check).await?.is_none())
}

pub struct BlockRangeScannerClient {
    command_sender: mpsc::Sender<Command>,
}

impl BlockRangeScannerClient {
    /// Creates a new subscription client.
    ///
    /// # Arguments
    ///
    /// * `command_sender` - The sender for sending commands to the subscription service.
    #[must_use]
    pub fn new(command_sender: mpsc::Sender<Command>) -> Self {
        Self { command_sender }
    }

    /// Streams live blocks starting from the latest block.
    ///
    /// # Arguments
    ///
    /// * `block_confirmations` - Number of confirmations to apply once in live mode.
    ///
    /// # Errors
    ///
    /// * `ScannerError::ServiceShutdown` - if the service is already shutting down.
    pub async fn stream_live(
        &self,
        block_confirmations: u64,
    ) -> Result<ReceiverStream<Message>, ScannerError> {
        let (blocks_sender, blocks_receiver) = mpsc::channel(MAX_BUFFERED_MESSAGES);
        let (response_tx, response_rx) = oneshot::channel();

        let command = Command::StreamLive {
            sender: blocks_sender,
            block_confirmations,
            response: response_tx,
        };

        self.command_sender.send(command).await.map_err(|_| ScannerError::ServiceShutdown)?;

        response_rx.await.map_err(|_| ScannerError::ServiceShutdown)??;

        Ok(ReceiverStream::new(blocks_receiver))
    }

    /// Streams a batch of historical blocks from `start_height` to `end_height`.
    ///
    /// # Arguments
    ///
    /// * `start_height` - The starting block number or tag.
    /// * `end_height` - The ending block number or tag.
    ///
    /// # Errors
    ///
    /// * `ScannerError::ServiceShutdown` - if the service is already shutting down.
    pub async fn stream_historical<N: Into<BlockNumberOrTag>>(
        &self,
        start_height: N,
        end_height: N,
    ) -> Result<ReceiverStream<Message>, ScannerError> {
        let (blocks_sender, blocks_receiver) = mpsc::channel(MAX_BUFFERED_MESSAGES);
        let (response_tx, response_rx) = oneshot::channel();

        let command = Command::StreamHistorical {
            sender: blocks_sender,
            start_height: start_height.into(),
            end_height: end_height.into(),
            response: response_tx,
        };

        self.command_sender.send(command).await.map_err(|_| ScannerError::ServiceShutdown)?;

        response_rx.await.map_err(|_| ScannerError::ServiceShutdown)??;

        Ok(ReceiverStream::new(blocks_receiver))
    }

    /// Streams blocks starting from `start_height` and transitions to live mode.
    ///
    /// # Arguments
    ///
    /// * `start_height` - The starting block number or tag.
    /// * `block_confirmations` - Number of confirmations to apply once in live mode.
    ///
    /// # Errors
    ///
    /// * `ScannerError::ServiceShutdown` - if the service is already shutting down.
    pub async fn stream_from(
        &self,
        start_height: BlockNumberOrTag,
        block_confirmations: u64,
    ) -> Result<ReceiverStream<Message>, ScannerError> {
        let (blocks_sender, blocks_receiver) = mpsc::channel(MAX_BUFFERED_MESSAGES);
        let (response_tx, response_rx) = oneshot::channel();

        let command = Command::StreamFrom {
            sender: blocks_sender,
            start_height,
            block_confirmations,
            response: response_tx,
        };

        self.command_sender.send(command).await.map_err(|_| ScannerError::ServiceShutdown)?;

        response_rx.await.map_err(|_| ScannerError::ServiceShutdown)??;

        Ok(ReceiverStream::new(blocks_receiver))
    }

    /// Streams blocks in reverse order from `start_height` to `end_height`.
    ///
    /// # Arguments
    ///
    /// * `start_height` - The starting block number or tag (defaults to Latest if None).
    /// * `end_height` - The ending block number or tag (defaults to Earliest if None).
    ///
    /// # Errors
    ///
    /// * `ScannerError::ServiceShutdown` - if the service is already shutting down.
    pub async fn rewind<BN: Into<BlockNumberOrTag>>(
        &self,
        start_height: BN,
        end_height: BN,
    ) -> Result<ReceiverStream<Message>, ScannerError> {
        let (blocks_sender, blocks_receiver) = mpsc::channel(MAX_BUFFERED_MESSAGES);
        let (response_tx, response_rx) = oneshot::channel();

        let command = Command::Rewind {
            sender: blocks_sender,
            start_height: start_height.into(),
            end_height: end_height.into(),
            response: response_tx,
        };

        self.command_sender.send(command).await.map_err(|_| ScannerError::ServiceShutdown)?;

        response_rx.await.map_err(|_| ScannerError::ServiceShutdown)??;

        Ok(ReceiverStream::new(blocks_receiver))
    }
}

#[cfg(test)]
mod tests {
<<<<<<< HEAD

    use alloy::{
        eips::BlockId,
        providers::{Provider, RootProvider},
    };
    use std::time::Duration;
    use tokio::time::timeout;

=======
>>>>>>> 7a3ae855
    use super::*;
    use crate::{assert_closed, assert_empty, assert_next};
    use alloy::{
        network::Ethereum,
        providers::{ProviderBuilder, ext::AnvilApi},
        rpc::types::anvil::ReorgOptions,
    };
    use alloy_node_bindings::Anvil;
    use tokio::sync::mpsc;
    use tokio_stream::StreamExt;

<<<<<<< HEAD
    fn mocked_provider(asserter: Asserter) -> RobustProvider<Ethereum> {
        let root_provider = RootProvider::new(RpcClient::mocked(asserter));
        RobustProvider::new(root_provider)
    }

=======
>>>>>>> 7a3ae855
    #[test]
    fn block_range_scanner_defaults_match_constants() {
        let scanner = BlockRangeScanner::new();

        assert_eq!(scanner.max_block_range, DEFAULT_MAX_BLOCK_RANGE);
    }

    #[test]
    fn builder_methods_update_configuration() {
        let max_block_range = 42;

        let scanner = BlockRangeScanner::new().max_block_range(max_block_range);

        assert_eq!(scanner.max_block_range, max_block_range);
    }

    #[tokio::test]
    async fn live_mode_processes_all_blocks_respecting_block_confirmations() -> anyhow::Result<()> {
        let anvil = Anvil::new().try_spawn()?;
        let provider = ProviderBuilder::new().connect(anvil.endpoint().as_str()).await?;

        // --- Zero block confirmations -> stream immediately ---

        let client = BlockRangeScanner::new()
            .connect_ws::<Ethereum>(anvil.ws_endpoint_url())
            .await?
            .run()?;

        let mut stream = client.stream_live(0).await?;

        provider.anvil_mine(Some(5), None).await?;

        assert_next!(stream, 1..=1);
        assert_next!(stream, 2..=2);
        assert_next!(stream, 3..=3);
        assert_next!(stream, 4..=4);
        assert_next!(stream, 5..=5);
        let mut stream = assert_empty!(stream);

        provider.anvil_mine(Some(1), None).await?;

        assert_next!(stream, 6..=6);
        assert_empty!(stream);

        // --- 1 block confirmation  ---

        let mut stream = client.stream_live(1).await?;

        provider.anvil_mine(Some(5), None).await?;

        assert_next!(stream, 6..=6);
        assert_next!(stream, 7..=7);
        assert_next!(stream, 8..=8);
        assert_next!(stream, 9..=9);
        assert_next!(stream, 10..=10);
        let mut stream = assert_empty!(stream);

        provider.anvil_mine(Some(1), None).await?;

        assert_next!(stream, 11..=11);
        assert_empty!(stream);

        Ok(())
    }

    #[tokio::test]
    async fn stream_from_latest_starts_at_tip_not_confirmed() -> anyhow::Result<()> {
        let anvil = Anvil::new().try_spawn()?;

        let provider = ProviderBuilder::new().connect(anvil.endpoint().as_str()).await?;
        provider.anvil_mine(Some(20), None).await?;

        let block_confirmations = 5;

        let client = BlockRangeScanner::new()
            .connect_ws::<Ethereum>(anvil.ws_endpoint_url())
            .await?
            .run()?;

        let stream = client.stream_from(BlockNumberOrTag::Latest, block_confirmations).await?;

        let stream = assert_empty!(stream);

        provider.anvil_mine(Some(4), None).await?;

        let mut stream = assert_empty!(stream);

        provider.anvil_mine(Some(1), None).await?;

        assert_next!(stream, 20..=20);
        let mut stream = assert_empty!(stream);

        provider.anvil_mine(Some(1), None).await?;

        assert_next!(stream, 21..=21);
        assert_empty!(stream);

        Ok(())
    }

    #[tokio::test]
    #[ignore = "Flaky test, see: https://github.com/OpenZeppelin/Event-Scanner/issues/109"]
    async fn continuous_blocks_if_reorg_less_than_block_confirmation() -> anyhow::Result<()> {
        let anvil = Anvil::new().try_spawn()?;

        let provider = ProviderBuilder::new().connect(anvil.endpoint().as_str()).await?;

        let block_confirmations = 5;

        let client = BlockRangeScanner::new()
            .connect_ws::<Ethereum>(anvil.ws_endpoint_url())
            .await?
            .run()?;

        let mut receiver = client.stream_live(block_confirmations).await?;

        provider.anvil_mine(Some(10), None).await?;

        provider
            .anvil_reorg(ReorgOptions { depth: block_confirmations - 1, tx_block_pairs: vec![] })
            .await?;

        provider.anvil_mine(Some(20), None).await?;

        let mut block_range_start = 0;

        let end_loop = 20;
        let mut i = 0;
        while let Some(Message::Data(range)) = receiver.next().await {
            if block_range_start == 0 {
                block_range_start = *range.start();
            }

            assert_eq!(block_range_start, *range.start());
            assert!(range.end() >= range.start());
            block_range_start = *range.end() + 1;
            i += 1;
            if i == end_loop {
                break;
            }
        }
        Ok(())
    }

    #[tokio::test]
    #[ignore = "Flaky test, see: https://github.com/OpenZeppelin/Event-Scanner/issues/109"]
    async fn shallow_block_confirmation_does_not_mitigate_reorg() -> anyhow::Result<()> {
        let anvil = Anvil::new().block_time(1).try_spawn()?;

        let provider = ProviderBuilder::new().connect(anvil.endpoint().as_str()).await?;

        let block_confirmations = 3;

        let client = BlockRangeScanner::new()
            .connect_ws::<Ethereum>(anvil.ws_endpoint_url())
            .await?
            .run()?;

        let mut receiver = client.stream_live(block_confirmations).await?;

        provider.anvil_mine(Some(10), None).await?;

        provider
            .anvil_reorg(ReorgOptions { depth: block_confirmations + 5, tx_block_pairs: vec![] })
            .await?;

        provider.anvil_mine(Some(30), None).await?;
        receiver.close();

        let mut block_range_start = 0;

        let mut block_num = vec![];
        let mut reorg_detected = false;
        while let Some(msg) = receiver.next().await {
            match msg {
                Message::Data(range) => {
                    if block_range_start == 0 {
                        block_range_start = *range.start();
                    }
                    block_num.push(range);
                    if block_num.len() == 15 {
                        break;
                    }
                }
                Message::Status(ScannerStatus::ReorgDetected) => {
                    reorg_detected = true;
                }
                _ => {
                    break;
                }
            }
        }
        assert!(reorg_detected, "Reorg should have been detected");

        // Generally check that there is a reorg in the range i.e.
        //                                                        REORG
        // [0..=0, 1..=1, 2..=2, 3..=3, 4..=4, 5..=5, 6..=6, 7..=7, 3..=3, 4..=4, 5..=5, 6..=6,
        // 7..=7, 8..=8, 9..=9] (Less flaky to assert this way)
        let mut found_reorg_pattern = false;
        for window in block_num.windows(2) {
            if window[1].start() < window[0].end() {
                found_reorg_pattern = true;
                break;
            }
        }
        assert!(found_reorg_pattern,);

        Ok(())
    }

    #[tokio::test]
    #[ignore = "too flaky, un-ignore once a full local node is used: https://github.com/OpenZeppelin/Event-Scanner/issues/109"]
    async fn historical_emits_correction_range_when_reorg_below_end() -> anyhow::Result<()> {
        let anvil = Anvil::new().try_spawn()?;
        let provider = ProviderBuilder::new().connect(anvil.ws_endpoint_url().as_str()).await?;

        provider.anvil_mine(Some(120), None).await?;

        let end_num = 110;

        let client = BlockRangeScanner::new()
            .max_block_range(30)
            .connect_ws::<Ethereum>(anvil.ws_endpoint_url())
            .await?
            .run()?;

        let mut stream = client
            .stream_historical(BlockNumberOrTag::Number(0), BlockNumberOrTag::Number(end_num))
            .await?;

        let depth = 15;
        _ = provider.anvil_reorg(ReorgOptions { depth, tx_block_pairs: vec![] }).await;
        _ = provider.anvil_mine(Some(20), None).await;

        assert_next!(stream, 0..=29);
        assert_next!(stream, 30..=59);
        assert_next!(stream, 60..=89);
        assert_next!(stream, 90..=110);
        assert_next!(stream, ScannerStatus::ReorgDetected);
        assert_next!(stream, 105..=110);
        assert_closed!(stream);

        Ok(())
    }

    #[tokio::test]
    #[ignore = "too flaky, un-ignore once a full local node is used: https://github.com/OpenZeppelin/Event-Scanner/issues/109"]
    async fn historical_emits_correction_range_when_end_num_reorgs() -> anyhow::Result<()> {
        let anvil = Anvil::new().try_spawn()?;
        let provider = ProviderBuilder::new().connect(anvil.ws_endpoint_url().as_str()).await?;

        provider.anvil_mine(Some(120), None).await?;

        let end_num = 120;

        let client = BlockRangeScanner::new()
            .max_block_range(30)
            .connect_ws::<Ethereum>(anvil.ws_endpoint_url())
            .await?
            .run()?;

        let mut stream = client
            .stream_historical(BlockNumberOrTag::Number(0), BlockNumberOrTag::Number(end_num))
            .await?;

        let pre_reorg_mine = 20;
        _ = provider.anvil_mine(Some(pre_reorg_mine), None).await;
        let depth = pre_reorg_mine + 1;
        _ = provider.anvil_reorg(ReorgOptions { depth, tx_block_pairs: vec![] }).await;
        _ = provider.anvil_mine(Some(20), None).await;

        assert_next!(stream, 0..=29);
        assert_next!(stream, 30..=59);
        assert_next!(stream, 60..=89);
        assert_next!(stream, 90..=120);
        assert_next!(stream, ScannerStatus::ReorgDetected);
        assert_next!(stream, 120..=120);
        assert_closed!(stream);

        Ok(())
    }

    #[tokio::test]
    async fn historic_mode_respects_blocks_read_per_epoch() -> anyhow::Result<()> {
        let anvil = Anvil::new().try_spawn()?;

        let provider = ProviderBuilder::new().connect(anvil.endpoint().as_str()).await?;

        provider.anvil_mine(Some(100), None).await?;

        let client = BlockRangeScanner::new()
            .max_block_range(5)
            .connect_ws::<Ethereum>(anvil.ws_endpoint_url())
            .await?
            .run()?;

        // ranges where each batch is of max blocks per epoch size
        let mut stream = client.stream_historical(0, 19).await?;
        assert_next!(stream, 0..=4);
        assert_next!(stream, 5..=9);
        assert_next!(stream, 10..=14);
        assert_next!(stream, 15..=19);
        assert_closed!(stream);

        // ranges where last batch is smaller than blocks per epoch
        let mut stream = client.stream_historical(93, 99).await?;
        assert_next!(stream, 93..=97);
        assert_next!(stream, 98..=99);
        assert_closed!(stream);

        // range where blocks per epoch is larger than the number of blocks in the range
        let mut stream = client.stream_historical(3, 5).await?;
        assert_next!(stream, 3..=5);
        assert_closed!(stream);

        // single item range
        let mut stream = client.stream_historical(3, 3).await?;
        assert_next!(stream, 3..=3);
        assert_closed!(stream);

        // range where blocks per epoch is larger than the number of blocks on chain
        let client = BlockRangeScanner::new()
            .max_block_range(200)
            .connect_ws::<Ethereum>(anvil.ws_endpoint_url())
            .await?
            .run()?;

        let mut stream = client.stream_historical(0, 20).await?;
        assert_next!(stream, 0..=20);
        assert_closed!(stream);

        let mut stream = client.stream_historical(0, 99).await?;
        assert_next!(stream, 0..=99);
        assert_closed!(stream);

        Ok(())
    }

    #[tokio::test]
    async fn historic_mode_normalises_start_and_end_block() -> anyhow::Result<()> {
        let anvil = Anvil::new().try_spawn()?;

        let provider = ProviderBuilder::new().connect(anvil.endpoint().as_str()).await?;
        provider.anvil_mine(Some(11), None).await?;

        let client = BlockRangeScanner::new()
            .max_block_range(5)
            .connect_ws::<Ethereum>(anvil.ws_endpoint_url())
            .await?
            .run()?;

        let mut stream = client.stream_historical(10, 0).await?;
        assert_next!(stream, 0..=4);
        assert_next!(stream, 5..=9);
        assert_next!(stream, 10..=10);
        assert_closed!(stream);

        Ok(())
    }

    #[tokio::test]
    async fn buffered_messages_after_cutoff_are_all_passed() {
        let cutoff = 50;
        let (buffer_tx, buffer_rx) = mpsc::channel(8);
        buffer_tx.send(Message::Data(51..=55)).await.unwrap();
        buffer_tx.send(Message::Data(56..=60)).await.unwrap();
        buffer_tx.send(Message::Data(61..=70)).await.unwrap();
        drop(buffer_tx);

        let (out_tx, out_rx) = mpsc::channel(8);
        Service::<Ethereum>::process_live_block_buffer(buffer_rx, out_tx, cutoff).await;

        let mut stream = ReceiverStream::new(out_rx);

        assert_next!(stream, 51..=55);
        assert_next!(stream, 56..=60);
        assert_next!(stream, 61..=70);
        assert_closed!(stream);
    }

    #[tokio::test]
    async fn ranges_entirely_before_cutoff_are_discarded() {
        let cutoff = 100;

        let (buffer_tx, buffer_rx) = mpsc::channel(8);
        buffer_tx.send(Message::Data(40..=50)).await.unwrap();
        buffer_tx.send(Message::Data(51..=60)).await.unwrap();
        buffer_tx.send(Message::Data(61..=70)).await.unwrap();
        drop(buffer_tx);

        let (out_tx, out_rx) = mpsc::channel(8);
        Service::<Ethereum>::process_live_block_buffer(buffer_rx, out_tx, cutoff).await;

        let mut stream = ReceiverStream::new(out_rx);

        assert_closed!(stream);
    }

    #[tokio::test]
    async fn ranges_overlapping_cutoff_are_trimmed() {
        let cutoff = 75;

        let (buffer_tx, buffer_rx) = mpsc::channel(8);
        buffer_tx.send(Message::Data(60..=70)).await.unwrap();
        buffer_tx.send(Message::Data(71..=80)).await.unwrap();
        buffer_tx.send(Message::Data(81..=86)).await.unwrap();
        drop(buffer_tx);

        let (out_tx, out_rx) = mpsc::channel(8);
        Service::<Ethereum>::process_live_block_buffer(buffer_rx, out_tx, cutoff).await;

        let mut stream = ReceiverStream::new(out_rx);

        assert_next!(stream, 75..=80);
        assert_next!(stream, 81..=86);
        assert_closed!(stream);
    }

    #[tokio::test]
    async fn edge_case_range_exactly_at_cutoff() {
        let cutoff = 100;

        let (buffer_tx, buffer_rx) = mpsc::channel(8);
        buffer_tx.send(Message::Data(98..=98)).await.unwrap(); // Just before: discard
        buffer_tx.send(Message::Data(99..=100)).await.unwrap(); // Includes cutoff: trim to 100..=100
        buffer_tx.send(Message::Data(100..=100)).await.unwrap(); // Exactly at: forward
        buffer_tx.send(Message::Data(100..=101)).await.unwrap(); // Starts at cutoff: forward
        buffer_tx.send(Message::Data(102..=102)).await.unwrap(); // After cutoff: forward
        drop(buffer_tx);

        let (out_tx, out_rx) = mpsc::channel(8);
        Service::<Ethereum>::process_live_block_buffer(buffer_rx, out_tx, cutoff).await;

        let mut stream = ReceiverStream::new(out_rx);

        assert_next!(stream, 100..=100);
        assert_next!(stream, 100..=100);
        assert_next!(stream, 100..=101);
        assert_next!(stream, 102..=102);
        assert_closed!(stream);
    }

    #[tokio::test]
    async fn try_send_forwards_errors_to_subscribers() {
        let (tx, mut rx) = mpsc::channel(1);

<<<<<<< HEAD
        service.send_to_subscriber(Message::Error(ScannerError::BlockNotFound(4.into()))).await;

        match rx.recv().await.expect("subscriber should stay open") {
            Message::Error(err) => {
                assert!(matches!(
                    err,
                    ScannerError::BlockNotFound(BlockId::Number(BlockNumberOrTag::Number(4)))
                ));
            }
            other => panic!("unexpected message: {other:?}"),
        }

        Ok(())
=======
        _ = tx.try_stream(ScannerError::WebSocketConnectionFailed(4)).await;

        assert!(matches!(
            rx.recv().await,
            Some(Message::Error(ScannerError::WebSocketConnectionFailed(4)))
        ));
>>>>>>> 7a3ae855
    }

    #[tokio::test]
    async fn rewind_single_batch_when_epoch_larger_than_range() -> anyhow::Result<()> {
        let anvil = Anvil::new().try_spawn()?;

        let provider = ProviderBuilder::new().connect(anvil.endpoint().as_str()).await?;

        provider.anvil_mine(Some(150), None).await?;

        let client = BlockRangeScanner::new()
            .max_block_range(100)
            .connect_ws::<Ethereum>(anvil.ws_endpoint_url())
            .await?
            .run()?;

        let mut stream = client.rewind(100, 150).await?;

        // Range length is 51, epoch is 100 -> single batch [100..=150]
        assert_next!(stream, 100..=150);
        assert_closed!(stream);

        Ok(())
    }

    #[tokio::test]
    async fn rewind_exact_multiple_of_epoch_creates_full_batches_in_reverse() -> anyhow::Result<()>
    {
        let anvil = Anvil::new().try_spawn()?;

        let provider = ProviderBuilder::new().connect(anvil.endpoint().as_str()).await?;

        provider.anvil_mine(Some(15), None).await?;

        let client = BlockRangeScanner::new()
            .max_block_range(5)
            .connect_ws::<Ethereum>(anvil.ws_endpoint_url())
            .await?
            .run()?;

        let mut stream = client.rewind(0, 14).await?;

        // 0..=14 with epoch 5 -> [10..=14, 5..=9, 0..=4]
        assert_next!(stream, 10..=14);
        assert_next!(stream, 5..=9);
        assert_next!(stream, 0..=4);
        assert_closed!(stream);

        Ok(())
    }

    #[tokio::test]
    async fn rewind_with_remainder_trims_first_batch_to_stream_start() -> anyhow::Result<()> {
        let anvil = Anvil::new().try_spawn()?;

        let provider = ProviderBuilder::new().connect(anvil.endpoint().as_str()).await?;

        provider.anvil_mine(Some(15), None).await?;

        let client = BlockRangeScanner::new()
            .max_block_range(4)
            .connect_ws::<Ethereum>(anvil.ws_endpoint_url())
            .await?
            .run()?;

        let mut stream = client.rewind(3, 12).await?;

        // 3..=12 with epoch 4 -> ends: 12,8,4 -> batches: [9..=12, 5..=8, 3..=4]
        assert_next!(stream, 9..=12);
        assert_next!(stream, 5..=8);
        assert_next!(stream, 3..=4);
        assert_closed!(stream);

        Ok(())
    }

    #[tokio::test]
    async fn rewind_single_block_range() -> anyhow::Result<()> {
        let anvil = Anvil::new().try_spawn()?;

        let provider = ProviderBuilder::new().connect(anvil.endpoint().as_str()).await?;

        provider.anvil_mine(Some(15), None).await?;

        let client = BlockRangeScanner::new()
            .max_block_range(5)
            .connect_ws::<Ethereum>(anvil.ws_endpoint_url())
            .await?
            .run()?;

        let mut stream = client.rewind(7, 7).await?;

        assert_next!(stream, 7..=7);
        assert_closed!(stream);

        Ok(())
    }

    #[tokio::test]
    async fn rewind_epoch_of_one_sends_each_block_in_reverse_order() -> anyhow::Result<()> {
        let anvil = Anvil::new().try_spawn()?;

        let provider = ProviderBuilder::new().connect(anvil.endpoint().as_str()).await?;

        provider.anvil_mine(Some(15), None).await?;

        let client = BlockRangeScanner::new()
            .max_block_range(1)
            .connect_ws::<Ethereum>(anvil.ws_endpoint_url())
            .await?
            .run()?;

        let mut stream = client.rewind(5, 8).await?;

        // 5..=8 with epoch 1 -> [8..=8, 7..=7, 6..=6, 5..=5]
        assert_next!(stream, 8..=8);
        assert_next!(stream, 7..=7);
        assert_next!(stream, 6..=6);
        assert_next!(stream, 5..=5);
        assert_closed!(stream);

        Ok(())
    }

    #[tokio::test]
    async fn command_rewind_defaults_latest_to_earliest_batches_correctly() -> anyhow::Result<()> {
        let anvil = Anvil::new().try_spawn()?;

        let provider = ProviderBuilder::new().connect(anvil.endpoint().as_str()).await?;
        // Mine 20 blocks, so the total number of blocks is 21 (including 0th block)
        provider.anvil_mine(Some(20), None).await?;

        let client = BlockRangeScanner::new()
            .max_block_range(7)
            .connect_ws::<Ethereum>(anvil.ws_endpoint_url())
            .await?
            .run()?;

        let mut stream = client
            .rewind::<BlockNumberOrTag>(BlockNumberOrTag::Earliest, BlockNumberOrTag::Latest)
            .await?;

        assert_next!(stream, 14..=20);
        assert_next!(stream, 7..=13);
        assert_next!(stream, 0..=6);
        assert_closed!(stream);

        Ok(())
    }

    #[tokio::test]
    async fn command_rewind_handles_start_and_end_in_any_order() -> anyhow::Result<()> {
        let anvil = Anvil::new().try_spawn()?;

        let provider = ProviderBuilder::new().connect(anvil.endpoint().as_str()).await?;
        // Ensure blocks at 3 and 15 exist
        provider.anvil_mine(Some(16), None).await?;

        let client = BlockRangeScanner::new()
            .max_block_range(5)
            .connect_ws::<Ethereum>(anvil.ws_endpoint_url())
            .await?
            .run()?;

        let mut stream = client.rewind(15, 3).await?;

        assert_next!(stream, 11..=15);
        assert_next!(stream, 6..=10);
        assert_next!(stream, 3..=5);
        assert_closed!(stream);

        let mut stream = client.rewind(3, 15).await?;

        assert_next!(stream, 11..=15);
        assert_next!(stream, 6..=10);
        assert_next!(stream, 3..=5);
        assert_closed!(stream);

        Ok(())
    }

    #[tokio::test]
    async fn command_rewind_propagates_block_not_found_error() -> anyhow::Result<()> {
        let anvil = Anvil::new().try_spawn()?;

        // Do not mine up to 999 so start won't exist
        let client = BlockRangeScanner::new()
            .max_block_range(5)
            .connect_ws::<Ethereum>(anvil.ws_endpoint_url())
            .await?
            .run()?;

        let stream = client.rewind(0, 999).await;

        assert!(matches!(stream, Err(ScannerError::BlockNotFound(BlockNumberOrTag::Number(999)))));

        Ok(())
    }
}<|MERGE_RESOLUTION|>--- conflicted
+++ resolved
@@ -68,14 +68,7 @@
 use crate::{
     ScannerMessage,
     error::ScannerError,
-<<<<<<< HEAD
-    robust_provider::{
-        DEFAULT_MAX_RETRIES, DEFAULT_MAX_TIMEOUT, DEFAULT_RETRY_INTERVAL, RobustProvider,
-    },
-    types::{ScannerMessage, ScannerStatus},
-=======
     types::{ScannerStatus, TryStream},
->>>>>>> 7a3ae855
 };
 use alloy::{
     consensus::BlockHeader,
@@ -517,14 +510,10 @@
         end_height: BlockNumberOrTag,
         sender: mpsc::Sender<Message>,
     ) -> Result<(), ScannerError> {
-<<<<<<< HEAD
-        let (start_block, end_block) = try_join!(
-=======
         let max_block_range = self.max_block_range;
         let provider = self.provider.clone();
 
         let (start_block, end_block) = join!(
->>>>>>> 7a3ae855
             self.provider.get_block_by_number(start_height),
             self.provider.get_block_by_number(end_height),
         )?;
@@ -605,9 +594,6 @@
                 // restart rewind
                 batch_from = from;
                 // store the updated end block hash
-<<<<<<< HEAD
-                tip_hash = self.provider.get_block_by_number(from.into()).await?.header().hash();
-=======
                 tip_hash = match provider.get_block_by_number(from.into()).await {
                     Ok(block) => block
                         .unwrap_or_else(|| {
@@ -621,7 +607,6 @@
                         return;
                     }
                 };
->>>>>>> 7a3ae855
             } else {
                 // `batch_to` is always greater than `to`, so `batch_to - 1` is always a valid
                 // unsigned integer
@@ -630,15 +615,6 @@
         }
 
         info!(batch_count = batch_count, "Rewind completed");
-<<<<<<< HEAD
-
-        Ok(())
-    }
-
-    async fn reorg_detected(&self, hash_to_check: B256) -> Result<bool, ScannerError> {
-        Ok(self.provider.get_block_by_hash(hash_to_check).await.is_err())
-=======
->>>>>>> 7a3ae855
     }
 
     async fn stream_historical_blocks(
@@ -935,17 +911,6 @@
 
 #[cfg(test)]
 mod tests {
-<<<<<<< HEAD
-
-    use alloy::{
-        eips::BlockId,
-        providers::{Provider, RootProvider},
-    };
-    use std::time::Duration;
-    use tokio::time::timeout;
-
-=======
->>>>>>> 7a3ae855
     use super::*;
     use crate::{assert_closed, assert_empty, assert_next};
     use alloy::{
@@ -957,14 +922,6 @@
     use tokio::sync::mpsc;
     use tokio_stream::StreamExt;
 
-<<<<<<< HEAD
-    fn mocked_provider(asserter: Asserter) -> RobustProvider<Ethereum> {
-        let root_provider = RootProvider::new(RpcClient::mocked(asserter));
-        RobustProvider::new(root_provider)
-    }
-
-=======
->>>>>>> 7a3ae855
     #[test]
     fn block_range_scanner_defaults_match_constants() {
         let scanner = BlockRangeScanner::new();
@@ -1411,7 +1368,6 @@
     async fn try_send_forwards_errors_to_subscribers() {
         let (tx, mut rx) = mpsc::channel(1);
 
-<<<<<<< HEAD
         service.send_to_subscriber(Message::Error(ScannerError::BlockNotFound(4.into()))).await;
 
         match rx.recv().await.expect("subscriber should stay open") {
@@ -1425,14 +1381,6 @@
         }
 
         Ok(())
-=======
-        _ = tx.try_stream(ScannerError::WebSocketConnectionFailed(4)).await;
-
-        assert!(matches!(
-            rx.recv().await,
-            Some(Message::Error(ScannerError::WebSocketConnectionFailed(4)))
-        ));
->>>>>>> 7a3ae855
     }
 
     #[tokio::test]
