//! Example usage:
//!
//! ```rust,no_run
//! use alloy::{eips::BlockNumberOrTag, network::Ethereum, primitives::BlockNumber};
//! use std::ops::RangeInclusive;
//! use tokio_stream::{StreamExt, wrappers::ReceiverStream};
//!
//! use alloy::transports::http::reqwest::Url;
//! use event_scanner::block_range_scanner::{
//!     BlockRangeMessage, BlockRangeScanner, BlockRangeScannerClient, BlockRangeScannerError,
//!     DEFAULT_BLOCK_CONFIRMATIONS, DEFAULT_BLOCKS_READ_PER_EPOCH,
//! };
//! use tokio::time::Duration;
//! use tracing::{error, info};
//!
//! #[tokio::main]
//! async fn main() -> Result<(), Box<dyn std::error::Error>> {
//!     // Initialize logging
//!     tracing_subscriber::fmt::init();
//!
//!     // Configuration
//!     let block_range_scanner = BlockRangeScanner::new()
<<<<<<< HEAD
=======
//!         .with_blocks_read_per_epoch(1000)
//!         .with_block_confirmations(5)
>>>>>>> 025a2b85
//!         .connect_ws::<Ethereum>(Url::parse("ws://localhost:8546").unwrap())
//!         .await?;
//!
//!     // Create client to send subscribe command to block scanner
//!     let client: BlockRangeScannerClient = block_range_scanner.run()?;
//!
//!     let mut stream =
//!         client.stream_from(BlockNumberOrTag::Number(5), DEFAULT_BLOCK_CONFIRMATIONS).await?;
//!
//!     while let Some(message) = stream.next().await {
//!         match message {
//!             BlockRangeMessage::Data(range) => {
//!                 // process range
//!             }
//!             BlockRangeMessage::Error(e) => {
//!                 error!("Received error from subscription: {e}");
//!                 match e {
//!                     BlockRangeScannerError::ServiceShutdown => break,
//!                     BlockRangeScannerError::WebSocketConnectionFailed(_) => {
//!                         error!(
//!                             "WebSocket connection failed, continuing to listen for reconnection"
//!                         );
//!                     }
//!                     _ => {
//!                         error!("Non-fatal error, continuing: {e}");
//!                     }
//!                 }
//!             }
//!             BlockRangeMessage::Status(status) => {
//!                 info!("Received status message: {:?}", status);
//!             }
//!         }
//!     }
//!
//!     info!("Data processing stopped.");
//!
//!     Ok(())
//! }
//! ```

use std::{cmp::Ordering, ops::RangeInclusive, sync::Arc};

use tokio::{
    join,
    sync::{mpsc, oneshot},
};
use tokio_stream::{StreamExt, wrappers::ReceiverStream};

use crate::types::{ScannerMessage, ScannerStatus};
use alloy::{
    consensus::BlockHeader,
    eips::BlockNumberOrTag,
    network::{BlockResponse, Network, primitives::HeaderResponse},
    primitives::{B256, BlockNumber},
    providers::{Provider, RootProvider},
    pubsub::Subscription,
    rpc::client::ClientBuilder,
    transports::{
        RpcError, TransportErrorKind, TransportResult,
        http::reqwest::{self, Url},
        ws::WsConnect,
    },
};
use thiserror::Error;
use tracing::{debug, error, info, warn};

pub const DEFAULT_BLOCKS_READ_PER_EPOCH: usize = 1000;
// copied form https://github.com/taikoxyz/taiko-mono/blob/f4b3a0e830e42e2fee54829326389709dd422098/packages/taiko-client/pkg/chain_iterator/block_batch_iterator.go#L19
pub const DEFAULT_BLOCK_CONFIRMATIONS: u64 = 0;
// const BACK_OFF_MAX_RETRIES: u64 = 5;

pub const MAX_BUFFERED_MESSAGES: usize = 50000;

<<<<<<< HEAD
=======
// Maximum amount of reorged blocks on Ethereum (after this amount of block confirmations, a block
// is considered final)
pub const DEFAULT_REORG_REWIND_DEPTH: u64 = 64;

// // State sync aware retry settings
// const STATE_SYNC_RETRY_INTERVAL: Duration = Duration::from_secs(30);
// const STATE_SYNC_MAX_RETRIES: u64 = 12;

>>>>>>> 025a2b85
pub type BlockRangeMessage = ScannerMessage<RangeInclusive<BlockNumber>, BlockRangeScannerError>;

impl From<Result<RangeInclusive<BlockNumber>, BlockRangeScannerError>> for BlockRangeMessage {
    fn from(logs: Result<RangeInclusive<BlockNumber>, BlockRangeScannerError>) -> Self {
        match logs {
            Ok(logs) => BlockRangeMessage::Data(logs),
            Err(e) => BlockRangeMessage::Error(e),
        }
    }
}

impl From<RangeInclusive<BlockNumber>> for BlockRangeMessage {
    fn from(logs: RangeInclusive<BlockNumber>) -> Self {
        BlockRangeMessage::Data(logs)
    }
}

impl PartialEq<RangeInclusive<BlockNumber>> for BlockRangeMessage {
    fn eq(&self, other: &RangeInclusive<BlockNumber>) -> bool {
        if let BlockRangeMessage::Data(range) = self { range.eq(other) } else { false }
    }
}

#[derive(Error, Debug, Clone)]
pub enum BlockRangeScannerError {
    #[error("HTTP request failed: {0}")]
    HttpError(Arc<reqwest::Error>),

    // #[error("WebSocket error: {0}")]
    // WebSocketError(#[from] tokio_tungstenite::tungstenite::Error),
    #[error("Serialization error: {0}")]
    SerializationError(Arc<serde_json::Error>),

    #[error("RPC error: {0}")]
    RpcError(Arc<RpcError<TransportErrorKind>>),

    #[error("Channel send error")]
    ChannelError,

    #[error("Service is shutting down")]
    ServiceShutdown,

    #[error("Only one subscriber allowed at a time")]
    MultipleSubscribers,

    #[error("No subscriber set for streaming")]
    NoSubscriber,

    #[error("Historical sync failed: {0}")]
    HistoricalSyncError(String),

    #[error("WebSocket connection failed after {0} attempts")]
    WebSocketConnectionFailed(usize),

    #[error("Block not found, block number: {0}")]
    BlockNotFound(BlockNumberOrTag),
}

impl From<reqwest::Error> for BlockRangeScannerError {
    fn from(error: reqwest::Error) -> Self {
        BlockRangeScannerError::HttpError(Arc::new(error))
    }
}

impl From<serde_json::Error> for BlockRangeScannerError {
    fn from(error: serde_json::Error) -> Self {
        BlockRangeScannerError::SerializationError(Arc::new(error))
    }
}

impl From<RpcError<TransportErrorKind>> for BlockRangeScannerError {
    fn from(error: RpcError<TransportErrorKind>) -> Self {
        BlockRangeScannerError::RpcError(Arc::new(error))
    }
}

<<<<<<< HEAD
#[derive(Default, Debug, Clone)]
pub struct BlockHashAndNumber {
    pub hash: BlockHash,
    pub number: BlockNumber,
}

impl BlockHashAndNumber {
    fn from_header<N: Network>(header: &N::HeaderResponse) -> Self {
        Self { hash: header.hash(), number: header.number() }
    }
}

#[derive(Clone, Copy)]
pub struct BlockRangeScanner {
    pub max_read_per_epoch: usize,
=======
impl From<BlockRangeScannerError> for BlockRangeMessage {
    fn from(error: BlockRangeScannerError) -> Self {
        BlockRangeMessage::Error(error)
    }
}

#[derive(Debug)]
pub enum Command {
    StreamLive {
        sender: mpsc::Sender<BlockRangeMessage>,
        response: oneshot::Sender<Result<(), BlockRangeScannerError>>,
    },
    StreamHistorical {
        sender: mpsc::Sender<BlockRangeMessage>,
        start_height: BlockNumberOrTag,
        end_height: BlockNumberOrTag,
        response: oneshot::Sender<Result<(), BlockRangeScannerError>>,
    },
    StreamFrom {
        sender: mpsc::Sender<BlockRangeMessage>,
        start_height: BlockNumberOrTag,
        response: oneshot::Sender<Result<(), BlockRangeScannerError>>,
    },
    Rewind {
        sender: mpsc::Sender<BlockRangeMessage>,
        start_height: BlockNumberOrTag,
        end_height: BlockNumberOrTag,
        response: oneshot::Sender<Result<(), BlockRangeScannerError>>,
    },
    Unsubscribe {
        response: oneshot::Sender<Result<(), BlockRangeScannerError>>,
    },
    Shutdown {
        response: oneshot::Sender<Result<(), BlockRangeScannerError>>,
    },
}

#[derive(Clone)]
struct Config {
    blocks_read_per_epoch: usize,
    #[allow(
        dead_code,
        reason = "Will be used in reorg mechanism: https://github.com/OpenZeppelin/Event-Scanner/issues/5"
    )]
    reorg_rewind_depth: u64,
    block_confirmations: u64,
}

pub struct BlockRangeScanner {
    blocks_read_per_epoch: usize,
    max_reorg_depth: u64,
    block_confirmations: u64,
>>>>>>> 025a2b85
}

impl Default for BlockRangeScanner {
    fn default() -> Self {
        Self::new()
    }
}

impl BlockRangeScanner {
    #[must_use]
    pub fn new() -> Self {
<<<<<<< HEAD
        Self { max_read_per_epoch: DEFAULT_BLOCKS_READ_PER_EPOCH }
    }

    #[must_use]
    pub fn with_max_read_per_epoch(mut self, max_read_per_epoch: usize) -> Self {
        self.max_read_per_epoch = max_read_per_epoch;
=======
        Self {
            blocks_read_per_epoch: DEFAULT_BLOCKS_READ_PER_EPOCH,
            max_reorg_depth: DEFAULT_REORG_REWIND_DEPTH,
            block_confirmations: DEFAULT_BLOCK_CONFIRMATIONS,
        }
    }

    #[must_use]
    pub fn with_blocks_read_per_epoch(mut self, blocks_read_per_epoch: usize) -> Self {
        self.blocks_read_per_epoch = blocks_read_per_epoch;
        self
    }

    #[must_use]
    pub fn with_reorg_rewind_depth(mut self, reorg_rewind_depth: u64) -> Self {
        self.max_reorg_depth = reorg_rewind_depth;
        self
    }

    #[must_use]
    pub fn with_block_confirmations(mut self, block_confirmations: u64) -> Self {
        self.block_confirmations = block_confirmations;
>>>>>>> 025a2b85
        self
    }

    /// Connects to the provider via WebSocket
    ///
    /// # Errors
    ///
    /// Returns an error if the connection fails
    pub async fn connect_ws<N: Network>(
        self,
        ws_url: Url,
    ) -> TransportResult<ConnectedBlockRangeScanner<N>> {
        let provider =
            RootProvider::<N>::new(ClientBuilder::default().ws(WsConnect::new(ws_url)).await?);
        self.connect(provider)
    }

    /// Connects to the provider via IPC
    ///
    /// # Errors
    ///
    /// Returns an error if the connection fails
    pub async fn connect_ipc<N: Network>(
        self,
        ipc_path: String,
    ) -> TransportResult<ConnectedBlockRangeScanner<N>> {
        let provider = RootProvider::<N>::new(ClientBuilder::default().ipc(ipc_path.into()).await?);
        self.connect(provider)
    }

    /// Connects to an existing provider
    ///
    /// # Errors
    ///
    /// Returns an error if the connection fails
    pub fn connect<N: Network>(
        self,
        provider: RootProvider<N>,
    ) -> TransportResult<ConnectedBlockRangeScanner<N>> {
<<<<<<< HEAD
        Ok(ConnectedBlockRangeScanner { provider, max_read_per_epoch: self.max_read_per_epoch })
=======
        Ok(ConnectedBlockRangeScanner {
            provider,
            config: Config {
                blocks_read_per_epoch: self.blocks_read_per_epoch,
                reorg_rewind_depth: self.max_reorg_depth,
                block_confirmations: self.block_confirmations,
            },
        })
>>>>>>> 025a2b85
    }
}

pub struct ConnectedBlockRangeScanner<N: Network> {
    provider: RootProvider<N>,
    max_read_per_epoch: usize,
}

impl<N: Network> ConnectedBlockRangeScanner<N> {
    /// Returns the underlying Provider.
    #[must_use]
    pub fn provider(&self) -> &RootProvider<N> {
        &self.provider
    }

    /// Starts the subscription service and returns a client for sending commands.
    ///
    /// # Errors
    ///
    /// Returns an error if the subscription service fails to start.
    pub fn run(&self) -> Result<BlockRangeScannerClient, BlockRangeScannerError> {
        let (service, cmd_tx) = Service::new(self.provider.clone(), self.max_read_per_epoch);
        tokio::spawn(async move {
            service.run().await;
        });
        Ok(BlockRangeScannerClient::new(cmd_tx))
    }
}

#[derive(Debug)]
pub enum Command {
    StreamLive {
        sender: mpsc::Sender<BlockRangeMessage>,
        block_confirmations: u64,
        response: oneshot::Sender<Result<(), BlockRangeScannerError>>,
    },
    StreamHistorical {
        sender: mpsc::Sender<BlockRangeMessage>,
        start_height: BlockNumberOrTag,
        end_height: BlockNumberOrTag,
        response: oneshot::Sender<Result<(), BlockRangeScannerError>>,
    },
    StreamFrom {
        sender: mpsc::Sender<BlockRangeMessage>,
        start_height: BlockNumberOrTag,
        block_confirmations: u64,
        response: oneshot::Sender<Result<(), BlockRangeScannerError>>,
    },
    Unsubscribe {
        response: oneshot::Sender<Result<(), BlockRangeScannerError>>,
    },
    Shutdown {
        response: oneshot::Sender<Result<(), BlockRangeScannerError>>,
    },
}

struct Service<N: Network> {
    provider: RootProvider<N>,
    max_read_per_epoch: usize,
    subscriber: Option<mpsc::Sender<BlockRangeMessage>>,
    websocket_connected: bool,
    processed_count: u64,
    error_count: u64,
    command_receiver: mpsc::Receiver<Command>,
    shutdown: bool,
}

impl<N: Network> Service<N> {
    pub fn new(
        provider: RootProvider<N>,
        max_read_per_epoch: usize,
    ) -> (Self, mpsc::Sender<Command>) {
        let (cmd_tx, cmd_rx) = mpsc::channel(100);

        let service = Self {
            provider,
            max_read_per_epoch,
            subscriber: None,
            websocket_connected: false,
            processed_count: 0,
            error_count: 0,
            command_receiver: cmd_rx,
            shutdown: false,
        };

        (service, cmd_tx)
    }

    pub async fn run(mut self) {
        info!("Starting subscription service");

        while !self.shutdown {
            tokio::select! {
                cmd = self.command_receiver.recv() => {
                    if let Some(command) = cmd {
                        if let Err(e) = self.handle_command(command).await {
                            error!("Command handling error: {}", e);
                            self.error_count += 1;
                        }
                    } else {
                        info!("Command channel closed, shutting down");
                        break;
                    }
                }
            }
        }

        info!("Subscription service stopped");
    }

    async fn handle_command(&mut self, command: Command) -> Result<(), BlockRangeScannerError> {
        match command {
            Command::StreamLive { sender, block_confirmations, response } => {
                self.ensure_no_subscriber()?;
                info!("Starting live stream");
                self.subscriber = Some(sender);
                let result = self.handle_live(block_confirmations).await;
                let _ = response.send(result);
            }
            Command::StreamHistorical { sender, start_height, end_height, response } => {
                self.ensure_no_subscriber()?;
                info!(start_height = ?start_height, end_height = ?end_height, "Starting historical stream");
                self.subscriber = Some(sender);
                let result = self.handle_historical(start_height, end_height).await;
                let _ = response.send(result);
            }
            Command::StreamFrom { sender, start_height, block_confirmations, response } => {
                self.ensure_no_subscriber()?;
                self.subscriber = Some(sender);
                info!(start_height = ?start_height, "Starting streaming from");
                let result = self.handle_sync(start_height, block_confirmations).await;
                let _ = response.send(result);
            }
            Command::Rewind { sender, start_height, end_height, response } => {
                self.ensure_no_subscriber()?;
                self.subscriber = Some(sender);
                info!(start_height = ?start_height, end_height = ?end_height, "Starting rewind");
                let result = self.handle_rewind(start_height, end_height).await;
                let _ = response.send(result);
            }
            Command::Unsubscribe { response } => {
                self.handle_unsubscribe();
                let _ = response.send(Ok(()));
            }
            Command::Shutdown { response } => {
                self.shutdown = true;
                self.handle_unsubscribe();
                let _ = response.send(Ok(()));
            }
        }
        Ok(())
    }

<<<<<<< HEAD
    async fn handle_live(
        &mut self,
        block_confirmations: u64,
    ) -> Result<(), BlockRangeScannerError> {
        let Some(sender) = self.subscriber.clone() else {
            return Err(BlockRangeScannerError::ServiceShutdown);
        };
=======
    async fn handle_live(&mut self) -> Result<(), BlockRangeScannerError> {
        let sender =
            self.subscriber.clone().ok_or_else(|| BlockRangeScannerError::ServiceShutdown)?;
>>>>>>> 025a2b85

        let max_read_per_epoch = self.max_read_per_epoch;
        let provider = self.provider.clone();
        let latest = self.provider.get_block_number().await?;

        // the next block returned by the underlying subscription will always be `latest + 1`,
        // because `latest` was already mined and subscription by definition only streams after new
        // blocks have been mined
        let range_start = (latest + 1).saturating_sub(block_confirmations);

        tokio::spawn(async move {
            Self::stream_live_blocks(
                range_start,
                provider,
                sender,
                block_confirmations,
                max_read_per_epoch,
            )
            .await;
        });

        Ok(())
    }

    async fn handle_historical(
        &mut self,
        start_height: BlockNumberOrTag,
        end_height: BlockNumberOrTag,
    ) -> Result<(), BlockRangeScannerError> {
        let (start_block, end_block) = tokio::try_join!(
            self.provider.get_block_by_number(start_height),
            self.provider.get_block_by_number(end_height)
        )?;

        let start_block_num = start_block
            .ok_or_else(|| BlockRangeScannerError::BlockNotFound(start_height))?
            .header()
            .number();
        let end_block_num = end_block
            .ok_or_else(|| BlockRangeScannerError::BlockNotFound(end_height))?
            .header()
            .number();

        let (start_block_num, end_block_num) = match start_block_num.cmp(&end_block_num) {
            Ordering::Greater => (end_block_num, start_block_num),
            _ => (start_block_num, end_block_num),
        };

        info!(start_block = start_block_num, end_block = end_block_num, "Syncing historical data");

        let sender =
            self.subscriber.take().ok_or_else(|| BlockRangeScannerError::ServiceShutdown)?;
        let blocks_read_per_epoch = self.config.blocks_read_per_epoch as u64;

        Self::stream_historical_blocks(
            start_block_num,
            end_block_num,
            blocks_read_per_epoch,
            &sender,
        )
        .await?;

        Ok(())
    }

    async fn handle_sync(
        &mut self,
        start_height: BlockNumberOrTag,
        block_confirmations: u64,
    ) -> Result<(), BlockRangeScannerError> {
<<<<<<< HEAD
        let max_read_per_epoch = self.max_read_per_epoch;
=======
        let sender =
            self.subscriber.clone().ok_or_else(|| BlockRangeScannerError::ServiceShutdown)?;

        let block_confirmations = self.config.block_confirmations;
>>>>>>> 025a2b85
        // Step 1:
        // Fetches the starting block and end block for historical sync in parallel
        let (start_block, latest_block) = tokio::try_join!(
            self.provider.get_block_by_number(start_height),
            self.provider.get_block_by_number(BlockNumberOrTag::Latest)
        )?;

        let start_block_num = start_block
            .ok_or_else(|| BlockRangeScannerError::BlockNotFound(start_height))?
            .header()
            .number();
        let latest_block = latest_block
            .ok_or_else(|| BlockRangeScannerError::BlockNotFound(BlockNumberOrTag::Latest))?
            .header()
            .number();

<<<<<<< HEAD
        let confirmed_tip_num = latest_block.header().number().saturating_sub(block_confirmations);
=======
        let confirmed_tip_num = latest_block.saturating_sub(block_confirmations);
>>>>>>> 025a2b85

        // If start is beyond confirmed tip, skip historical and go straight to live
        if start_block_num > confirmed_tip_num {
            info!(
                start_block = start_block_num,
                confirmed_tip = confirmed_tip_num,
                "Start block is beyond confirmed tip, starting live stream"
            );

            let sender =
                self.subscriber.clone().ok_or_else(|| BlockRangeScannerError::ServiceShutdown)?;

            let provider = self.provider.clone();
            tokio::spawn(async move {
<<<<<<< HEAD
                Self::stream_live_blocks(
                    expected_next,
                    provider,
                    sender,
                    block_confirmations,
                    max_read_per_epoch,
                )
                .await;
=======
                Self::stream_live_blocks(start_block_num, provider, sender, block_confirmations)
                    .await;
>>>>>>> 025a2b85
            });

            return Ok(());
        }

        info!(
            start_block = start_block_num,
            end_block = confirmed_tip_num,
            "Syncing historical data"
        );

        // Step 2: Setup the live streaming buffer
        // This channel will accumulate while historical sync is running
        let (live_block_buffer_sender, live_block_buffer_receiver) =
            mpsc::channel::<BlockRangeMessage>(MAX_BUFFERED_MESSAGES);

        let provider = self.provider.clone();

        // The cutoff is the last block we have synced historically
        // Any block > cutoff will come from the live stream
        let cutoff = confirmed_tip_num;

        // This task runs independently, accumulating new blocks while wehistorical data is syncing
        let live_subscription_task = tokio::spawn(async move {
            Self::stream_live_blocks(
                cutoff + 1,
                provider,
                live_block_buffer_sender,
                block_confirmations,
                max_read_per_epoch,
            )
            .await;
        });

        // Step 4: Perform historical synchronization
        // This processes blocks from start_block to end_block (cutoff)
        // If this fails, we need to abort the live streaming task
        if let Err(e) = Self::stream_historical_blocks(
            start_block_num,
            confirmed_tip_num,
            self.config.blocks_read_per_epoch as u64,
            &sender,
        )
        .await
        {
            warn!("aborting live_subscription_task");
            live_subscription_task.abort();
            return Err(BlockRangeScannerError::HistoricalSyncError(e.to_string()));
        }

        self.send_to_subscriber(ScannerMessage::Status(ScannerStatus::ChainTipReached)).await;

        // Step 5:
        // Spawn the buffer processor task
        // This will:
        // 1. Process all buffered blocks, filtering out any ≤ cutoff
        // 2. Forward blocks > cutoff to the user
        // 3. Continue forwarding until the buffer if exhausted (waits for new blocks from live
        //    stream)
        tokio::spawn(async move {
            Self::process_live_block_buffer(live_block_buffer_receiver, sender, cutoff).await;
        });

        info!("Successfully transitioned from historical to live data");
        Ok(())
    }

    async fn handle_rewind(
        &mut self,
        start_height: BlockNumberOrTag,
        end_height: BlockNumberOrTag,
    ) -> Result<(), BlockRangeScannerError> {
        let (start_block, end_block) = join!(
            self.provider.get_block_by_number(start_height),
            self.provider.get_block_by_number(end_height),
        );

        let start_block =
            start_block?.ok_or(BlockRangeScannerError::BlockNotFound(start_height))?;
        let end_block = end_block?.ok_or(BlockRangeScannerError::BlockNotFound(end_height))?;

        // normalize block range
        let (from, to) = match start_block.header().number().cmp(&end_block.header().number()) {
            Ordering::Greater => (start_block, end_block),
            _ => (end_block, start_block),
        };

        self.stream_rewind(from, to).await?;

        _ = self.subscriber.take();

        Ok(())
    }

    /// Streams blocks in reverse order from `from` to `to`.
    ///
    /// The `from` block is assumed to be greater than or equal to the `to` block.
    ///
    /// # Errors
    ///
    /// Returns an error if the stream fails
    async fn stream_rewind(
        &mut self,
        from: N::BlockResponse,
        to: N::BlockResponse,
    ) -> Result<(), BlockRangeScannerError> {
        let mut batch_count = 0;
        let blocks_read_per_epoch = self.config.blocks_read_per_epoch;

        // for checking whether reorg occurred
        let mut tip_hash = from.header().hash();

        let from = from.header().number();
        let to = to.header().number();

        // we're iterating in reverse
        let mut batch_from = from;

        while batch_from >= to {
            let batch_to = batch_from.saturating_sub(blocks_read_per_epoch as u64 - 1).max(to);

            // stream the range regularly, i.e. from smaller block number to greater
            self.send_to_subscriber(BlockRangeMessage::Data(batch_to..=batch_from)).await;

            batch_count += 1;
            if batch_count % 10 == 0 {
                debug!(batch_count = batch_count, "Processed rewind batches");
            }

            // check early if end of stream achieved to avoid subtraction overflow when `to
            // == 0`
            if batch_to == to {
                break;
            }

            if self.reorg_detected(tip_hash).await? {
                info!(block_number = %from, hash = %tip_hash, "Reorg detected");

                self.send_to_subscriber(BlockRangeMessage::Status(ScannerStatus::ReorgDetected))
                    .await;

                // restart rewind
                batch_from = from;
                // store the updated end block hash
                tip_hash = self
                    .provider
                    .get_block_by_number(from.into())
                    .await?
                    .expect("Chain should have the same height post-reorg")
                    .header()
                    .hash();
            } else {
                // SAFETY: `batch_to` is always greater than `to`, so `batch_to - 1` is always
                // a valid unsigned integer
                batch_from = batch_to - 1;
            }
        }

        info!(batch_count = batch_count, "Rewind completed");

        Ok(())
    }

    async fn reorg_detected(&self, hash_to_check: B256) -> Result<bool, BlockRangeScannerError> {
        Ok(self.provider.get_block_by_hash(hash_to_check).await?.is_none())
    }

    async fn stream_historical_blocks(
        start: BlockNumber,
        end: BlockNumber,
        blocks_read_per_epoch: u64,
        sender: &mpsc::Sender<BlockRangeMessage>,
    ) -> Result<(), BlockRangeScannerError> {
        let mut batch_count = 0;

        let mut next_start_block = start;

        // must be <= to include the edge case when start == end (i.e. return the single block
        // range)
<<<<<<< HEAD
        while self.next_start_block.number <= end.header().number() {
            let batch_end_block_number = self
                .next_start_block
                .number
                .saturating_add(self.max_read_per_epoch as u64 - 1)
                .min(end.header().number());
=======
        while next_start_block <= end {
            let batch_end_block_number =
                next_start_block.saturating_add(blocks_read_per_epoch - 1).min(end);
>>>>>>> 025a2b85

            if !Self::try_send(
                sender,
                BlockRangeMessage::Data(next_start_block..=batch_end_block_number),
            )
            .await
            {
                break;
            }

            batch_count += 1;
            if batch_count % 10 == 0 {
                debug!(batch_count = batch_count, "Processed historical batches");
            }

            if batch_end_block_number == end {
                break;
            }

            // Next block number always exists as we checked end block previously
            let next_start_block_number = batch_end_block_number.saturating_add(1);

            next_start_block = next_start_block_number;
        }

        info!(batch_count = batch_count, "Historical sync completed");

        Ok(())
    }

    async fn stream_live_blocks<P: Provider<N>>(
        mut range_start: BlockNumber,
        provider: P,
        sender: mpsc::Sender<BlockRangeMessage>,
        block_confirmations: u64,
        max_read_per_epoch: usize,
    ) {
        match Self::get_block_subscription(&provider).await {
            Ok(ws_stream) => {
                info!("WebSocket connected for live blocks");

                // ensure we start streaming only after the expected_next_block cutoff
                let cutoff = range_start;
                let mut stream =
                    ws_stream.into_stream().skip_while(|header| header.number() < cutoff);

                while let Some(incoming_block) = stream.next().await {
                    let incoming_block_num = incoming_block.number();
                    info!(block_number = incoming_block_num, "Received block header");

                    if incoming_block_num < range_start {
                        warn!("Reorg detected: sending forked range");
                        if sender
                            .send(BlockRangeMessage::Status(ScannerStatus::ReorgDetected))
                            .await
                            .is_err()
                        {
                            warn!("Downstream channel closed, stopping live blocks task");
                            return;
                        }

                        // Calculate the confirmed block position for the incoming block
                        let incoming_confirmed =
                            incoming_block_num.saturating_sub(block_confirmations);

                        // updated expected block to updated confirmed
                        range_start = incoming_confirmed;
                    }

                    let confirmed = incoming_block_num.saturating_sub(block_confirmations);
                    if confirmed >= range_start {
                        // NOTE: Edge case when difference between range end and range start >= max
                        // reads
                        let range_end = confirmed
                            .min(range_start.saturating_add(max_read_per_epoch as u64 - 1));

                        if sender
                            .send(BlockRangeMessage::Data(range_start..=range_end))
                            .await
                            .is_err()
                        {
                            warn!("Downstream channel closed, stopping live blocks task");
                            return;
                        }

                        // Overflow can not realistically happen
                        range_start = range_end + 1;
                    }
                }
            }
            Err(e) => {
                if sender.send(BlockRangeMessage::Error(e)).await.is_err() {
                    warn!("Downstream channel closed, stopping live blocks task");
                }
            }
        }
    }

    async fn process_live_block_buffer(
        mut buffer_rx: mpsc::Receiver<BlockRangeMessage>,
        sender: mpsc::Sender<BlockRangeMessage>,
        cutoff: BlockNumber,
    ) {
        let mut processed = 0;
        let mut discarded = 0;

        // Process all buffered messages
        while let Some(data) = buffer_rx.recv().await {
            match data {
                BlockRangeMessage::Data(range) => {
                    let (start, end) = (*range.start(), *range.end());
                    if start >= cutoff {
                        if sender.send(BlockRangeMessage::Data(range)).await.is_err() {
                            warn!("Subscriber channel closed, cleaning up");
                            return;
                        }
                        processed += end - start;
                    } else if end > cutoff {
                        discarded += cutoff - start;

                        let start = cutoff;
                        if sender.send(BlockRangeMessage::Data(start..=end)).await.is_err() {
                            warn!("Subscriber channel closed, cleaning up");
                            return;
                        }
                        processed += end - start;
                    } else {
                        discarded += end - start;
                    }
                }
                _ => {
                    // Could be error or status
                    if sender.send(data).await.is_err() {
                        warn!("Subscriber channel closed, cleaning up");
                        return;
                    }
                }
            }
        }

        info!(processed = processed, discarded = discarded, "Processed buffered messages");
    }

    async fn get_block_subscription(
        provider: &impl Provider<N>,
    ) -> Result<Subscription<N::HeaderResponse>, BlockRangeScannerError> {
        let ws_stream = provider
            .subscribe_blocks()
            .await
            .map_err(|_| BlockRangeScannerError::WebSocketConnectionFailed(1))?;

        Ok(ws_stream)
    }

    async fn send_to_subscriber(&mut self, message: BlockRangeMessage) {
        if let Some(ref sender) = self.subscriber {
            if let Err(err) = sender.send(message).await {
                warn!(error = %err, "Downstream channel closed, failed sending the message to subscriber");
                self.subscriber = None;
                self.websocket_connected = false;
            } else {
                self.processed_count += 1;
            }
        }
    }

    async fn try_send<T: Into<BlockRangeMessage>>(
        sender: &mpsc::Sender<BlockRangeMessage>,
        msg: T,
    ) -> bool {
        if let Err(err) = sender.send(msg.into()).await {
            warn!(error = %err, "Downstream channel closed, stopping stream");
            return false;
        }
        true
    }

    fn handle_unsubscribe(&mut self) {
        if self.subscriber.take().is_some() {
            info!("Unsubscribing current subscriber");
            self.websocket_connected = false;
        }
    }

    fn ensure_no_subscriber(&self) -> Result<(), BlockRangeScannerError> {
        if self.subscriber.is_some() {
            return Err(BlockRangeScannerError::MultipleSubscribers);
        }
        Ok(())
    }
}

pub struct BlockRangeScannerClient {
    command_sender: mpsc::Sender<Command>,
}

impl BlockRangeScannerClient {
    /// Creates a new subscription client.
    ///
    /// # Arguments
    ///
    /// * `command_sender` - The sender for sending commands to the subscription service.
    #[must_use]
    pub fn new(command_sender: mpsc::Sender<Command>) -> Self {
        Self { command_sender }
    }

    /// Streams live blocks starting from the latest block.
    ///
    /// # Arguments
    ///
    /// * `block_confirmations` - Number of confirmations to apply once in live mode.
    ///
    /// # Errors
    ///
    /// * `BlockRangeScannerError::ServiceShutdown` - if the service is already shutting down.
    pub async fn stream_live(
        &self,
        block_confirmations: u64,
    ) -> Result<ReceiverStream<BlockRangeMessage>, BlockRangeScannerError> {
        let (blocks_sender, blocks_receiver) = mpsc::channel(MAX_BUFFERED_MESSAGES);
        let (response_tx, response_rx) = oneshot::channel();

        let command = Command::StreamLive {
            sender: blocks_sender,
            block_confirmations,
            response: response_tx,
        };

        self.command_sender
            .send(command)
            .await
            .map_err(|_| BlockRangeScannerError::ServiceShutdown)?;

        response_rx.await.map_err(|_| BlockRangeScannerError::ServiceShutdown)??;

        Ok(ReceiverStream::new(blocks_receiver))
    }

    /// Streams a batch of historical blocks from `start_height` to `end_height`.
    ///
    /// # Arguments
    ///
    /// * `start_height` - The starting block number or tag.
    /// * `end_height` - The ending block number or tag.
    ///
    /// # Errors
    ///
    /// * `BlockRangeScannerError::ServiceShutdown` - if the service is already shutting down.
    pub async fn stream_historical<N: Into<BlockNumberOrTag>>(
        &self,
        start_height: N,
        end_height: N,
    ) -> Result<ReceiverStream<BlockRangeMessage>, BlockRangeScannerError> {
        let (blocks_sender, blocks_receiver) = mpsc::channel(MAX_BUFFERED_MESSAGES);
        let (response_tx, response_rx) = oneshot::channel();

        let command = Command::StreamHistorical {
            sender: blocks_sender,
            start_height: start_height.into(),
            end_height: end_height.into(),
            response: response_tx,
        };

        self.command_sender
            .send(command)
            .await
            .map_err(|_| BlockRangeScannerError::ServiceShutdown)?;

        response_rx.await.map_err(|_| BlockRangeScannerError::ServiceShutdown)??;

        Ok(ReceiverStream::new(blocks_receiver))
    }

    /// Streams blocks starting from `start_height` and transitions to live mode.
    ///
    /// # Arguments
    ///
    /// * `start_height` - The starting block number or tag.
    /// * `block_confirmations` - Number of confirmations to apply once in live mode.
    ///
    /// # Errors
    ///
    /// * `BlockRangeScannerError::ServiceShutdown` - if the service is already shutting down.
    pub async fn stream_from(
        &self,
        start_height: BlockNumberOrTag,
        block_confirmations: u64,
    ) -> Result<ReceiverStream<BlockRangeMessage>, BlockRangeScannerError> {
        let (blocks_sender, blocks_receiver) = mpsc::channel(MAX_BUFFERED_MESSAGES);
        let (response_tx, response_rx) = oneshot::channel();

        let command = Command::StreamFrom {
            sender: blocks_sender,
            start_height,
            block_confirmations,
            response: response_tx,
        };

        self.command_sender
            .send(command)
            .await
            .map_err(|_| BlockRangeScannerError::ServiceShutdown)?;

        response_rx.await.map_err(|_| BlockRangeScannerError::ServiceShutdown)??;

        Ok(ReceiverStream::new(blocks_receiver))
    }

    /// Streams blocks in reverse order from `start_height` to `end_height`.
    ///
    /// # Arguments
    ///
    /// * `start_height` - The starting block number or tag (defaults to Latest if None).
    /// * `end_height` - The ending block number or tag (defaults to Earliest if None).
    ///
    /// # Errors
    ///
    /// * `BlockRangeScannerError::ServiceShutdown` - if the service is already shutting down.
    pub async fn rewind<BN: Into<BlockNumberOrTag>>(
        &self,
        start_height: BN,
        end_height: BN,
    ) -> Result<ReceiverStream<BlockRangeMessage>, BlockRangeScannerError> {
        let (blocks_sender, blocks_receiver) = mpsc::channel(MAX_BUFFERED_MESSAGES);
        let (response_tx, response_rx) = oneshot::channel();

        let command = Command::Rewind {
            sender: blocks_sender,
            start_height: start_height.into(),
            end_height: end_height.into(),
            response: response_tx,
        };

        self.command_sender
            .send(command)
            .await
            .map_err(|_| BlockRangeScannerError::ServiceShutdown)?;

        response_rx.await.map_err(|_| BlockRangeScannerError::ServiceShutdown)??;

        Ok(ReceiverStream::new(blocks_receiver))
    }

    /// Unsubscribes the current subscriber.
    ///
    /// # Errors
    ///
    /// * `BlockRangeScannerError::ServiceShutdown` - if the service is already shutting down.
    pub async fn unsubscribe(&self) -> Result<(), BlockRangeScannerError> {
        let (response_tx, response_rx) = oneshot::channel();

        let command = Command::Unsubscribe { response: response_tx };

        self.command_sender
            .send(command)
            .await
            .map_err(|_| BlockRangeScannerError::ServiceShutdown)?;

        response_rx.await.map_err(|_| BlockRangeScannerError::ServiceShutdown)?
    }

    /// Shuts down the subscription service and unsubscribes the current subscriber.
    ///
    /// # Errors
    ///
    /// * `BlockRangeScannerError::ServiceShutdown` - if the service is already shutting down.
    pub async fn shutdown(&self) -> Result<(), BlockRangeScannerError> {
        let (response_tx, response_rx) = oneshot::channel();

        let command = Command::Shutdown { response: response_tx };

        self.command_sender
            .send(command)
            .await
            .map_err(|_| BlockRangeScannerError::ServiceShutdown)?;

        response_rx.await.map_err(|_| BlockRangeScannerError::ServiceShutdown)?
    }
}

#[cfg(test)]
mod tests {

    use std::time::Duration;
    use tokio::time::timeout;

    use super::*;
    use crate::assert_next;
    use alloy::{
        network::Ethereum,
        providers::{ProviderBuilder, ext::AnvilApi},
        rpc::{client::RpcClient, types::anvil::ReorgOptions},
        transports::mock::Asserter,
    };
    use alloy_node_bindings::Anvil;
<<<<<<< HEAD
    use tokio::{
        sync::mpsc::{self, Receiver},
        time::timeout,
    };
    use tokio_stream::StreamExt;

    use super::*;

    // Trait to enable receiver-type-agnostic range receival
    trait RangeReceiver {
        async fn next_range(&mut self) -> Option<BlockRangeMessage>;
    }

    impl RangeReceiver for ReceiverStream<BlockRangeMessage> {
        async fn next_range(&mut self) -> Option<BlockRangeMessage> {
            self.next().await
        }
    }

    impl RangeReceiver for Receiver<BlockRangeMessage> {
        async fn next_range(&mut self) -> Option<BlockRangeMessage> {
            self.recv().await
        }
    }

    macro_rules! assert_next_range {
        ($recv:expr, None) => {
            let next = $recv.next_range().await;
            assert!(next.is_none());
        };
        ($recv:expr, $range:expr) => {
            let next = $recv.next_range().await;
            if let Some(BlockRangeMessage::Data(range)) = next {
                assert_eq!($range, range);
            } else {
                panic!("expected block range, got: {next:?}");
            }
        };
=======
    use tokio::sync::mpsc;
    use tokio_stream::StreamExt;

    fn test_config() -> Config {
        Config { blocks_read_per_epoch: 5, reorg_rewind_depth: 5, block_confirmations: 0 }
>>>>>>> 025a2b85
    }

    fn mocked_provider(asserter: Asserter) -> RootProvider<Ethereum> {
        RootProvider::new(RpcClient::mocked(asserter))
    }

    #[test]
    fn block_range_scanner_defaults_match_constants() {
        let scanner = BlockRangeScanner::new();

<<<<<<< HEAD
        assert_eq!(scanner.max_read_per_epoch, DEFAULT_BLOCKS_READ_PER_EPOCH);
=======
        assert_eq!(scanner.blocks_read_per_epoch, DEFAULT_BLOCKS_READ_PER_EPOCH);
        assert_eq!(scanner.max_reorg_depth, DEFAULT_REORG_REWIND_DEPTH);
        assert_eq!(scanner.block_confirmations, DEFAULT_BLOCK_CONFIRMATIONS);
>>>>>>> 025a2b85
    }

    #[test]
    fn builder_methods_update_configuration() {
        let blocks_read_per_epoch = 42;

        let scanner = BlockRangeScanner::new().with_max_read_per_epoch(blocks_read_per_epoch);

        assert_eq!(scanner.max_read_per_epoch, blocks_read_per_epoch);
    }

    #[tokio::test]
    async fn send_to_subscriber_increments_processed_count() -> anyhow::Result<()> {
        let asserter = Asserter::new();
        let provider = mocked_provider(asserter);
        let (mut service, _cmd) = Service::new(provider, DEFAULT_BLOCKS_READ_PER_EPOCH);

        let (tx, mut rx) = mpsc::channel(1);
        service.subscriber = Some(tx);

        let expected_range = 10..=11;
        service.send_to_subscriber(BlockRangeMessage::Data(expected_range.clone())).await;

        assert_eq!(service.processed_count, 1);
        assert!(service.subscriber.is_some());

        let BlockRangeMessage::Data(received) = rx.recv().await.expect("range received") else {
            panic!("expected BlockRange message")
        };
        assert_eq!(received, expected_range);

        Ok(())
    }

    #[tokio::test]
    async fn send_to_subscriber_removes_closed_channel() -> anyhow::Result<()> {
        let asserter = Asserter::new();
        let provider = mocked_provider(asserter);
        let (mut service, _cmd) = Service::new(provider, DEFAULT_BLOCKS_READ_PER_EPOCH);

        let (tx, rx) = mpsc::channel(1);
        service.websocket_connected = true;
        service.subscriber = Some(tx);
        // channel is closed
        drop(rx);

        service.send_to_subscriber(BlockRangeMessage::Data(15..=15)).await;

        assert!(service.subscriber.is_none());
        assert!(!service.websocket_connected);
        assert_eq!(service.processed_count, 0);

        Ok(())
    }

    #[test]
    fn handle_unsubscribe_clears_subscriber() {
        let asserter = Asserter::new();
        let provider = mocked_provider(asserter);
        let (mut service, _cmd) = Service::new(provider, DEFAULT_BLOCKS_READ_PER_EPOCH);

        let (tx, _rx) = mpsc::channel(1);
        service.websocket_connected = true;
        service.subscriber = Some(tx);

        service.handle_unsubscribe();

        assert!(service.subscriber.is_none());
        assert!(!service.websocket_connected);
    }

    #[tokio::test]
    async fn live_mode_processes_all_blocks() -> anyhow::Result<()> {
        let anvil = Anvil::new().block_time_f64(0.01).try_spawn()?;

        let client = BlockRangeScanner::new()
            .connect_ws::<Ethereum>(anvil.ws_endpoint_url())
            .await?
            .run()?;

        let expected_blocks = 10;

        let mut receiver =
            client.stream_live(DEFAULT_BLOCK_CONFIRMATIONS).await?.take(expected_blocks);

        let mut block_range_start = 0;

        while let Some(BlockRangeMessage::Data(range)) = receiver.next().await {
            info!("Received block range: [{range:?}]");
            if block_range_start == 0 {
                block_range_start = *range.start();
            }

            assert_eq!(block_range_start, *range.start());
            assert!(range.end() >= range.start());
            block_range_start = *range.end() + 1;
        }

        Ok(())
    }

    #[tokio::test]
    async fn stream_from_latest_starts_at_tip_not_confirmed() -> anyhow::Result<()> {
        let anvil = Anvil::new().try_spawn()?;

        let provider = ProviderBuilder::new().connect(anvil.endpoint().as_str()).await?;
        provider.anvil_mine(Option::Some(20), Option::None).await?;

        let block_confirmations = 5;

        let client = BlockRangeScanner::new()
            .connect_ws::<Ethereum>(anvil.ws_endpoint_url())
            .await?
            .run()?;

        let expected_blocks = 10;
        let mut receiver = client
            .stream_from(BlockNumberOrTag::Latest, block_confirmations)
            .await?
            .take(expected_blocks);

        let latest_head = provider.get_block_number().await?;
        provider.anvil_mine(Option::Some(20), Option::None).await?;

        let mut expected_range_start = latest_head;

        while let Some(BlockRangeMessage::Data(range)) = receiver.next().await {
            assert_eq!(expected_range_start, *range.start());
            assert_eq!(range.end(), range.start());
            expected_range_start += 1;
        }

        // verify that the final block number (range.end) was of the latest block with the expected
        // block confirmations
        assert_eq!(expected_range_start, latest_head + expected_blocks as u64);

        Ok(())
    }

    #[tokio::test]
    async fn live_mode_respects_block_confirmations() -> anyhow::Result<()> {
        let anvil = Anvil::new().try_spawn()?;

        let provider = ProviderBuilder::new().connect(anvil.endpoint().as_str()).await?;
        provider.anvil_mine(Option::Some(20), Option::None).await?;

        let block_confirmations = 5;

        let client = BlockRangeScanner::new()
            .connect_ws::<Ethereum>(anvil.ws_endpoint_url())
            .await?
            .run()?;

        let expected_blocks = 10;

        let mut receiver = client.stream_live(block_confirmations).await?.take(expected_blocks);
        let provider = ProviderBuilder::new().connect(anvil.endpoint().as_str()).await?;
        let latest_head = provider.get_block_number().await?;
        provider.anvil_mine(Option::Some(expected_blocks as u64), Option::None).await?;

        let mut expected_range_start = latest_head.saturating_sub(block_confirmations) + 1;

        while let Some(BlockRangeMessage::Data(range)) = receiver.next().await {
            assert_eq!(expected_range_start, *range.start());
            assert_eq!(range.end(), range.start());
            expected_range_start += 1;
        }

        // we add 1 to the right side, because we're expecting the number of the _next_ block to be
        // mined
        assert_eq!(
            expected_range_start,
            latest_head + expected_blocks as u64 + 1 - block_confirmations
        );

        Ok(())
    }

    #[tokio::test]
    async fn live_mode_respects_block_confirmations_on_new_chain() -> anyhow::Result<()> {
        let anvil = Anvil::new().try_spawn()?;

        let provider = ProviderBuilder::new().connect(anvil.endpoint().as_str()).await?;

        let block_confirmations = 5;

        let client = BlockRangeScanner::new()
            .connect_ws::<Ethereum>(anvil.ws_endpoint_url())
            .await?
            .run()?;

        let mut receiver = client.stream_live(block_confirmations).await?;

        provider.anvil_mine(Option::Some(6), Option::None).await?;

        let next = receiver.next().await;
        if let Some(BlockRangeMessage::Data(range)) = next {
            assert_eq!(0, *range.start());
            assert_eq!(0, *range.end());
        } else {
            panic!("expected range, got: {next:?}");
        }

        let next = receiver.next().await;
        if let Some(BlockRangeMessage::Data(range)) = next {
            assert_eq!(1, *range.start());
            assert_eq!(1, *range.end());
        } else {
            panic!("expected range, got: {next:?}");
        }

        // assert no new pending confirmed block ranges
        assert!(
            timeout(Duration::from_secs(1), async move { receiver.next().await }).await.is_err()
        );

        Ok(())
    }

    #[tokio::test]
    #[ignore = "Flaky test, see: https://github.com/OpenZeppelin/Event-Scanner/issues/109"]
    async fn continuous_blocks_if_reorg_less_than_block_confirmation() -> anyhow::Result<()> {
        let anvil = Anvil::new().try_spawn()?;

        let provider = ProviderBuilder::new().connect(anvil.endpoint().as_str()).await?;

        let block_confirmations = 5;

        let client = BlockRangeScanner::new()
            .connect_ws::<Ethereum>(anvil.ws_endpoint_url())
            .await?
            .run()?;

        let mut receiver = client.stream_live(block_confirmations).await?;

        provider.anvil_mine(Option::Some(10), Option::None).await?;

        provider
            .anvil_reorg(ReorgOptions { depth: block_confirmations - 1, tx_block_pairs: vec![] })
            .await?;

        provider.anvil_mine(Option::Some(20), Option::None).await?;

        let mut block_range_start = 0;

        let end_loop = 20;
        let mut i = 0;
        while let Some(BlockRangeMessage::Data(range)) = receiver.next().await {
            if block_range_start == 0 {
                block_range_start = *range.start();
            }

            assert_eq!(block_range_start, *range.start());
            assert!(range.end() >= range.start());
            block_range_start = *range.end() + 1;
            i += 1;
            if i == end_loop {
                break;
            }
        }
        Ok(())
    }

    #[tokio::test]
    #[ignore = "Flaky test, see: https://github.com/OpenZeppelin/Event-Scanner/issues/109"]
    async fn shallow_block_confirmation_does_not_mitigate_reorg() -> anyhow::Result<()> {
        let anvil = Anvil::new().block_time(1).try_spawn()?;

        let provider = ProviderBuilder::new().connect(anvil.endpoint().as_str()).await?;

        let block_confirmations = 3;

        let client = BlockRangeScanner::new()
            .connect_ws::<Ethereum>(anvil.ws_endpoint_url())
            .await?
            .run()?;

        let mut receiver = client.stream_live(block_confirmations).await?;

        provider.anvil_mine(Option::Some(10), Option::None).await?;

        provider
            .anvil_reorg(ReorgOptions { depth: block_confirmations + 5, tx_block_pairs: vec![] })
            .await?;

        provider.anvil_mine(Option::Some(30), Option::None).await?;
        receiver.close();

        let mut block_range_start = 0;

        let mut block_num = vec![];
        let mut reorg_detected = false;
        while let Some(msg) = receiver.next().await {
            match msg {
                BlockRangeMessage::Data(range) => {
                    if block_range_start == 0 {
                        block_range_start = *range.start();
                    }
                    block_num.push(range);
                    if block_num.len() == 15 {
                        break;
                    }
                }
                BlockRangeMessage::Status(ScannerStatus::ReorgDetected) => {
                    reorg_detected = true;
                }
                _ => {
                    break;
                }
            }
        }
        assert!(reorg_detected, "Reorg should have been detected");

        // Generally check that there is a reorg in the range i.e.
        //                                                        REORG
        // [0..=0, 1..=1, 2..=2, 3..=3, 4..=4, 5..=5, 6..=6, 7..=7, 3..=3, 4..=4, 5..=5, 6..=6,
        // 7..=7, 8..=8, 9..=9] (Less flaky to assert this way)
        let mut found_reorg_pattern = false;
        for window in block_num.windows(2) {
            if window[1].start() < window[0].end() {
                found_reorg_pattern = true;
                break;
            }
        }
        assert!(found_reorg_pattern,);

        Ok(())
    }

    #[tokio::test]
<<<<<<< HEAD
=======
    #[ignore = "too flaky, un-ignore once a full local node is used: https://github.com/OpenZeppelin/Event-Scanner/issues/109"]
    async fn historical_emits_correction_range_when_reorg_below_end() -> anyhow::Result<()> {
        let anvil = Anvil::new().try_spawn()?;
        let provider = ProviderBuilder::new().connect(anvil.ws_endpoint_url().as_str()).await?;

        provider.anvil_mine(Option::Some(120), Option::None).await?;

        let end_num = 110;

        let client = BlockRangeScanner::new()
            .with_blocks_read_per_epoch(30)
            .connect_ws::<Ethereum>(anvil.ws_endpoint_url())
            .await?
            .run()?;

        let mut stream = client
            .stream_historical(BlockNumberOrTag::Number(0), BlockNumberOrTag::Number(end_num))
            .await?;

        let depth = 15;
        _ = provider.anvil_reorg(ReorgOptions { depth, tx_block_pairs: vec![] }).await;
        _ = provider.anvil_mine(Option::Some(20), Option::None).await;

        assert_next!(stream, 0..=29);
        assert_next!(stream, 30..=59);
        assert_next!(stream, 60..=89);
        assert_next!(stream, 90..=110);
        assert_next!(stream, ScannerStatus::ReorgDetected);
        assert_next!(stream, 105..=110);
        assert_next!(stream, None);

        Ok(())
    }

    #[tokio::test]
    #[ignore = "too flaky, un-ignore once a full local node is used: https://github.com/OpenZeppelin/Event-Scanner/issues/109"]
    async fn historical_emits_correction_range_when_end_num_reorgs() -> anyhow::Result<()> {
        let anvil = Anvil::new().try_spawn()?;
        let provider = ProviderBuilder::new().connect(anvil.ws_endpoint_url().as_str()).await?;

        provider.anvil_mine(Option::Some(120), Option::None).await?;

        let end_num = 120;

        let client = BlockRangeScanner::new()
            .with_blocks_read_per_epoch(30)
            .connect_ws::<Ethereum>(anvil.ws_endpoint_url())
            .await?
            .run()?;

        let mut stream = client
            .stream_historical(BlockNumberOrTag::Number(0), BlockNumberOrTag::Number(end_num))
            .await?;

        let pre_reorg_mine = 20;
        _ = provider.anvil_mine(Option::Some(pre_reorg_mine), Option::None).await;
        let depth = pre_reorg_mine + 1;
        _ = provider.anvil_reorg(ReorgOptions { depth, tx_block_pairs: vec![] }).await;
        _ = provider.anvil_mine(Option::Some(20), Option::None).await;

        assert_next!(stream, 0..=29);
        assert_next!(stream, 30..=59);
        assert_next!(stream, 60..=89);
        assert_next!(stream, 90..=120);
        assert_next!(stream, ScannerStatus::ReorgDetected);
        assert_next!(stream, 120..=120);
        assert_next!(stream, None);

        Ok(())
    }

    #[tokio::test]
>>>>>>> 025a2b85
    async fn historic_mode_respects_blocks_read_per_epoch() -> anyhow::Result<()> {
        let anvil = Anvil::new().try_spawn()?;

        let provider = ProviderBuilder::new().connect(anvil.endpoint().as_str()).await?;

        provider.anvil_mine(Option::Some(100), Option::None).await?;

        let client = BlockRangeScanner::new()
            .with_max_read_per_epoch(5)
            .connect_ws::<Ethereum>(anvil.ws_endpoint_url())
            .await?
            .run()?;

        // ranges where each batch is of max blocks per epoch size
        let mut stream = client.stream_historical(0, 19).await?;
        assert_next!(stream, 0..=4);
        assert_next!(stream, 5..=9);
        assert_next!(stream, 10..=14);
        assert_next!(stream, 15..=19);
        assert_next!(stream, None);

        // ranges where last batch is smaller than blocks per epoch
        let mut stream = client.stream_historical(93, 99).await?;
        assert_next!(stream, 93..=97);
        assert_next!(stream, 98..=99);
        assert_next!(stream, None);

        // range where blocks per epoch is larger than the number of blocks in the range
        let mut stream = client.stream_historical(3, 5).await?;
        assert_next!(stream, 3..=5);
        assert_next!(stream, None);

        // single item range
        let mut stream = client.stream_historical(3, 3).await?;
        assert_next!(stream, 3..=3);
        assert_next!(stream, None);

        // range where blocks per epoch is larger than the number of blocks on chain
        let client = BlockRangeScanner::new()
            .with_max_read_per_epoch(200)
            .connect_ws::<Ethereum>(anvil.ws_endpoint_url())
            .await?
            .run()?;

        let mut stream = client.stream_historical(0, 20).await?;
        assert_next!(stream, 0..=20);
        assert_next!(stream, None);

        let mut stream = client.stream_historical(0, 99).await?;
        assert_next!(stream, 0..=99);
        assert_next!(stream, None);

        Ok(())
    }

    #[tokio::test]
    async fn historic_mode_normalises_start_and_end_block() -> anyhow::Result<()> {
        let anvil = Anvil::new().try_spawn()?;

        let provider = ProviderBuilder::new().connect(anvil.endpoint().as_str()).await?;
        provider.anvil_mine(Option::Some(11), Option::None).await?;

        let client = BlockRangeScanner::new()
            .with_blocks_read_per_epoch(5)
            .connect_ws::<Ethereum>(anvil.ws_endpoint_url())
            .await?
            .run()?;

        let mut stream = client.stream_historical(10, 0).await?;
        assert_next!(stream, 0..=4);
        assert_next!(stream, 5..=9);
        assert_next!(stream, 10..=10);
        assert_next!(stream, None);

        Ok(())
    }

    #[tokio::test]
    async fn buffered_messages_trim_ranges_prior_to_cutoff() -> anyhow::Result<()> {
        let cutoff = 50;
        let (buffer_tx, buffer_rx) = mpsc::channel(8);
        buffer_tx.send(BlockRangeMessage::Data(51..=55)).await.unwrap();
        buffer_tx.send(BlockRangeMessage::Data(56..=60)).await.unwrap();
        buffer_tx.send(BlockRangeMessage::Data(61..=70)).await.unwrap();
        drop(buffer_tx);

        let (out_tx, mut out_rx) = mpsc::channel(8);
        Service::<Ethereum>::process_live_block_buffer(buffer_rx, out_tx, cutoff).await;

        let mut forwarded = Vec::new();
        while let Some(BlockRangeMessage::Data(range)) = out_rx.recv().await {
            forwarded.push(range);
        }

        // All ranges should be forwarded as-is since they're after cutoff
        assert_eq!(forwarded, vec![51..=55, 56..=60, 61..=70]);
        Ok(())
    }

    #[tokio::test]
    async fn ranges_entirely_before_cutoff_are_discarded() -> anyhow::Result<()> {
        let cutoff = 100;

        let (buffer_tx, buffer_rx) = mpsc::channel(8);
        buffer_tx.send(BlockRangeMessage::Data(40..=50)).await.unwrap();
        buffer_tx.send(BlockRangeMessage::Data(51..=60)).await.unwrap();
        buffer_tx.send(BlockRangeMessage::Data(61..=70)).await.unwrap();
        drop(buffer_tx);

        let (out_tx, mut out_rx) = mpsc::channel(8);
        Service::<Ethereum>::process_live_block_buffer(buffer_rx, out_tx, cutoff).await;

        let mut forwarded = Vec::new();
        while let Some(BlockRangeMessage::Data(range)) = out_rx.recv().await {
            forwarded.push(range);
        }

        // All ranges should be discarded since they're before cutoff
        assert_eq!(forwarded, vec![]);
        Ok(())
    }

    #[tokio::test]
    async fn ranges_overlapping_cutoff_are_trimmed() -> anyhow::Result<()> {
        let cutoff = 75;

        let (buffer_tx, buffer_rx) = mpsc::channel(8);
        buffer_tx.send(BlockRangeMessage::Data(70..=80)).await.unwrap();
        buffer_tx.send(BlockRangeMessage::Data(60..=80)).await.unwrap();
        buffer_tx.send(BlockRangeMessage::Data(74..=76)).await.unwrap();
        drop(buffer_tx);

        let (out_tx, mut out_rx) = mpsc::channel(8);
        Service::<Ethereum>::process_live_block_buffer(buffer_rx, out_tx, cutoff).await;

        let mut forwarded = Vec::new();
        while let Some(BlockRangeMessage::Data(range)) = out_rx.recv().await {
            forwarded.push(range);
        }

        // All ranges should be trimmed to start at cutoff (75)
        assert_eq!(forwarded, vec![75..=80, 75..=80, 75..=76]);
        Ok(())
    }

    #[tokio::test]
    async fn mixed_ranges_are_handled_correctly() -> anyhow::Result<()> {
        let cutoff = 50;

        let (buffer_tx, buffer_rx) = mpsc::channel(8);
        buffer_tx.send(BlockRangeMessage::Data(30..=45)).await.unwrap(); // Before cutoff: discard
        buffer_tx.send(BlockRangeMessage::Data(46..=55)).await.unwrap(); // Overlaps: trim to 50..=55
        buffer_tx.send(BlockRangeMessage::Data(56..=65)).await.unwrap(); // After cutoff: forward as-is
        buffer_tx.send(BlockRangeMessage::Data(40..=49)).await.unwrap(); // Before cutoff: discard
        buffer_tx.send(BlockRangeMessage::Data(49..=51)).await.unwrap(); // Overlaps: trim to 50..=51
        buffer_tx.send(BlockRangeMessage::Data(51..=100)).await.unwrap(); // After cutoff: forward as-is
        drop(buffer_tx);

        let (out_tx, mut out_rx) = mpsc::channel(8);
        Service::<Ethereum>::process_live_block_buffer(buffer_rx, out_tx, cutoff).await;

        let mut forwarded = Vec::new();
        while let Some(BlockRangeMessage::Data(range)) = out_rx.recv().await {
            forwarded.push(range);
        }

        assert_eq!(forwarded, vec![50..=55, 56..=65, 50..=51, 51..=100]);
        Ok(())
    }

    #[tokio::test]
    async fn edge_case_range_exactly_at_cutoff() -> anyhow::Result<()> {
        let cutoff = 100;

        let (buffer_tx, buffer_rx) = mpsc::channel(8);
        buffer_tx.send(BlockRangeMessage::Data(99..=99)).await.unwrap(); // Just before: discard
        buffer_tx.send(BlockRangeMessage::Data(100..=100)).await.unwrap(); // Exactly at: forward
        buffer_tx.send(BlockRangeMessage::Data(99..=100)).await.unwrap(); // Includes cutoff: trim to 100..=100
        buffer_tx.send(BlockRangeMessage::Data(100..=101)).await.unwrap(); // Starts at cutoff: forward
        drop(buffer_tx);

        let (out_tx, mut out_rx) = mpsc::channel(8);
        Service::<Ethereum>::process_live_block_buffer(buffer_rx, out_tx, cutoff).await;

        let mut forwarded = Vec::new();
        while let Some(BlockRangeMessage::Data(range)) = out_rx.recv().await {
            forwarded.push(range);
        }

        // ensure no duplicates
        assert_eq!(forwarded, vec![100..=100, 100..=101]);
        Ok(())
    }

    #[tokio::test]
    async fn cutoff_at_zero_handles_all_ranges() -> anyhow::Result<()> {
        let cutoff = 0;

        let (buffer_tx, buffer_rx) = mpsc::channel(8);
        buffer_tx.send(BlockRangeMessage::Data(0..=5)).await.unwrap();
        buffer_tx.send(BlockRangeMessage::Data(6..=10)).await.unwrap();
        buffer_tx.send(BlockRangeMessage::Data(11..=25)).await.unwrap();
        drop(buffer_tx);

        let (out_tx, mut out_rx) = mpsc::channel(8);
        Service::<Ethereum>::process_live_block_buffer(buffer_rx, out_tx, cutoff).await;

        let mut forwarded = Vec::new();
        while let Some(BlockRangeMessage::Data(range)) = out_rx.recv().await {
            forwarded.push(range);
        }

        // All ranges should be forwarded since they're all >= 0
        assert_eq!(forwarded, vec![0..=5, 6..=10, 11..=25]);
        Ok(())
    }

    #[tokio::test]
    async fn forwards_errors_to_subscribers() -> anyhow::Result<()> {
        let asserter = Asserter::new();
        let provider = mocked_provider(asserter);
        let (mut service, _cmd) = Service::new(provider, DEFAULT_BLOCKS_READ_PER_EPOCH);

        let (tx, mut rx) = mpsc::channel(1);
        service.subscriber = Some(tx);

        service
            .send_to_subscriber(BlockRangeMessage::Error(
                BlockRangeScannerError::WebSocketConnectionFailed(4),
            ))
            .await;

        match rx.recv().await.expect("subscriber should stay open") {
            BlockRangeMessage::Error(BlockRangeScannerError::WebSocketConnectionFailed(
                attempts,
            )) => {
                assert_eq!(attempts, 4);
            }
            other => panic!("unexpected message: {other:?}"),
        }

        Ok(())
    }

    #[tokio::test]
    async fn rewind_single_batch_when_epoch_larger_than_range() -> anyhow::Result<()> {
        let anvil = Anvil::new().try_spawn()?;

        let provider = ProviderBuilder::new().connect(anvil.endpoint().as_str()).await?;

        provider.anvil_mine(Option::Some(150), Option::None).await?;

        let client = BlockRangeScanner::new()
            .with_blocks_read_per_epoch(100)
            .connect_ws::<Ethereum>(anvil.ws_endpoint_url())
            .await?
            .run()?;

        let mut stream = client.rewind(100, 150).await?;

        // Range length is 51, epoch is 100 -> single batch [100..=150]
        assert_next!(stream, 100..=150);
        assert_next!(stream, None);

        Ok(())
    }

    #[tokio::test]
    async fn rewind_exact_multiple_of_epoch_creates_full_batches_in_reverse() -> anyhow::Result<()>
    {
        let anvil = Anvil::new().try_spawn()?;

        let provider = ProviderBuilder::new().connect(anvil.endpoint().as_str()).await?;

        provider.anvil_mine(Option::Some(15), Option::None).await?;

        let client = BlockRangeScanner::new()
            .with_blocks_read_per_epoch(5)
            .connect_ws::<Ethereum>(anvil.ws_endpoint_url())
            .await?
            .run()?;

        let mut stream = client.rewind(0, 14).await?;

        // 0..=14 with epoch 5 -> [10..=14, 5..=9, 0..=4]
        assert_next!(stream, 10..=14);
        assert_next!(stream, 5..=9);
        assert_next!(stream, 0..=4);
        assert_next!(stream, None);

        Ok(())
    }

    #[tokio::test]
    async fn rewind_with_remainder_trims_first_batch_to_stream_start() -> anyhow::Result<()> {
        let anvil = Anvil::new().try_spawn()?;

        let provider = ProviderBuilder::new().connect(anvil.endpoint().as_str()).await?;

        provider.anvil_mine(Option::Some(15), Option::None).await?;

        let client = BlockRangeScanner::new()
            .with_blocks_read_per_epoch(4)
            .connect_ws::<Ethereum>(anvil.ws_endpoint_url())
            .await?
            .run()?;

        let mut stream = client.rewind(3, 12).await?;

        // 3..=12 with epoch 4 -> ends: 12,8,4 -> batches: [9..=12, 5..=8, 3..=4]
        assert_next!(stream, 9..=12);
        assert_next!(stream, 5..=8);
        assert_next!(stream, 3..=4);
        assert_next!(stream, None);

        Ok(())
    }

    #[tokio::test]
    async fn rewind_single_block_range() -> anyhow::Result<()> {
        let anvil = Anvil::new().try_spawn()?;

        let provider = ProviderBuilder::new().connect(anvil.endpoint().as_str()).await?;

        provider.anvil_mine(Option::Some(15), Option::None).await?;

        let client = BlockRangeScanner::new()
            .with_blocks_read_per_epoch(5)
            .connect_ws::<Ethereum>(anvil.ws_endpoint_url())
            .await?
            .run()?;

        let mut stream = client.rewind(7, 7).await?;

        assert_next!(stream, 7..=7);
        assert_next!(stream, None);

        Ok(())
    }

    #[tokio::test]
    async fn rewind_epoch_of_one_sends_each_block_in_reverse_order() -> anyhow::Result<()> {
        let anvil = Anvil::new().try_spawn()?;

        let provider = ProviderBuilder::new().connect(anvil.endpoint().as_str()).await?;

        provider.anvil_mine(Option::Some(15), Option::None).await?;

        let client = BlockRangeScanner::new()
            .with_blocks_read_per_epoch(1)
            .connect_ws::<Ethereum>(anvil.ws_endpoint_url())
            .await?
            .run()?;

        let mut stream = client.rewind(5, 8).await?;

        // 5..=8 with epoch 1 -> [8..=8, 7..=7, 6..=6, 5..=5]
        assert_next!(stream, 8..=8);
        assert_next!(stream, 7..=7);
        assert_next!(stream, 6..=6);
        assert_next!(stream, 5..=5);
        assert_next!(stream, None);

        Ok(())
    }

    #[tokio::test]
    async fn command_rewind_defaults_latest_to_earliest_batches_correctly() -> anyhow::Result<()> {
        let anvil = Anvil::new().try_spawn()?;

        let provider = ProviderBuilder::new().connect(anvil.endpoint().as_str()).await?;
        // Mine 20 blocks, so the total number of blocks is 21 (including 0th block)
        provider.anvil_mine(Option::Some(20), Option::None).await?;

        let client = BlockRangeScanner::new()
            .with_blocks_read_per_epoch(7)
            .connect_ws::<Ethereum>(anvil.ws_endpoint_url())
            .await?
            .run()?;

        let mut stream = client
            .rewind::<BlockNumberOrTag>(BlockNumberOrTag::Earliest, BlockNumberOrTag::Latest)
            .await?;

        assert_next!(stream, 14..=20);
        assert_next!(stream, 7..=13);
        assert_next!(stream, 0..=6);
        assert_next!(stream, None);

        Ok(())
    }

    #[tokio::test]
    async fn command_rewind_handles_start_and_end_in_any_order() -> anyhow::Result<()> {
        let anvil = Anvil::new().try_spawn()?;

        let provider = ProviderBuilder::new().connect(anvil.endpoint().as_str()).await?;
        // Ensure blocks at 3 and 15 exist
        provider.anvil_mine(Option::Some(16), Option::None).await?;

        let client = BlockRangeScanner::new()
            .with_blocks_read_per_epoch(5)
            .connect_ws::<Ethereum>(anvil.ws_endpoint_url())
            .await?
            .run()?;

        let mut stream = client.rewind(15, 3).await?;

        assert_next!(stream, 11..=15);
        assert_next!(stream, 6..=10);
        assert_next!(stream, 3..=5);
        assert_next!(stream, None);

        let mut stream = client.rewind(3, 15).await?;

        assert_next!(stream, 11..=15);
        assert_next!(stream, 6..=10);
        assert_next!(stream, 3..=5);
        assert_next!(stream, None);

        Ok(())
    }

    #[tokio::test]
    async fn command_rewind_propagates_block_not_found_error() -> anyhow::Result<()> {
        let anvil = Anvil::new().try_spawn()?;

        // Do not mine up to 999 so start won't exist
        let client = BlockRangeScanner::new()
            .with_blocks_read_per_epoch(5)
            .connect_ws::<Ethereum>(anvil.ws_endpoint_url())
            .await?
            .run()?;

        let res = client.rewind(0, 999).await;

        match res {
            Err(BlockRangeScannerError::BlockNotFound(_)) => {}
            other => panic!("unexpected result: {other:?}"),
        }

        Ok(())
    }
}<|MERGE_RESOLUTION|>--- conflicted
+++ resolved
@@ -20,11 +20,6 @@
 //!
 //!     // Configuration
 //!     let block_range_scanner = BlockRangeScanner::new()
-<<<<<<< HEAD
-=======
-//!         .with_blocks_read_per_epoch(1000)
-//!         .with_block_confirmations(5)
->>>>>>> 025a2b85
 //!         .connect_ws::<Ethereum>(Url::parse("ws://localhost:8546").unwrap())
 //!         .await?;
 //!
@@ -94,21 +89,13 @@
 pub const DEFAULT_BLOCKS_READ_PER_EPOCH: usize = 1000;
 // copied form https://github.com/taikoxyz/taiko-mono/blob/f4b3a0e830e42e2fee54829326389709dd422098/packages/taiko-client/pkg/chain_iterator/block_batch_iterator.go#L19
 pub const DEFAULT_BLOCK_CONFIRMATIONS: u64 = 0;
-// const BACK_OFF_MAX_RETRIES: u64 = 5;
 
 pub const MAX_BUFFERED_MESSAGES: usize = 50000;
 
-<<<<<<< HEAD
-=======
 // Maximum amount of reorged blocks on Ethereum (after this amount of block confirmations, a block
 // is considered final)
 pub const DEFAULT_REORG_REWIND_DEPTH: u64 = 64;
 
-// // State sync aware retry settings
-// const STATE_SYNC_RETRY_INTERVAL: Duration = Duration::from_secs(30);
-// const STATE_SYNC_MAX_RETRIES: u64 = 12;
-
->>>>>>> 025a2b85
 pub type BlockRangeMessage = ScannerMessage<RangeInclusive<BlockNumber>, BlockRangeScannerError>;
 
 impl From<Result<RangeInclusive<BlockNumber>, BlockRangeScannerError>> for BlockRangeMessage {
@@ -185,76 +172,15 @@
     }
 }
 
-<<<<<<< HEAD
-#[derive(Default, Debug, Clone)]
-pub struct BlockHashAndNumber {
-    pub hash: BlockHash,
-    pub number: BlockNumber,
-}
-
-impl BlockHashAndNumber {
-    fn from_header<N: Network>(header: &N::HeaderResponse) -> Self {
-        Self { hash: header.hash(), number: header.number() }
+impl From<BlockRangeScannerError> for BlockRangeMessage {
+    fn from(error: BlockRangeScannerError) -> Self {
+        BlockRangeMessage::Error(error)
     }
 }
 
 #[derive(Clone, Copy)]
 pub struct BlockRangeScanner {
     pub max_read_per_epoch: usize,
-=======
-impl From<BlockRangeScannerError> for BlockRangeMessage {
-    fn from(error: BlockRangeScannerError) -> Self {
-        BlockRangeMessage::Error(error)
-    }
-}
-
-#[derive(Debug)]
-pub enum Command {
-    StreamLive {
-        sender: mpsc::Sender<BlockRangeMessage>,
-        response: oneshot::Sender<Result<(), BlockRangeScannerError>>,
-    },
-    StreamHistorical {
-        sender: mpsc::Sender<BlockRangeMessage>,
-        start_height: BlockNumberOrTag,
-        end_height: BlockNumberOrTag,
-        response: oneshot::Sender<Result<(), BlockRangeScannerError>>,
-    },
-    StreamFrom {
-        sender: mpsc::Sender<BlockRangeMessage>,
-        start_height: BlockNumberOrTag,
-        response: oneshot::Sender<Result<(), BlockRangeScannerError>>,
-    },
-    Rewind {
-        sender: mpsc::Sender<BlockRangeMessage>,
-        start_height: BlockNumberOrTag,
-        end_height: BlockNumberOrTag,
-        response: oneshot::Sender<Result<(), BlockRangeScannerError>>,
-    },
-    Unsubscribe {
-        response: oneshot::Sender<Result<(), BlockRangeScannerError>>,
-    },
-    Shutdown {
-        response: oneshot::Sender<Result<(), BlockRangeScannerError>>,
-    },
-}
-
-#[derive(Clone)]
-struct Config {
-    blocks_read_per_epoch: usize,
-    #[allow(
-        dead_code,
-        reason = "Will be used in reorg mechanism: https://github.com/OpenZeppelin/Event-Scanner/issues/5"
-    )]
-    reorg_rewind_depth: u64,
-    block_confirmations: u64,
-}
-
-pub struct BlockRangeScanner {
-    blocks_read_per_epoch: usize,
-    max_reorg_depth: u64,
-    block_confirmations: u64,
->>>>>>> 025a2b85
 }
 
 impl Default for BlockRangeScanner {
@@ -266,37 +192,12 @@
 impl BlockRangeScanner {
     #[must_use]
     pub fn new() -> Self {
-<<<<<<< HEAD
         Self { max_read_per_epoch: DEFAULT_BLOCKS_READ_PER_EPOCH }
     }
 
     #[must_use]
-    pub fn with_max_read_per_epoch(mut self, max_read_per_epoch: usize) -> Self {
-        self.max_read_per_epoch = max_read_per_epoch;
-=======
-        Self {
-            blocks_read_per_epoch: DEFAULT_BLOCKS_READ_PER_EPOCH,
-            max_reorg_depth: DEFAULT_REORG_REWIND_DEPTH,
-            block_confirmations: DEFAULT_BLOCK_CONFIRMATIONS,
-        }
-    }
-
-    #[must_use]
-    pub fn with_blocks_read_per_epoch(mut self, blocks_read_per_epoch: usize) -> Self {
-        self.blocks_read_per_epoch = blocks_read_per_epoch;
-        self
-    }
-
-    #[must_use]
-    pub fn with_reorg_rewind_depth(mut self, reorg_rewind_depth: u64) -> Self {
-        self.max_reorg_depth = reorg_rewind_depth;
-        self
-    }
-
-    #[must_use]
-    pub fn with_block_confirmations(mut self, block_confirmations: u64) -> Self {
-        self.block_confirmations = block_confirmations;
->>>>>>> 025a2b85
+    pub fn with_max_read_per_epoch(mut self, blocks_read_per_epoch: usize) -> Self {
+        self.max_read_per_epoch = blocks_read_per_epoch;
         self
     }
 
@@ -336,18 +237,7 @@
         self,
         provider: RootProvider<N>,
     ) -> TransportResult<ConnectedBlockRangeScanner<N>> {
-<<<<<<< HEAD
         Ok(ConnectedBlockRangeScanner { provider, max_read_per_epoch: self.max_read_per_epoch })
-=======
-        Ok(ConnectedBlockRangeScanner {
-            provider,
-            config: Config {
-                blocks_read_per_epoch: self.blocks_read_per_epoch,
-                reorg_rewind_depth: self.max_reorg_depth,
-                block_confirmations: self.block_confirmations,
-            },
-        })
->>>>>>> 025a2b85
     }
 }
 
@@ -396,6 +286,12 @@
         block_confirmations: u64,
         response: oneshot::Sender<Result<(), BlockRangeScannerError>>,
     },
+    Rewind {
+        sender: mpsc::Sender<BlockRangeMessage>,
+        start_height: BlockNumberOrTag,
+        end_height: BlockNumberOrTag,
+        response: oneshot::Sender<Result<(), BlockRangeScannerError>>,
+    },
     Unsubscribe {
         response: oneshot::Sender<Result<(), BlockRangeScannerError>>,
     },
@@ -501,19 +397,12 @@
         Ok(())
     }
 
-<<<<<<< HEAD
     async fn handle_live(
         &mut self,
         block_confirmations: u64,
     ) -> Result<(), BlockRangeScannerError> {
-        let Some(sender) = self.subscriber.clone() else {
-            return Err(BlockRangeScannerError::ServiceShutdown);
-        };
-=======
-    async fn handle_live(&mut self) -> Result<(), BlockRangeScannerError> {
         let sender =
             self.subscriber.clone().ok_or_else(|| BlockRangeScannerError::ServiceShutdown)?;
->>>>>>> 025a2b85
 
         let max_read_per_epoch = self.max_read_per_epoch;
         let provider = self.provider.clone();
@@ -566,7 +455,7 @@
 
         let sender =
             self.subscriber.take().ok_or_else(|| BlockRangeScannerError::ServiceShutdown)?;
-        let blocks_read_per_epoch = self.config.blocks_read_per_epoch as u64;
+        let blocks_read_per_epoch = self.max_read_per_epoch as u64;
 
         Self::stream_historical_blocks(
             start_block_num,
@@ -584,14 +473,11 @@
         start_height: BlockNumberOrTag,
         block_confirmations: u64,
     ) -> Result<(), BlockRangeScannerError> {
-<<<<<<< HEAD
-        let max_read_per_epoch = self.max_read_per_epoch;
-=======
         let sender =
             self.subscriber.clone().ok_or_else(|| BlockRangeScannerError::ServiceShutdown)?;
 
-        let block_confirmations = self.config.block_confirmations;
->>>>>>> 025a2b85
+        let max_read_per_epoch = self.max_read_per_epoch;
+
         // Step 1:
         // Fetches the starting block and end block for historical sync in parallel
         let (start_block, latest_block) = tokio::try_join!(
@@ -608,11 +494,7 @@
             .header()
             .number();
 
-<<<<<<< HEAD
-        let confirmed_tip_num = latest_block.header().number().saturating_sub(block_confirmations);
-=======
         let confirmed_tip_num = latest_block.saturating_sub(block_confirmations);
->>>>>>> 025a2b85
 
         // If start is beyond confirmed tip, skip historical and go straight to live
         if start_block_num > confirmed_tip_num {
@@ -627,19 +509,14 @@
 
             let provider = self.provider.clone();
             tokio::spawn(async move {
-<<<<<<< HEAD
                 Self::stream_live_blocks(
-                    expected_next,
+                    start_block_num,
                     provider,
                     sender,
                     block_confirmations,
                     max_read_per_epoch,
                 )
                 .await;
-=======
-                Self::stream_live_blocks(start_block_num, provider, sender, block_confirmations)
-                    .await;
->>>>>>> 025a2b85
             });
 
             return Ok(());
@@ -680,7 +557,7 @@
         if let Err(e) = Self::stream_historical_blocks(
             start_block_num,
             confirmed_tip_num,
-            self.config.blocks_read_per_epoch as u64,
+            self.max_read_per_epoch as u64,
             &sender,
         )
         .await
@@ -747,7 +624,7 @@
         to: N::BlockResponse,
     ) -> Result<(), BlockRangeScannerError> {
         let mut batch_count = 0;
-        let blocks_read_per_epoch = self.config.blocks_read_per_epoch;
+        let blocks_read_per_epoch = self.max_read_per_epoch;
 
         // for checking whether reorg occurred
         let mut tip_hash = from.header().hash();
@@ -819,18 +696,9 @@
 
         // must be <= to include the edge case when start == end (i.e. return the single block
         // range)
-<<<<<<< HEAD
-        while self.next_start_block.number <= end.header().number() {
-            let batch_end_block_number = self
-                .next_start_block
-                .number
-                .saturating_add(self.max_read_per_epoch as u64 - 1)
-                .min(end.header().number());
-=======
         while next_start_block <= end {
             let batch_end_block_number =
                 next_start_block.saturating_add(blocks_read_per_epoch - 1).min(end);
->>>>>>> 025a2b85
 
             if !Self::try_send(
                 sender,
@@ -1227,53 +1095,8 @@
         transports::mock::Asserter,
     };
     use alloy_node_bindings::Anvil;
-<<<<<<< HEAD
-    use tokio::{
-        sync::mpsc::{self, Receiver},
-        time::timeout,
-    };
-    use tokio_stream::StreamExt;
-
-    use super::*;
-
-    // Trait to enable receiver-type-agnostic range receival
-    trait RangeReceiver {
-        async fn next_range(&mut self) -> Option<BlockRangeMessage>;
-    }
-
-    impl RangeReceiver for ReceiverStream<BlockRangeMessage> {
-        async fn next_range(&mut self) -> Option<BlockRangeMessage> {
-            self.next().await
-        }
-    }
-
-    impl RangeReceiver for Receiver<BlockRangeMessage> {
-        async fn next_range(&mut self) -> Option<BlockRangeMessage> {
-            self.recv().await
-        }
-    }
-
-    macro_rules! assert_next_range {
-        ($recv:expr, None) => {
-            let next = $recv.next_range().await;
-            assert!(next.is_none());
-        };
-        ($recv:expr, $range:expr) => {
-            let next = $recv.next_range().await;
-            if let Some(BlockRangeMessage::Data(range)) = next {
-                assert_eq!($range, range);
-            } else {
-                panic!("expected block range, got: {next:?}");
-            }
-        };
-=======
     use tokio::sync::mpsc;
     use tokio_stream::StreamExt;
-
-    fn test_config() -> Config {
-        Config { blocks_read_per_epoch: 5, reorg_rewind_depth: 5, block_confirmations: 0 }
->>>>>>> 025a2b85
-    }
 
     fn mocked_provider(asserter: Asserter) -> RootProvider<Ethereum> {
         RootProvider::new(RpcClient::mocked(asserter))
@@ -1283,13 +1106,7 @@
     fn block_range_scanner_defaults_match_constants() {
         let scanner = BlockRangeScanner::new();
 
-<<<<<<< HEAD
         assert_eq!(scanner.max_read_per_epoch, DEFAULT_BLOCKS_READ_PER_EPOCH);
-=======
-        assert_eq!(scanner.blocks_read_per_epoch, DEFAULT_BLOCKS_READ_PER_EPOCH);
-        assert_eq!(scanner.max_reorg_depth, DEFAULT_REORG_REWIND_DEPTH);
-        assert_eq!(scanner.block_confirmations, DEFAULT_BLOCK_CONFIRMATIONS);
->>>>>>> 025a2b85
     }
 
     #[test]
@@ -1620,8 +1437,6 @@
     }
 
     #[tokio::test]
-<<<<<<< HEAD
-=======
     #[ignore = "too flaky, un-ignore once a full local node is used: https://github.com/OpenZeppelin/Event-Scanner/issues/109"]
     async fn historical_emits_correction_range_when_reorg_below_end() -> anyhow::Result<()> {
         let anvil = Anvil::new().try_spawn()?;
@@ -1632,7 +1447,7 @@
         let end_num = 110;
 
         let client = BlockRangeScanner::new()
-            .with_blocks_read_per_epoch(30)
+            .with_max_read_per_epoch(30)
             .connect_ws::<Ethereum>(anvil.ws_endpoint_url())
             .await?
             .run()?;
@@ -1667,7 +1482,7 @@
         let end_num = 120;
 
         let client = BlockRangeScanner::new()
-            .with_blocks_read_per_epoch(30)
+            .with_max_read_per_epoch(30)
             .connect_ws::<Ethereum>(anvil.ws_endpoint_url())
             .await?
             .run()?;
@@ -1694,7 +1509,6 @@
     }
 
     #[tokio::test]
->>>>>>> 025a2b85
     async fn historic_mode_respects_blocks_read_per_epoch() -> anyhow::Result<()> {
         let anvil = Anvil::new().try_spawn()?;
 
@@ -1758,7 +1572,7 @@
         provider.anvil_mine(Option::Some(11), Option::None).await?;
 
         let client = BlockRangeScanner::new()
-            .with_blocks_read_per_epoch(5)
+            .with_max_read_per_epoch(5)
             .connect_ws::<Ethereum>(anvil.ws_endpoint_url())
             .await?
             .run()?;
@@ -1948,7 +1762,7 @@
         provider.anvil_mine(Option::Some(150), Option::None).await?;
 
         let client = BlockRangeScanner::new()
-            .with_blocks_read_per_epoch(100)
+            .with_max_read_per_epoch(100)
             .connect_ws::<Ethereum>(anvil.ws_endpoint_url())
             .await?
             .run()?;
@@ -1972,7 +1786,7 @@
         provider.anvil_mine(Option::Some(15), Option::None).await?;
 
         let client = BlockRangeScanner::new()
-            .with_blocks_read_per_epoch(5)
+            .with_max_read_per_epoch(5)
             .connect_ws::<Ethereum>(anvil.ws_endpoint_url())
             .await?
             .run()?;
@@ -1997,7 +1811,7 @@
         provider.anvil_mine(Option::Some(15), Option::None).await?;
 
         let client = BlockRangeScanner::new()
-            .with_blocks_read_per_epoch(4)
+            .with_max_read_per_epoch(4)
             .connect_ws::<Ethereum>(anvil.ws_endpoint_url())
             .await?
             .run()?;
@@ -2022,7 +1836,7 @@
         provider.anvil_mine(Option::Some(15), Option::None).await?;
 
         let client = BlockRangeScanner::new()
-            .with_blocks_read_per_epoch(5)
+            .with_max_read_per_epoch(5)
             .connect_ws::<Ethereum>(anvil.ws_endpoint_url())
             .await?
             .run()?;
@@ -2044,7 +1858,7 @@
         provider.anvil_mine(Option::Some(15), Option::None).await?;
 
         let client = BlockRangeScanner::new()
-            .with_blocks_read_per_epoch(1)
+            .with_max_read_per_epoch(1)
             .connect_ws::<Ethereum>(anvil.ws_endpoint_url())
             .await?
             .run()?;
@@ -2070,7 +1884,7 @@
         provider.anvil_mine(Option::Some(20), Option::None).await?;
 
         let client = BlockRangeScanner::new()
-            .with_blocks_read_per_epoch(7)
+            .with_max_read_per_epoch(7)
             .connect_ws::<Ethereum>(anvil.ws_endpoint_url())
             .await?
             .run()?;
@@ -2096,7 +1910,7 @@
         provider.anvil_mine(Option::Some(16), Option::None).await?;
 
         let client = BlockRangeScanner::new()
-            .with_blocks_read_per_epoch(5)
+            .with_max_read_per_epoch(5)
             .connect_ws::<Ethereum>(anvil.ws_endpoint_url())
             .await?
             .run()?;
@@ -2124,7 +1938,7 @@
 
         // Do not mine up to 999 so start won't exist
         let client = BlockRangeScanner::new()
-            .with_blocks_read_per_epoch(5)
+            .with_max_read_per_epoch(5)
             .connect_ws::<Ethereum>(anvil.ws_endpoint_url())
             .await?
             .run()?;
