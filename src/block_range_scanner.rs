--- conflicted
+++ resolved
@@ -545,8 +545,8 @@
             }
         }
 
-        if let Some(sender) = &self.subscriber &&
-            sender.send(Err(Error::Eof)).await.is_err()
+        if let Some(sender) = &self.subscriber
+            && sender.send(Err(Error::Eof)).await.is_err()
         {
             warn!("Subscriber channel closed, cleaning up");
         }
@@ -1071,13 +1071,8 @@
     }
 
     #[tokio::test]
-<<<<<<< HEAD
-    async fn ranges_entirely_after_cutoff_are_forwarded_unchanged() -> anyhow::Result<()> {
+    async fn buffered_messages_trim_ranges_prior_to_cutoff() -> anyhow::Result<()> {
         let cutoff = 50;
-
-=======
-    async fn buffered_messages_trim_ranges_prior_to_cutoff() -> anyhow::Result<()> {
->>>>>>> 3a547e0d
         let (buffer_tx, buffer_rx) = mpsc::channel(8);
         buffer_tx.send(Ok(51..=55)).await.unwrap();
         buffer_tx.send(Ok(60..=65)).await.unwrap();
