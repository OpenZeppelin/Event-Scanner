use std::{future::Future, sync::Arc, time::Duration};

use alloy::{
    eips::BlockNumberOrTag,
    network::Network,
    providers::{Provider, RootProvider},
    pubsub::Subscription,
    rpc::types::{Filter, Log},
    transports::{RpcError, TransportErrorKind},
};
use backon::{ExponentialBuilder, Retryable};
<<<<<<< HEAD
use tokio::time::timeout;
=======
use thiserror::Error;
>>>>>>> 6c995a2f
use tracing::{error, info};

#[derive(Error, Debug, Clone)]
pub enum SafeProviderError {
    #[error("RPC error: {0}")]
    RpcError(Arc<RpcError<TransportErrorKind>>),
    #[error("Operation timed out")]
    Timeout,
    #[error("Retry failed after {0} tries")]
    RetryFail(usize),
}

impl From<RpcError<TransportErrorKind>> for SafeProviderError {
    fn from(err: RpcError<TransportErrorKind>) -> Self {
        SafeProviderError::RpcError(Arc::new(err))
    }
}

/// Safe provider wrapper with built-in retry and timeout mechanisms.
///
/// This wrapper around Alloy providers automatically handles retries,
/// timeouts, and error logging for RPC calls.
#[derive(Clone)]
pub struct SafeProvider<N: Network> {
    provider: RootProvider<N>,
    max_timeout: Duration,
    max_retries: usize,
    retry_interval: Duration,
    fallback_providers: Vec<RootProvider<N>>,
}

// RPC retry and timeout settings
/// Default timeout used by `SafeProvider`
pub const DEFAULT_MAX_TIMEOUT: Duration = Duration::from_secs(30);
/// Default maximum number of retry attempts.
pub const DEFAULT_MAX_RETRIES: usize = 5;
/// Default base delay between retries.
pub const DEFAULT_RETRY_INTERVAL: Duration = Duration::from_secs(1);

impl<N: Network> SafeProvider<N> {
    /// Create a new `SafeProvider` with default settings.
    #[must_use]
    pub fn new(provider: RootProvider<N>) -> Self {
        Self {
            provider,
            max_timeout: DEFAULT_MAX_TIMEOUT,
            max_retries: DEFAULT_MAX_RETRIES,
            retry_interval: DEFAULT_RETRY_INTERVAL,
            fallback_providers: Vec::new(),
        }
    }

    #[must_use]
    pub fn max_timeout(mut self, timeout: Duration) -> Self {
        self.max_timeout = timeout;
        self
    }

    #[must_use]
    pub fn max_retries(mut self, max_retries: usize) -> Self {
        self.max_retries = max_retries;
        self
    }

    #[must_use]
    pub fn retry_interval(mut self, retry_interval: Duration) -> Self {
        self.retry_interval = retry_interval;
        self
    }

    /// Add a fallback provider to the list.
    ///
    /// Fallback providers are used when the primary provider times out.
    #[must_use]
    pub fn fallback_provider(mut self, provider: RootProvider<N>) -> Self {
        self.fallback_providers.push(provider);
        self
    }

    /// Fetch a block by number with retry and timeout.
    ///
    /// # Errors
    ///
    /// Returns an error if RPC call fails repeatedly even
    /// after exhausting retries or if the call times out.
    pub async fn get_block_by_number(
        &self,
        number: BlockNumberOrTag,
    ) -> Result<Option<N::BlockResponse>, SafeProviderError> {
        info!("eth_getBlockByNumber called");
<<<<<<< HEAD
        let result = self
            .retry_with_total_timeout(move |provider| async move {
                provider.get_block_by_number(number).await
            })
            .await;
=======
        let operation = async || {
            self.provider.get_block_by_number(number).await.map_err(SafeProviderError::from)
        };
        let result = self.retry_with_total_timeout(operation).await;
>>>>>>> 6c995a2f
        if let Err(e) = &result {
            error!(error = %e, "eth_getByBlockNumber failed");
        }
        result
    }

    /// Fetch the latest block number with retry and timeout.
    ///
    /// # Errors
    ///
    /// Returns an error if RPC call fails repeatedly even
    /// after exhausting retries or if the call times out.
    pub async fn get_block_number(&self) -> Result<u64, SafeProviderError> {
        info!("eth_getBlockNumber called");
<<<<<<< HEAD
        let result = self
            .retry_with_total_timeout(
                move |provider| async move { provider.get_block_number().await },
            )
            .await;
=======
        let operation =
            async || self.provider.get_block_number().await.map_err(SafeProviderError::from);
        let result = self.retry_with_total_timeout(operation).await;
>>>>>>> 6c995a2f
        if let Err(e) = &result {
            error!(error = %e, "eth_getBlockNumber failed");
        }
        result
    }

    /// Fetch a block by hash with retry and timeout.
    ///
    /// # Errors
    ///
    /// Returns an error if RPC call fails repeatedly even
    /// after exhausting retries or if the call times out.
    pub async fn get_block_by_hash(
        &self,
        hash: alloy::primitives::BlockHash,
    ) -> Result<Option<N::BlockResponse>, SafeProviderError> {
        info!("eth_getBlockByHash called");
<<<<<<< HEAD
        let result = self
            .retry_with_total_timeout(move |provider| async move {
                provider.get_block_by_hash(hash).await
            })
            .await;
=======
        let operation =
            async || self.provider.get_block_by_hash(hash).await.map_err(SafeProviderError::from);
        let result = self.retry_with_total_timeout(operation).await;
>>>>>>> 6c995a2f
        if let Err(e) = &result {
            error!(error = %e, "eth_getBlockByHash failed");
        }
        result
    }

    /// Fetch logs for the given filter with retry and timeout.
    ///
    /// # Errors
    ///
    /// Returns an error if RPC call fails repeatedly even
    /// after exhausting retries or if the call times out.
    pub async fn get_logs(&self, filter: &Filter) -> Result<Vec<Log>, SafeProviderError> {
        info!("eth_getLogs called");
<<<<<<< HEAD
        let result = self
            .retry_with_total_timeout(move |provider| {
                let filter = filter.clone();
                async move { provider.get_logs(&filter).await }
            })
            .await;
=======
        let operation =
            async || self.provider.get_logs(filter).await.map_err(SafeProviderError::from);
        let result = self.retry_with_total_timeout(operation).await;
>>>>>>> 6c995a2f
        if let Err(e) = &result {
            error!(error = %e, "eth_getLogs failed");
        }
        result
    }

    /// Subscribe to new block headers with retry and timeout.
    ///
    /// # Errors
    ///
    /// Returns an error if RPC call fails repeatedly even
    /// after exhausting retries or if the call times out.
    pub async fn subscribe_blocks(
        &self,
    ) -> Result<Subscription<N::HeaderResponse>, SafeProviderError> {
        info!("eth_subscribe called");
<<<<<<< HEAD
        let result = self
            .retry_with_total_timeout(
                move |provider| async move { provider.subscribe_blocks().await },
            )
=======
        let provider = self.provider.clone();
        let result = self
            .retry_with_total_timeout(|| async {
                provider.subscribe_blocks().await.map_err(SafeProviderError::from)
            })
>>>>>>> 6c995a2f
            .await;
        if let Err(e) = &result {
            error!(error = %e, "eth_subscribe failed");
        }
        result
    }

    /// Execute `operation` with exponential backoff and a total timeout.
    ///
    /// Wraps the retry logic with `tokio::time::timeout(self.max_timeout, ...)` so
    /// the entire operation (including time spent inside the RPC call) cannot exceed
    /// `max_timeout`.
    ///
    /// If the timeout is exceeded and fallback providers are available, it will
    /// attempt to use each fallback provider in sequence.
    ///
    /// # Errors
    ///
    /// - Returns [`RpcError<TransportErrorKind>`] with message "total operation timeout exceeded
    ///   and all fallback providers failed" if the overall timeout elapses and no fallback
    ///   providers succeed.
    /// - Propagates any [`RpcError<TransportErrorKind>`] from the underlying retries.
    async fn retry_with_total_timeout<T, F, Fut>(
        &self,
        operation: F,
    ) -> Result<T, SafeProviderError>
    where
<<<<<<< HEAD
        F: Fn(RootProvider<N>) -> Fut,
        Fut: Future<Output = Result<T, RpcError<TransportErrorKind>>>,
    {
        // Try primary provider first
        let result = self.try_provider_with_timeout(&self.provider, &operation).await;

        if let Ok(value) = result {
            return Ok(value);
        }

        if result.is_err() && self.fallback_providers.is_empty() {
            return result;
        }

        info!("Primary provider failed, trying fallback provider(s)");

        // Try each fallback provider
        for (idx, fallback_provider) in self.fallback_providers.iter().enumerate() {
            info!(
                "Attempting fallback provider {} out of {}",
                idx + 1,
                self.fallback_providers.len()
            );

            let fallback_result =
                self.try_provider_with_timeout(fallback_provider, &operation).await;

            match fallback_result {
                Ok(value) => {
                    info!(provider_num = idx + 1, "Fallback provider succeeded");
                    return Ok(value);
                }
                Err(e) => {
                    error!(provider_num = idx + 1, err = %e, "Fallback provider failed with error");
                }
            }
        }

        error!("All fallback providers failed or timed out");
        Err(TransportErrorKind::custom_str(
            "total operation timeout exceeded and all fallback providers failed",
        ))
    }

    /// Try executing an operation with a specific provider with retry and timeout.
    async fn try_provider_with_timeout<T, F, Fut>(
        &self,
        provider: &RootProvider<N>,
        operation: F,
    ) -> Result<T, RpcError<TransportErrorKind>>
    where
        F: Fn(RootProvider<N>) -> Fut,
        Fut: Future<Output = Result<T, RpcError<TransportErrorKind>>>,
=======
        F: Fn() -> Fut,
        Fut: Future<Output = Result<T, SafeProviderError>>,
>>>>>>> 6c995a2f
    {
        let retry_strategy = ExponentialBuilder::default()
            .with_max_times(self.max_retries)
            .with_min_delay(self.retry_interval);

        match timeout(
            self.max_timeout,
            (|| operation(provider.clone())).retry(retry_strategy).sleep(tokio::time::sleep),
        )
        .await
        {
            Ok(Ok(res)) => Ok(res),
            Ok(Err(_)) => Err(SafeProviderError::RetryFail(self.max_retries + 1)),
            Err(_) => Err(SafeProviderError::Timeout),
        }
    }
}

#[cfg(test)]
mod tests {
    use super::*;
    use alloy::network::Ethereum;
    use std::sync::{
        Arc,
        atomic::{AtomicUsize, Ordering},
    };
    use tokio::time::sleep;

    fn test_provider(
        timeout: u64,
        max_retries: usize,
        retry_interval: u64,
    ) -> SafeProvider<Ethereum> {
        SafeProvider {
            provider: RootProvider::new_http("http://localhost:8545".parse().unwrap()),
            max_timeout: Duration::from_millis(timeout),
            max_retries,
            retry_interval: Duration::from_millis(retry_interval),
            fallback_providers: Vec::new(),
        }
    }

    #[tokio::test]
    async fn test_retry_with_timeout_succeeds_on_first_attempt() {
        let provider = test_provider(100, 3, 10);

        let call_count = Arc::new(AtomicUsize::new(0));
        let call_count_clone = call_count.clone();

        let result = provider
<<<<<<< HEAD
            .retry_with_total_timeout(move |_provider| {
                let call_count = call_count_clone.clone();
                async move {
                    call_count.fetch_add(1, Ordering::SeqCst);
                    Ok(42)
                }
=======
            .retry_with_total_timeout(|| async {
                call_count.fetch_add(1, Ordering::SeqCst);
                Ok(call_count.load(Ordering::SeqCst))
>>>>>>> 6c995a2f
            })
            .await;

        assert!(matches!(result, Ok(1)));
    }

    #[tokio::test]
    async fn test_retry_with_timeout_retries_on_error() {
        let provider = test_provider(100, 3, 10);

        let call_count = Arc::new(AtomicUsize::new(0));
        let call_count_clone = call_count.clone();

        let result = provider
<<<<<<< HEAD
            .retry_with_total_timeout(move |_provider| {
                let call_count = call_count_clone.clone();
                async move {
                    call_count.fetch_add(1, Ordering::SeqCst);
                    if call_count.load(Ordering::SeqCst) < 3 {
                        Err(TransportErrorKind::custom_str("temporary error"))
                    } else {
                        Ok(42)
                    }
=======
            .retry_with_total_timeout(|| async {
                call_count.fetch_add(1, Ordering::SeqCst);
                if call_count.load(Ordering::SeqCst) < 3 {
                    Err(SafeProviderError::RpcError(Arc::new(TransportErrorKind::custom_str(
                        "temp error",
                    ))))
                } else {
                    Ok(call_count.load(Ordering::SeqCst))
>>>>>>> 6c995a2f
                }
            })
            .await;

        assert!(matches!(result, Ok(3)));
    }

    #[tokio::test]
    async fn test_retry_with_timeout_fails_after_max_retries() {
        let provider = test_provider(100, 2, 10);

        let call_count = Arc::new(AtomicUsize::new(0));
        let call_count_clone = call_count.clone();

        let result = provider
<<<<<<< HEAD
            .retry_with_total_timeout(move |_provider| {
                let call_count = call_count_clone.clone();
                async move {
                    call_count.fetch_add(1, Ordering::SeqCst);
                    Err::<i32, RpcError<TransportErrorKind>>(TransportErrorKind::custom_str(
                        "permanent error",
                    ))
                }
=======
            .retry_with_total_timeout(|| async {
                call_count.fetch_add(1, Ordering::SeqCst);
                // permanent error
                Err::<i32, SafeProviderError>(SafeProviderError::Timeout)
>>>>>>> 6c995a2f
            })
            .await;

        let err = result.unwrap_err();
        assert!(matches!(err, SafeProviderError::RetryFail(3)));
        assert_eq!(call_count.load(Ordering::SeqCst), 3);
    }

    #[tokio::test]
    async fn test_retry_with_timeout_respects_total_delay() {
        let max_timeout = 50;
        let provider = test_provider(max_timeout, 10, 1);

        let result = provider
<<<<<<< HEAD
            .retry_with_total_timeout(move |_provider| async move {
=======
            .retry_with_total_timeout(|| async {
>>>>>>> 6c995a2f
                sleep(Duration::from_millis(max_timeout + 10)).await;
                Ok(42)
            })
            .await;

        let err = result.unwrap_err();
        assert!(matches!(err, SafeProviderError::Timeout));
    }
}<|MERGE_RESOLUTION|>--- conflicted
+++ resolved
@@ -9,11 +9,8 @@
     transports::{RpcError, TransportErrorKind},
 };
 use backon::{ExponentialBuilder, Retryable};
-<<<<<<< HEAD
+use thiserror::Error;
 use tokio::time::timeout;
-=======
-use thiserror::Error;
->>>>>>> 6c995a2f
 use tracing::{error, info};
 
 #[derive(Error, Debug, Clone)]
@@ -104,18 +101,11 @@
         number: BlockNumberOrTag,
     ) -> Result<Option<N::BlockResponse>, SafeProviderError> {
         info!("eth_getBlockByNumber called");
-<<<<<<< HEAD
         let result = self
             .retry_with_total_timeout(move |provider| async move {
-                provider.get_block_by_number(number).await
-            })
-            .await;
-=======
-        let operation = async || {
-            self.provider.get_block_by_number(number).await.map_err(SafeProviderError::from)
-        };
-        let result = self.retry_with_total_timeout(operation).await;
->>>>>>> 6c995a2f
+                provider.get_block_by_number(number).await.map_err(SafeProviderError::from)
+            })
+            .await;
         if let Err(e) = &result {
             error!(error = %e, "eth_getByBlockNumber failed");
         }
@@ -130,17 +120,11 @@
     /// after exhausting retries or if the call times out.
     pub async fn get_block_number(&self) -> Result<u64, SafeProviderError> {
         info!("eth_getBlockNumber called");
-<<<<<<< HEAD
-        let result = self
-            .retry_with_total_timeout(
-                move |provider| async move { provider.get_block_number().await },
-            )
-            .await;
-=======
-        let operation =
-            async || self.provider.get_block_number().await.map_err(SafeProviderError::from);
-        let result = self.retry_with_total_timeout(operation).await;
->>>>>>> 6c995a2f
+        let result = self
+            .retry_with_total_timeout(move |provider| async move {
+                provider.get_block_number().await.map_err(SafeProviderError::from)
+            })
+            .await;
         if let Err(e) = &result {
             error!(error = %e, "eth_getBlockNumber failed");
         }
@@ -158,17 +142,11 @@
         hash: alloy::primitives::BlockHash,
     ) -> Result<Option<N::BlockResponse>, SafeProviderError> {
         info!("eth_getBlockByHash called");
-<<<<<<< HEAD
         let result = self
             .retry_with_total_timeout(move |provider| async move {
-                provider.get_block_by_hash(hash).await
-            })
-            .await;
-=======
-        let operation =
-            async || self.provider.get_block_by_hash(hash).await.map_err(SafeProviderError::from);
-        let result = self.retry_with_total_timeout(operation).await;
->>>>>>> 6c995a2f
+                provider.get_block_by_hash(hash).await.map_err(SafeProviderError::from)
+            })
+            .await;
         if let Err(e) = &result {
             error!(error = %e, "eth_getBlockByHash failed");
         }
@@ -183,18 +161,12 @@
     /// after exhausting retries or if the call times out.
     pub async fn get_logs(&self, filter: &Filter) -> Result<Vec<Log>, SafeProviderError> {
         info!("eth_getLogs called");
-<<<<<<< HEAD
         let result = self
             .retry_with_total_timeout(move |provider| {
                 let filter = filter.clone();
-                async move { provider.get_logs(&filter).await }
-            })
-            .await;
-=======
-        let operation =
-            async || self.provider.get_logs(filter).await.map_err(SafeProviderError::from);
-        let result = self.retry_with_total_timeout(operation).await;
->>>>>>> 6c995a2f
+                async move { provider.get_logs(&filter).await.map_err(SafeProviderError::from) }
+            })
+            .await;
         if let Err(e) = &result {
             error!(error = %e, "eth_getLogs failed");
         }
@@ -211,18 +183,10 @@
         &self,
     ) -> Result<Subscription<N::HeaderResponse>, SafeProviderError> {
         info!("eth_subscribe called");
-<<<<<<< HEAD
-        let result = self
-            .retry_with_total_timeout(
-                move |provider| async move { provider.subscribe_blocks().await },
-            )
-=======
-        let provider = self.provider.clone();
-        let result = self
-            .retry_with_total_timeout(|| async {
+        let result = self
+            .retry_with_total_timeout(move |provider| async move {
                 provider.subscribe_blocks().await.map_err(SafeProviderError::from)
             })
->>>>>>> 6c995a2f
             .await;
         if let Err(e) = &result {
             error!(error = %e, "eth_subscribe failed");
@@ -250,9 +214,8 @@
         operation: F,
     ) -> Result<T, SafeProviderError>
     where
-<<<<<<< HEAD
         F: Fn(RootProvider<N>) -> Fut,
-        Fut: Future<Output = Result<T, RpcError<TransportErrorKind>>>,
+        Fut: Future<Output = Result<T, SafeProviderError>>,
     {
         // Try primary provider first
         let result = self.try_provider_with_timeout(&self.provider, &operation).await;
@@ -290,9 +253,7 @@
         }
 
         error!("All fallback providers failed or timed out");
-        Err(TransportErrorKind::custom_str(
-            "total operation timeout exceeded and all fallback providers failed",
-        ))
+        Err(SafeProviderError::Timeout)
     }
 
     /// Try executing an operation with a specific provider with retry and timeout.
@@ -300,14 +261,10 @@
         &self,
         provider: &RootProvider<N>,
         operation: F,
-    ) -> Result<T, RpcError<TransportErrorKind>>
+    ) -> Result<T, SafeProviderError>
     where
         F: Fn(RootProvider<N>) -> Fut,
-        Fut: Future<Output = Result<T, RpcError<TransportErrorKind>>>,
-=======
-        F: Fn() -> Fut,
         Fut: Future<Output = Result<T, SafeProviderError>>,
->>>>>>> 6c995a2f
     {
         let retry_strategy = ExponentialBuilder::default()
             .with_max_times(self.max_retries)
@@ -358,18 +315,12 @@
         let call_count_clone = call_count.clone();
 
         let result = provider
-<<<<<<< HEAD
             .retry_with_total_timeout(move |_provider| {
                 let call_count = call_count_clone.clone();
                 async move {
                     call_count.fetch_add(1, Ordering::SeqCst);
-                    Ok(42)
+                    Ok(call_count.load(Ordering::SeqCst))
                 }
-=======
-            .retry_with_total_timeout(|| async {
-                call_count.fetch_add(1, Ordering::SeqCst);
-                Ok(call_count.load(Ordering::SeqCst))
->>>>>>> 6c995a2f
             })
             .await;
 
@@ -384,17 +335,6 @@
         let call_count_clone = call_count.clone();
 
         let result = provider
-<<<<<<< HEAD
-            .retry_with_total_timeout(move |_provider| {
-                let call_count = call_count_clone.clone();
-                async move {
-                    call_count.fetch_add(1, Ordering::SeqCst);
-                    if call_count.load(Ordering::SeqCst) < 3 {
-                        Err(TransportErrorKind::custom_str("temporary error"))
-                    } else {
-                        Ok(42)
-                    }
-=======
             .retry_with_total_timeout(|| async {
                 call_count.fetch_add(1, Ordering::SeqCst);
                 if call_count.load(Ordering::SeqCst) < 3 {
@@ -403,7 +343,6 @@
                     ))))
                 } else {
                     Ok(call_count.load(Ordering::SeqCst))
->>>>>>> 6c995a2f
                 }
             })
             .await;
@@ -419,21 +358,10 @@
         let call_count_clone = call_count.clone();
 
         let result = provider
-<<<<<<< HEAD
-            .retry_with_total_timeout(move |_provider| {
-                let call_count = call_count_clone.clone();
-                async move {
-                    call_count.fetch_add(1, Ordering::SeqCst);
-                    Err::<i32, RpcError<TransportErrorKind>>(TransportErrorKind::custom_str(
-                        "permanent error",
-                    ))
-                }
-=======
-            .retry_with_total_timeout(|| async {
+            .retry_with_total_timeout(move |_provider| async {
                 call_count.fetch_add(1, Ordering::SeqCst);
                 // permanent error
                 Err::<i32, SafeProviderError>(SafeProviderError::Timeout)
->>>>>>> 6c995a2f
             })
             .await;
 
@@ -448,11 +376,7 @@
         let provider = test_provider(max_timeout, 10, 1);
 
         let result = provider
-<<<<<<< HEAD
-            .retry_with_total_timeout(move |_provider| async move {
-=======
             .retry_with_total_timeout(|| async {
->>>>>>> 6c995a2f
                 sleep(Duration::from_millis(max_timeout + 10)).await;
                 Ok(42)
             })
