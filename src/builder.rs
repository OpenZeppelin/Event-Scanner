use crate::{
    scanner::Scanner,
    types::{CallbackConfig, EventFilter},
};

pub struct ScannerBuilder {
    rpc_url: String,
    start_block: Option<u64>,
    end_block: Option<u64>,
    max_blocks_per_filter: u64,
    tracked_events: Vec<EventFilter>,
    callback_config: CallbackConfig,
}

impl ScannerBuilder {
    pub fn new<S: Into<String>>(rpc_url: S) -> Self {
        Self {
            rpc_url: rpc_url.into(),
            start_block: None,
            end_block: None,
            max_blocks_per_filter: 1000,
            tracked_events: Vec::new(),
            callback_config: CallbackConfig::default(),
        }
    }

    #[must_use]
    pub fn start_block(mut self, start_block: u64) -> Self {
        self.start_block = Some(start_block);
        self
    }

    #[must_use]
    pub fn end_block(mut self, end_block: u64) -> Self {
        self.end_block = Some(end_block);
        self
    }

    #[must_use]
    pub fn max_blocks_per_filter(mut self, max_blocks: u64) -> Self {
        self.max_blocks_per_filter = max_blocks;
        self
    }

    #[must_use]
    pub fn add_event_filter(mut self, filter: EventFilter) -> Self {
        self.tracked_events.push(filter);
        self
    }

    #[must_use]
    pub fn add_event_filters(mut self, filters: Vec<EventFilter>) -> Self {
        self.tracked_events.extend(filters);
        self
    }

    #[must_use]
    pub fn callback_config(mut self, cfg: CallbackConfig) -> Self {
        self.callback_config = cfg;
        self
    }

    /// Builds the scanner
    ///
    /// # Errors
    ///
    /// Returns an error if the scanner fails to build
    pub async fn build(self) -> anyhow::Result<Scanner> {
        Scanner::new(
            self.rpc_url,
            self.start_block,
            self.end_block,
            self.max_blocks_per_filter,
            self.tracked_events,
            self.callback_config,
        )
        .await
    }
}

#[cfg(test)]
mod tests {
    use super::*;
    use crate::callback::EventCallback;
    use alloy::{primitives::address, rpc::types::Log};
    use async_trait::async_trait;
    use std::sync::Arc;

    struct MockCallback;

    #[async_trait]
    impl EventCallback for MockCallback {
        async fn on_event(&self, _log: &Log) -> anyhow::Result<()> {
            Ok(())
        }
    }

    const WS_URL: &str = "ws://localhost:8545";

    #[test]
    fn test_builder_new_defaults() {
        let builder = ScannerBuilder::new(WS_URL);
        assert_eq!(builder.rpc_url, WS_URL);
        assert_eq!(builder.start_block, None);
        assert_eq!(builder.end_block, None);
        assert_eq!(builder.max_blocks_per_filter, 1000);
        assert!(builder.tracked_events.is_empty());
    }

    #[test]
    fn test_builder_start_block() {
        let start_block = 100;
        let builder = ScannerBuilder::new(WS_URL).start_block(start_block);
        assert_eq!(builder.start_block, Some(start_block));
    }

    #[test]
    fn test_builder_end_block() {
        let end_block = 500;
        let builder = ScannerBuilder::new(WS_URL).end_block(end_block);
        assert_eq!(builder.end_block, Some(end_block));
    }

    #[test]
    fn test_builder_block_range() {
        let start_block = 100;
        let end_block = 500;
        let builder = ScannerBuilder::new(WS_URL).start_block(start_block).end_block(end_block);
        assert_eq!(builder.start_block, Some(start_block));
        assert_eq!(builder.end_block, Some(end_block));
    }

    #[test]
    fn test_builder_max_blocks_per_filter() {
        let max_blocks = 5000;
        let builder = ScannerBuilder::new(WS_URL).max_blocks_per_filter(max_blocks);
        assert_eq!(builder.max_blocks_per_filter, max_blocks);
    }

    #[test]
    fn test_builder_callback_config() {
        let max_attempts = 5;
        let delay_ms = 500;
        let config = CallbackConfig { max_attempts, delay_ms };

        let builder = ScannerBuilder::new(WS_URL).callback_config(config.clone());

        assert_eq!(builder.callback_config.max_attempts, max_attempts);
        assert_eq!(builder.callback_config.delay_ms, delay_ms);
    }

    #[test]
    fn test_builder_default_callback_config() {
        let builder = ScannerBuilder::new(WS_URL);

        assert_eq!(builder.callback_config.max_attempts, 3);
        assert_eq!(builder.callback_config.delay_ms, 200);
    }

    #[test]
    fn test_builder_add_event_filter() {
        let addr = address!("f39Fd6e51aad88F6F4ce6aB8827279cffFb92266");
        let event = "Transfer(address,address,uint256)".to_string();
        let filter = EventFilter {
            contract_address: addr,
            event: event.clone(),
            callback: Arc::new(MockCallback),
        };
        let builder = ScannerBuilder::new(WS_URL).add_event_filter(filter.clone());

        assert_eq!(builder.tracked_events.len(), 1);
        assert_eq!(builder.tracked_events[0].contract_address, addr);
        assert_eq!(builder.tracked_events[0].event, event);
    }

    #[test]
    fn test_builder_add_multiple_event_filters() {
        let addr1 = address!("f39Fd6e51aad88F6F4ce6aB8827279cffFb92266");
        let event1 = "Transfer(address,address,uint256)".to_string();
        let addr2 = address!("70997970C51812dc3A010C7d01b50e0d17dc79C8");
        let event2 = "Approval(address,address,uint256)".to_string();

        let filter1 = EventFilter {
            contract_address: addr1,
            event: event1.clone(),
            callback: Arc::new(MockCallback),
        };
        let filter2 = EventFilter {
            contract_address: addr2,
            event: event2.clone(),
            callback: Arc::new(MockCallback),
        };

        let builder = ScannerBuilder::new(WS_URL)
            .add_event_filter(filter1.clone())
            .add_event_filter(filter2.clone());

        assert_eq!(builder.tracked_events.len(), 2);
        for (i, expected_filter) in builder.tracked_events.iter().enumerate() {
            assert_eq!(
                builder.tracked_events[i].contract_address,
                expected_filter.contract_address
            );
            assert_eq!(builder.tracked_events[i].event, expected_filter.event);
        }
    }

    #[test]
    fn test_builder_add_event_filters_batch() {
        let addr1 = address!("f39Fd6e51aad88F6F4ce6aB8827279cffFb92266");
        let event1 = "Transfer(address,address,uint256)".to_string();
        let addr2 = address!("70997970C51812dc3A010C7d01b50e0d17dc79C8");
        let event2 = "Approval(address,address,uint256)".to_string();
        let addr3 = address!("3C44CdDdB6a900fa2b585dd299e03d12FA4293BC");
        let event3 = "Mint(address,uint256)".to_string();

<<<<<<< HEAD
        let filter1 = EventFilter {
=======
        let filter_1 = EventFilter {
>>>>>>> 2a74b922
            contract_address: addr1,
            event: event1.clone(),
            callback: Arc::new(MockCallback),
        };
<<<<<<< HEAD
        let filter2 = EventFilter {
=======
        let filter_2 = EventFilter {
>>>>>>> 2a74b922
            contract_address: addr2,
            event: event2.clone(),
            callback: Arc::new(MockCallback),
        };
<<<<<<< HEAD
        let filter3 = EventFilter {
=======
        let filter_3 = EventFilter {
>>>>>>> 2a74b922
            contract_address: addr3,
            event: event3.clone(),
            callback: Arc::new(MockCallback),
        };

<<<<<<< HEAD
        let filters = vec![filter1.clone(), filter2.clone(), filter3.clone()];
=======
        let filters = vec![filter_1.clone(), filter_2.clone(), filter_3.clone()];
>>>>>>> 2a74b922
        let builder = ScannerBuilder::new(WS_URL).add_event_filters(filters.clone());

        assert_eq!(builder.tracked_events.len(), filters.len());

        for (i, expected_filter) in filters.iter().enumerate() {
            assert_eq!(
                builder.tracked_events[i].contract_address,
                expected_filter.contract_address
            );
            assert_eq!(builder.tracked_events[i].event, expected_filter.event);
        }
    }

    #[test]
    fn test_builder_chain_all_methods() {
        let start_block = 100;
        let end_block = 500;

        let addr = address!("f39Fd6e51aad88F6F4ce6aB8827279cffFb92266");
        let event = "Transfer(address,address,uint256)".to_string();

        let filter = EventFilter {
            contract_address: addr,
            event: event.clone(),
            callback: Arc::new(MockCallback),
        };

        let max_attempts = 5;
        let delay_ms = 500;
        let config = CallbackConfig { max_attempts, delay_ms };

        let max_blocks_per_filter = 2000;
        let builder = ScannerBuilder::new(WS_URL)
            .start_block(start_block)
            .end_block(end_block)
            .max_blocks_per_filter(max_blocks_per_filter)
            .add_event_filter(filter.clone())
            .callback_config(config.clone());

        assert_eq!(builder.start_block, Some(start_block));
        assert_eq!(builder.end_block, Some(end_block));
        assert_eq!(builder.max_blocks_per_filter, max_blocks_per_filter);
        assert_eq!(builder.tracked_events.len(), 1);
        assert_eq!(builder.callback_config.max_attempts, max_attempts);
        assert_eq!(builder.callback_config.delay_ms, delay_ms);
    }
}<|MERGE_RESOLUTION|>--- conflicted
+++ resolved
@@ -214,39 +214,23 @@
         let addr3 = address!("3C44CdDdB6a900fa2b585dd299e03d12FA4293BC");
         let event3 = "Mint(address,uint256)".to_string();
 
-<<<<<<< HEAD
         let filter1 = EventFilter {
-=======
-        let filter_1 = EventFilter {
->>>>>>> 2a74b922
             contract_address: addr1,
             event: event1.clone(),
             callback: Arc::new(MockCallback),
         };
-<<<<<<< HEAD
         let filter2 = EventFilter {
-=======
-        let filter_2 = EventFilter {
->>>>>>> 2a74b922
             contract_address: addr2,
             event: event2.clone(),
             callback: Arc::new(MockCallback),
         };
-<<<<<<< HEAD
         let filter3 = EventFilter {
-=======
-        let filter_3 = EventFilter {
->>>>>>> 2a74b922
             contract_address: addr3,
             event: event3.clone(),
             callback: Arc::new(MockCallback),
         };
 
-<<<<<<< HEAD
         let filters = vec![filter1.clone(), filter2.clone(), filter3.clone()];
-=======
-        let filters = vec![filter_1.clone(), filter_2.clone(), filter_3.clone()];
->>>>>>> 2a74b922
         let builder = ScannerBuilder::new(WS_URL).add_event_filters(filters.clone());
 
         assert_eq!(builder.tracked_events.len(), filters.len());
