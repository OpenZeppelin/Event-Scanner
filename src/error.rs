--- conflicted
+++ resolved
@@ -10,12 +10,6 @@
 
 #[derive(Error, Debug, Clone)]
 pub enum ScannerError {
-<<<<<<< HEAD
-    #[error("Serialization error: {0}")]
-    SerializationError(Arc<serde_json::Error>),
-
-=======
->>>>>>> c0a0d701
     #[error("RPC error: {0}")]
     RpcError(Arc<RpcError<TransportErrorKind>>),
 
