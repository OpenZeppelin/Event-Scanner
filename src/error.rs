--- conflicted
+++ resolved
@@ -48,12 +48,8 @@
     fn from(error: RobustProviderError) -> ScannerError {
         match error {
             RobustProviderError::Timeout => ScannerError::Timeout,
-<<<<<<< HEAD
             RobustProviderError::RetryFailure(err) => ScannerError::RetryFailure(err),
-=======
-            RobustProviderError::RetryFail(num) => ScannerError::RetryFail(num),
             RobustProviderError::BlockNotFound(block) => ScannerError::BlockNotFound(block),
->>>>>>> f622b213
         }
     }
 }
