use alloy::network::Network;

use crate::{
    EventScannerBuilder, ScannerError,
    event_scanner::{
        EventScanner, SyncFromBlock,
        scanner::common::{ConsumerMode, handle_stream},
    },
};

impl EventScannerBuilder<SyncFromBlock> {
    #[must_use]
<<<<<<< HEAD
    pub fn max_block_range(mut self, max_block_range: u64) -> Self {
        self.block_range_scanner.max_block_range = max_block_range;
        self
    }

    #[must_use]
    pub fn block_confirmations(mut self, confirmations: u64) -> Self {
        self.config.block_confirmations = confirmations;
=======
    pub fn block_confirmations(mut self, count: u64) -> Self {
        self.config.block_confirmations = count;
>>>>>>> 987ba9e2
        self
    }
}

impl<N: Network> EventScanner<SyncFromBlock, N> {
    /// Starts the scanner.
    ///
    /// # Important notes
    ///
    /// * Register event streams via [`scanner.subscribe(filter)`][subscribe] **before** calling
    ///   this function.
    /// * The method returns immediately; events are delivered asynchronously.
    ///
    /// # Errors
    ///
    /// Can error out if the service fails to start.
    ///
    /// [subscribe]: EventScanner::subscribe
    pub async fn start(self) -> Result<(), ScannerError> {
        let client = self.block_range_scanner.run()?;
        let stream =
            client.stream_from(self.config.from_block, self.config.block_confirmations).await?;

        let provider = self.block_range_scanner.provider().clone();
        let listeners = self.listeners.clone();

        tokio::spawn(async move {
            handle_stream(stream, &provider, &listeners, ConsumerMode::Stream).await;
        });

        Ok(())
    }
}

#[cfg(test)]
mod tests {
    use alloy::eips::BlockNumberOrTag;

    use super::*;

    #[test]
    fn sync_scanner_builder_pattern() {
        let builder =
            EventScannerBuilder::sync().from_block(50).max_block_range(25).block_confirmations(5);

        assert_eq!(builder.block_range_scanner.max_block_range, 25);
        assert_eq!(builder.config.block_confirmations, 5);
        assert!(matches!(builder.config.from_block, BlockNumberOrTag::Number(50)));
    }

    #[test]
    fn sync_scanner_builder_with_different_block_types() {
        let builder = EventScannerBuilder::sync()
            .from_block(BlockNumberOrTag::Earliest)
            .block_confirmations(20)
            .max_block_range(100);

        assert!(matches!(builder.config.from_block, BlockNumberOrTag::Earliest));
        assert_eq!(builder.config.block_confirmations, 20);
        assert_eq!(builder.block_range_scanner.max_block_range, 100);
    }

    #[test]
    fn sync_scanner_builder_with_zero_confirmations() {
        let builder =
            EventScannerBuilder::sync().from_block(0).block_confirmations(0).max_block_range(75);

        assert!(matches!(builder.config.from_block, BlockNumberOrTag::Number(0)));
        assert_eq!(builder.config.block_confirmations, 0);
        assert_eq!(builder.block_range_scanner.max_block_range, 75);
    }

    #[test]
    fn sync_scanner_builder_last_call_wins() {
        let builder = EventScannerBuilder::sync()
            .from_block(2)
            .max_block_range(25)
            .max_block_range(55)
            .max_block_range(105)
            .block_confirmations(5)
            .block_confirmations(7);

        assert_eq!(builder.block_range_scanner.max_block_range, 105);
        assert!(matches!(builder.config.from_block, BlockNumberOrTag::Number(2)));
        assert_eq!(builder.config.block_confirmations, 7);
    }
}<|MERGE_RESOLUTION|>--- conflicted
+++ resolved
@@ -10,19 +10,8 @@
 
 impl EventScannerBuilder<SyncFromBlock> {
     #[must_use]
-<<<<<<< HEAD
-    pub fn max_block_range(mut self, max_block_range: u64) -> Self {
-        self.block_range_scanner.max_block_range = max_block_range;
-        self
-    }
-
-    #[must_use]
     pub fn block_confirmations(mut self, confirmations: u64) -> Self {
         self.config.block_confirmations = confirmations;
-=======
-    pub fn block_confirmations(mut self, count: u64) -> Self {
-        self.config.block_confirmations = count;
->>>>>>> 987ba9e2
         self
     }
 }
