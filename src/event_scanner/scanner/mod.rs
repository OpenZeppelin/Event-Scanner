--- conflicted
+++ resolved
@@ -363,46 +363,9 @@
 }
 
 impl<M> EventScannerBuilder<M> {
-<<<<<<< HEAD
     /// Connects to an existing provider.
     ///
     /// Final builder method: consumes the builder and returns the built [`EventScanner`].
-=======
-    /// Connects to the provider via WebSocket.
-    ///
-    /// Final builder method: consumes the builder and returns the built [`EventScanner`].
-    ///
-    /// # Errors
-    ///
-    /// Returns an error if the connection fails
-    pub async fn connect_ws<N: Network>(self, ws_url: Url) -> TransportResult<EventScanner<M, N>> {
-        let block_range_scanner = self.block_range_scanner.connect_ws::<N>(ws_url).await?;
-        Ok(EventScanner { config: self.config, block_range_scanner, listeners: Vec::new() })
-    }
-
-    /// Connects to the provider via IPC.
-    ///
-    /// Final builder method: consumes the builder and returns the built [`EventScanner`].
-    ///
-    /// # Errors
-    ///
-    /// Returns an error if the connection fails
-    pub async fn connect_ipc<N: Network>(
-        self,
-        ipc_path: String,
-    ) -> TransportResult<EventScanner<M, N>> {
-        let block_range_scanner = self.block_range_scanner.connect_ipc::<N>(ipc_path).await?;
-        Ok(EventScanner { config: self.config, block_range_scanner, listeners: Vec::new() })
-    }
-
-    /// Connects to an existing provider.
-    ///
-    /// Final builder method: consumes the builder and returns the built [`EventScanner`].
-    ///
-    /// # Errors
-    ///
-    /// Returns an error if the connection fails
->>>>>>> 350e6bb3
     #[must_use]
     pub fn connect<N: Network>(self, provider: RobustProvider<N>) -> EventScanner<M, N> {
         let block_range_scanner = self.block_range_scanner.connect::<N>(provider);
