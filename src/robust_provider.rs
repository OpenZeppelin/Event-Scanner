use std::{future::Future, sync::Arc, time::Duration};

use alloy::{
    eips::{BlockId, BlockNumberOrTag},
    network::Network,
    providers::{Provider, RootProvider},
    pubsub::Subscription,
    rpc::types::{Filter, Log},
    transports::{RpcError, TransportErrorKind},
};
use backon::{ExponentialBuilder, Retryable};
use thiserror::Error;
use tokio::time::{error as TokioError, timeout};
use tracing::{error, info};

#[derive(Error, Debug, Clone)]
pub enum Error {
    #[error("Operation timed out")]
    Timeout,
    #[error("RPC call failed after exhausting all retry attempts: {0}")]
    RpcError(Arc<RpcError<TransportErrorKind>>),
    #[error("Block not found, Block Id: {0}")]
    BlockNotFound(BlockId),
}

impl From<RpcError<TransportErrorKind>> for Error {
    fn from(err: RpcError<TransportErrorKind>) -> Self {
        Error::RpcError(Arc::new(err))
<<<<<<< HEAD
    }
}

impl From<TokioError::Elapsed> for Error {
    fn from(_: TokioError::Elapsed) -> Self {
        Error::Timeout
=======
>>>>>>> e4d5d625
    }
}

impl From<TokioError::Elapsed> for Error {
    fn from(_: TokioError::Elapsed) -> Self {
        Error::Timeout
    }
}

/// Provider wrapper with built-in retry and timeout mechanisms.
///
/// This wrapper around Alloy providers automatically handles retries,
/// timeouts, and error logging for RPC calls.
/// The first provider in the vector is treated as the primary provider.
#[derive(Clone)]
pub struct RobustProvider<N: Network> {
    providers: Vec<RootProvider<N>>,
    max_timeout: Duration,
    max_retries: usize,
    retry_interval: Duration,
}

// RPC retry and timeout settings
/// Default timeout used by `RobustProvider`
pub const DEFAULT_MAX_TIMEOUT: Duration = Duration::from_secs(60);
/// Default maximum number of retry attempts.
pub const DEFAULT_MAX_RETRIES: usize = 3;
/// Default base delay between retries.
pub const DEFAULT_RETRY_INTERVAL: Duration = Duration::from_secs(1);

impl<N: Network> RobustProvider<N> {
    /// Create a new `RobustProvider` with default settings.
    /// The provided provider is treated as the primary provider.
    #[must_use]
    pub fn new(provider: impl Provider<N>) -> Self {
        Self {
            providers: vec![provider.root().to_owned()],
            max_timeout: DEFAULT_MAX_TIMEOUT,
            max_retries: DEFAULT_MAX_RETRIES,
            retry_interval: DEFAULT_RETRY_INTERVAL,
        }
    }

    #[must_use]
    pub fn max_timeout(mut self, timeout: Duration) -> Self {
        self.max_timeout = timeout;
        self
    }

    #[must_use]
    pub fn max_retries(mut self, max_retries: usize) -> Self {
        self.max_retries = max_retries;
        self
    }

    #[must_use]
    pub fn retry_interval(mut self, retry_interval: Duration) -> Self {
        self.retry_interval = retry_interval;
        self
    }

    /// Get a reference to the primary provider (the first provider in the list)
    ///
    /// # Panics
    ///
    /// If there are no providers set (this should never happen)
    #[must_use]
    pub fn root(&self) -> &RootProvider<N> {
        // Safe to unwrap because we always have at least one provider
        self.providers.first().expect("providers vector should never be empty")
    }

    /// Add a fallback provider to the list.
    ///
    /// Fallback providers are used when the primary provider times out or fails.
    #[must_use]
    pub fn fallback(mut self, provider: RootProvider<N>) -> Self {
        self.providers.push(provider);
        self
    }

    /// Fetch a block by number with retry and timeout.
    ///
    /// # Errors
    ///
    /// Returns an error if RPC call fails repeatedly even
    /// after exhausting retries or if the call times out.
    pub async fn get_block_by_number(
        &self,
        number: BlockNumberOrTag,
    ) -> Result<N::BlockResponse, Error> {
        info!("eth_getBlockByNumber called");
        let result = self
            .retry_with_total_timeout(move |provider| async move {
                provider.get_block_by_number(number).await
            })
            .await;
        if let Err(e) = &result {
            error!(error = %e, "eth_getByBlockNumber failed");
        }

        result?.ok_or_else(|| Error::BlockNotFound(number.into()))
    }

    /// Fetch the latest block number with retry and timeout.
    ///
    /// # Errors
    ///
    /// Returns an error if RPC call fails repeatedly even
    /// after exhausting retries or if the call times out.
    pub async fn get_block_number(&self) -> Result<u64, Error> {
        info!("eth_getBlockNumber called");
        let result = self
            .retry_with_total_timeout(
                move |provider| async move { provider.get_block_number().await },
            )
            .await;
        if let Err(e) = &result {
            error!(error = %e, "eth_getBlockNumber failed");
        }
        result
    }

    /// Fetch a block by hash with retry and timeout.
    ///
    /// # Errors
    ///
    /// Returns an error if RPC call fails repeatedly even
    /// after exhausting retries or if the call times out.
    pub async fn get_block_by_hash(
        &self,
        hash: alloy::primitives::BlockHash,
    ) -> Result<N::BlockResponse, Error> {
        info!("eth_getBlockByHash called");
        let result = self
            .retry_with_total_timeout(move |provider| async move {
                provider.get_block_by_hash(hash).await
            })
            .await;
        if let Err(e) = &result {
            error!(error = %e, "eth_getBlockByHash failed");
        }

        result?.ok_or_else(|| Error::BlockNotFound(hash.into()))
    }

    /// Fetch logs for the given filter with retry and timeout.
    ///
    /// # Errors
    ///
    /// Returns an error if RPC call fails repeatedly even
    /// after exhausting retries or if the call times out.
    pub async fn get_logs(&self, filter: &Filter) -> Result<Vec<Log>, Error> {
        info!("eth_getLogs called");
        let result = self
            .retry_with_total_timeout(
                move |provider| async move { provider.get_logs(filter).await },
            )
            .await;
        if let Err(e) = &result {
            error!(error = %e, "eth_getLogs failed");
        }
        result
    }

    /// Subscribe to new block headers with retry and timeout.
    ///
    /// # Errors
    ///
    /// Returns an error if RPC call fails repeatedly even
    /// after exhausting retries or if the call times out.
    pub async fn subscribe_blocks(&self) -> Result<Subscription<N::HeaderResponse>, Error> {
        info!("eth_subscribe called");
        let result = self
            .retry_with_total_timeout(
                move |provider| async move { provider.subscribe_blocks().await },
            )
            .await;
        if let Err(e) = &result {
            error!(error = %e, "eth_subscribe failed");
        }
        result
    }

    /// Execute `operation` with exponential backoff and a total timeout.
    ///
    /// Wraps the retry logic with `tokio::time::timeout(self.max_timeout, ...)` so
    /// the entire operation (including time spent inside the RPC call) cannot exceed
    /// `max_timeout`.
    ///
    /// If the timeout is exceeded and fallback providers are available, it will
    /// attempt to use each fallback provider in sequence.
    ///
    /// # Errors
    ///
    /// - Returns [`RpcError<TransportErrorKind>`] with message "total operation timeout exceeded
    ///   and all fallback providers failed" if the overall timeout elapses and no fallback
    ///   providers succeed.
    /// - Propagates any [`RpcError<TransportErrorKind>`] from the underlying retries.
    async fn retry_with_total_timeout<T, F, Fut>(&self, operation: F) -> Result<T, Error>
    where
        F: Fn(RootProvider<N>) -> Fut,
        Fut: Future<Output = Result<T, RpcError<TransportErrorKind>>>,
    {
        let mut last_error = None;

        // Try each provider in sequence (first one is primary)
        for (idx, provider) in self.providers.iter().enumerate() {
            if idx == 0 {
                info!("Attempting primary provider");
            } else {
                info!("Attempting fallback provider {} out of {}", idx, self.providers.len() - 1);
            }

            let result = self.try_provider_with_timeout(provider, &operation).await;

            match result {
                Ok(value) => {
                    if idx > 0 {
                        info!(provider_num = idx, "Fallback provider succeeded");
                    }
                    return Ok(value);
                }
                Err(e) => {
                    last_error = Some(e);
                    if idx == 0 && self.providers.len() > 1 {
                        info!("Primary provider failed, trying fallback provider(s)");
                    } else {
                        error!(provider_num = idx, err = %last_error.as_ref().unwrap(), "Fallback provider failed with error");
                    }
                }
            }
        }

        // Return the last error encountered
        error!("All providers failed or timed out");
        Err(last_error.unwrap_or(Error::Timeout))
    }

    /// Try executing an operation with a specific provider with retry and timeout.
    async fn try_provider_with_timeout<T, F, Fut>(
        &self,
        provider: &RootProvider<N>,
        operation: F,
    ) -> Result<T, Error>
    where
        F: Fn(RootProvider<N>) -> Fut,
        Fut: Future<Output = Result<T, RpcError<TransportErrorKind>>>,
    {
        let retry_strategy = ExponentialBuilder::default()
            .with_max_times(self.max_retries)
            .with_min_delay(self.retry_interval);

        timeout(
            self.max_timeout,
            (|| operation(provider.clone()))
                .retry(retry_strategy)
                .when(|err: &RpcError<TransportErrorKind>| {
                    // Don't retry if pubsub is unavailable (it won't suddenly become available)
                    !matches!(err, RpcError::Transport(TransportErrorKind::PubsubUnavailable))
                })
                .notify(|err: &RpcError<TransportErrorKind>, dur: Duration| {
                    info!(error = %err, "RPC error retrying after {:?}", dur);
                })
                .sleep(tokio::time::sleep),
        )
        .await
        .map_err(Error::from)?
        .map_err(Error::from)
    }
}

#[cfg(test)]
mod tests {
    use super::*;
    use alloy::{network::Ethereum, providers::WsConnect};
    use std::sync::atomic::{AtomicUsize, Ordering};
    use tokio::time::sleep;

    fn test_provider(
        timeout: u64,
        max_retries: usize,
        retry_interval: u64,
    ) -> RobustProvider<Ethereum> {
        RobustProvider {
            providers: vec![RootProvider::new_http("http://localhost:8545".parse().unwrap())],
            max_timeout: Duration::from_millis(timeout),
            max_retries,
            retry_interval: Duration::from_millis(retry_interval),
        }
    }

    #[tokio::test]
    async fn test_retry_with_timeout_succeeds_on_first_attempt() {
        let provider = test_provider(100, 3, 10);

        let call_count = AtomicUsize::new(0);

        let result = provider
            .retry_with_total_timeout(|_| async {
                call_count.fetch_add(1, Ordering::SeqCst);
                let count = call_count.load(Ordering::SeqCst);
                Ok(count)
            })
            .await;

        assert!(matches!(result, Ok(1)));
    }

    #[tokio::test]
    async fn test_retry_with_timeout_retries_on_error() {
        let provider = test_provider(100, 3, 10);

        let call_count = AtomicUsize::new(0);

        let result = provider
            .retry_with_total_timeout(|_| async {
                call_count.fetch_add(1, Ordering::SeqCst);
                let count = call_count.load(Ordering::SeqCst);
                match count {
                    3 => Ok(count),
                    _ => Err(TransportErrorKind::BackendGone.into()),
                }
            })
            .await;

        assert!(matches!(result, Ok(3)));
    }

    #[tokio::test]
    async fn test_retry_with_timeout_fails_after_max_retries() {
        let provider = test_provider(100, 2, 10);

        let call_count = AtomicUsize::new(0);

        let result: Result<(), Error> = provider
            .retry_with_total_timeout(|_| async {
                call_count.fetch_add(1, Ordering::SeqCst);
                Err(TransportErrorKind::BackendGone.into())
            })
            .await;

        assert!(matches!(result, Err(Error::RpcError(_))));
        assert_eq!(call_count.load(Ordering::SeqCst), 3);
    }

    #[tokio::test]
    async fn test_retry_with_timeout_respects_max_timeout() {
        let max_timeout = 50;
        let provider = test_provider(max_timeout, 10, 1);

        let result = provider
            .retry_with_total_timeout(move |_provider| async move {
                sleep(Duration::from_millis(max_timeout + 10)).await;
                Ok(42)
            })
            .await;

        assert!(matches!(result, Err(Error::Timeout)));
    }

    #[tokio::test]
    async fn test_http_provider_skipped_when_pubsub_required() {
        let provider = test_provider(100, 3, 10);

        let result = provider.subscribe_blocks().await;

        let Err(Error::RpcError(err)) = result else {
            panic!("Expected Error::RpcError, got: {result:?}");
        };

        assert!(
            matches!(err.as_ref(), RpcError::Transport(TransportErrorKind::PubsubUnavailable)),
            "Expected PubsubUnavailable error, got: {err:?}",
        );
    }

    #[tokio::test]
    async fn test_fallback_to_ws_provider_when_http_lacks_pubsub() {
        use alloy::providers::ProviderBuilder;
        use alloy_node_bindings::Anvil;

        let anvil = Anvil::new().try_spawn().expect("Failed to start anvil");

        let http_provider = ProviderBuilder::new().connect_http(anvil.endpoint_url());
        let ws_provider = ProviderBuilder::new()
            .connect_ws(WsConnect::new(anvil.ws_endpoint_url().as_str()))
            .await
            .expect("Failed to connect to WS");

        let robust = RobustProvider::new(http_provider)
            .fallback(ws_provider.root().to_owned())
            .max_timeout(Duration::from_secs(5))
            .max_retries(10)
            .retry_interval(Duration::from_millis(100));

        let result = robust.subscribe_blocks().await;

        assert!(result.is_ok(), "Expected success with WS fallback, got: {result:?}");
    }

    #[tokio::test]
    async fn test_ws_fails_http_fallback_returns_primary_error() {
        use alloy::providers::ProviderBuilder;
        use alloy_node_bindings::Anvil;

        let anvil_1 = Anvil::new().port(2222_u16).try_spawn().expect("Failed to start anvil");

        let ws_provider = ProviderBuilder::new()
            .connect_ws(WsConnect::new(anvil_1.ws_endpoint_url().as_str()))
            .await
            .expect("Failed to connect to WS");

        let anvil = Anvil::new().port(1111_u16).try_spawn().expect("Failed to start anvil");
        let http_provider = ProviderBuilder::new().connect_http(anvil.endpoint_url());

        let robust = RobustProvider::new(ws_provider)
            .fallback(http_provider.root().to_owned())
            .max_timeout(Duration::from_secs(5))
            .max_retries(1)
            .retry_interval(Duration::from_millis(10));

        drop(anvil_1);
        let result = robust.subscribe_blocks().await;

        assert!(result.is_err(), "Expected error when WS fails and HTTP fallback used");

        let err = result.unwrap_err();

        match err {
            Error::RpcError(rpc_err) => {
                assert!(matches!(
                    rpc_err.as_ref(),
                    RpcError::Transport(TransportErrorKind::BackendGone)
                ),);
            }
            _ => panic!("Expected Error::RpcError, got: {err:?}"),
        }
    }
}<|MERGE_RESOLUTION|>--- conflicted
+++ resolved
@@ -26,15 +26,6 @@
 impl From<RpcError<TransportErrorKind>> for Error {
     fn from(err: RpcError<TransportErrorKind>) -> Self {
         Error::RpcError(Arc::new(err))
-<<<<<<< HEAD
-    }
-}
-
-impl From<TokioError::Elapsed> for Error {
-    fn from(_: TokioError::Elapsed) -> Self {
-        Error::Timeout
-=======
->>>>>>> e4d5d625
     }
 }
 
