use std::{future::Future, sync::Arc, time::Duration};

use alloy::{
    eips::{BlockId, BlockNumberOrTag},
    network::Network,
    providers::{Provider, RootProvider},
    pubsub::Subscription,
    rpc::types::{Filter, Log},
    transports::{RpcError, TransportErrorKind},
};
use backon::{ExponentialBuilder, Retryable};
use thiserror::Error;
use tokio::time::timeout;
use tracing::{error, info};

#[derive(Error, Debug, Clone)]
pub enum Error {
    #[error("Operation timed out")]
    Timeout,
    #[error("RPC call failed after exhausting all retry attempts: {0}")]
    RetryFailure(Arc<RpcError<TransportErrorKind>>),
    #[error("Block not found, Block Id: {0}")]
    BlockNotFound(BlockId),
}

impl From<RpcError<TransportErrorKind>> for Error {
    fn from(err: RpcError<TransportErrorKind>) -> Self {
        Error::RetryFailure(Arc::new(err))
    }
}

/// Provider wrapper with built-in retry and timeout mechanisms.
///
/// This wrapper around Alloy providers automatically handles retries,
/// timeouts, and error logging for RPC calls.
#[derive(Clone)]
pub struct RobustProvider<N: Network> {
    provider: RootProvider<N>,
    max_timeout: Duration,
    max_retries: usize,
    retry_interval: Duration,
    fallback_providers: Vec<RootProvider<N>>,
}

// RPC retry and timeout settings
/// Default timeout used by `RobustProvider`
pub const DEFAULT_MAX_TIMEOUT: Duration = Duration::from_secs(30);
/// Default maximum number of retry attempts.
pub const DEFAULT_MAX_RETRIES: usize = 5;
/// Default base delay between retries.
pub const DEFAULT_RETRY_INTERVAL: Duration = Duration::from_secs(1);

impl<N: Network> RobustProvider<N> {
    /// Create a new `RobustProvider` with default settings.
    #[must_use]
    pub fn new(provider: RootProvider<N>) -> Self {
        Self {
            provider,
            max_timeout: DEFAULT_MAX_TIMEOUT,
            max_retries: DEFAULT_MAX_RETRIES,
            retry_interval: DEFAULT_RETRY_INTERVAL,
            fallback_providers: Vec::new(),
        }
    }

    #[must_use]
    pub fn max_timeout(mut self, timeout: Duration) -> Self {
        self.max_timeout = timeout;
        self
    }

    #[must_use]
    pub fn max_retries(mut self, max_retries: usize) -> Self {
        self.max_retries = max_retries;
        self
    }

    #[must_use]
    pub fn retry_interval(mut self, retry_interval: Duration) -> Self {
        self.retry_interval = retry_interval;
        self
    }

    /// Add a fallback provider to the list.
    ///
    /// Fallback providers are used when the primary provider times out.
    #[must_use]
    pub fn fallback_provider(mut self, provider: RootProvider<N>) -> Self {
        self.fallback_providers.push(provider);
        self
    }

    /// Fetch a block by number with retry and timeout.
    ///
    /// # Errors
    ///
    /// Returns an error if RPC call fails repeatedly even
    /// after exhausting retries or if the call times out.
    pub async fn get_block_by_number(
        &self,
        number: BlockNumberOrTag,
    ) -> Result<N::BlockResponse, Error> {
        info!("eth_getBlockByNumber called");
<<<<<<< HEAD
        let result = self
            .retry_with_total_timeout(move |provider| async move {
                provider.get_block_by_number(number).await.map_err(RobustProviderError::from)
            })
            .await;
=======
        let operation = async || self.provider.get_block_by_number(number).await;
        let result = self.retry_with_total_timeout(operation).await;
>>>>>>> f2b2281a
        if let Err(e) = &result {
            error!(error = %e, "eth_getByBlockNumber failed");
        }

        result?.ok_or_else(|| Error::BlockNotFound(number.into()))
    }

    /// Fetch the latest block number with retry and timeout.
    ///
    /// # Errors
    ///
    /// Returns an error if RPC call fails repeatedly even
    /// after exhausting retries or if the call times out.
    pub async fn get_block_number(&self) -> Result<u64, Error> {
        info!("eth_getBlockNumber called");
<<<<<<< HEAD
        let result = self
            .retry_with_total_timeout(move |provider| async move {
                provider.get_block_number().await.map_err(RobustProviderError::from)
            })
            .await;
=======
        let operation = async || self.provider.get_block_number().await;
        let result = self.retry_with_total_timeout(operation).await;
>>>>>>> f2b2281a
        if let Err(e) = &result {
            error!(error = %e, "eth_getBlockNumber failed");
        }
        result
    }

    /// Fetch a block by hash with retry and timeout.
    ///
    /// # Errors
    ///
    /// Returns an error if RPC call fails repeatedly even
    /// after exhausting retries or if the call times out.
    pub async fn get_block_by_hash(
        &self,
        hash: alloy::primitives::BlockHash,
    ) -> Result<N::BlockResponse, Error> {
        info!("eth_getBlockByHash called");
<<<<<<< HEAD
        let result = self
            .retry_with_total_timeout(move |provider| async move {
                provider.get_block_by_hash(hash).await.map_err(RobustProviderError::from)
            })
            .await;
=======
        let operation = async || self.provider.get_block_by_hash(hash).await;
        let result = self.retry_with_total_timeout(operation).await;
>>>>>>> f2b2281a
        if let Err(e) = &result {
            error!(error = %e, "eth_getBlockByHash failed");
        }

        result?.ok_or_else(|| Error::BlockNotFound(hash.into()))
    }

    /// Fetch logs for the given filter with retry and timeout.
    ///
    /// # Errors
    ///
    /// Returns an error if RPC call fails repeatedly even
    /// after exhausting retries or if the call times out.
    pub async fn get_logs(&self, filter: &Filter) -> Result<Vec<Log>, Error> {
        info!("eth_getLogs called");
<<<<<<< HEAD
        let result = self
            .retry_with_total_timeout(move |provider| async move {
                provider.get_logs(filter).await.map_err(RobustProviderError::from)
            })
            .await;
=======
        let operation = async || self.provider.get_logs(filter).await;
        let result = self.retry_with_total_timeout(operation).await;
>>>>>>> f2b2281a
        if let Err(e) = &result {
            error!(error = %e, "eth_getLogs failed");
        }
        result
    }

    /// Subscribe to new block headers with retry and timeout.
    ///
    /// # Errors
    ///
    /// Returns an error if RPC call fails repeatedly even
    /// after exhausting retries or if the call times out.
    pub async fn subscribe_blocks(&self) -> Result<Subscription<N::HeaderResponse>, Error> {
        info!("eth_subscribe called");
<<<<<<< HEAD
        let result = self
            .retry_with_total_timeout(move |provider| async move {
                provider.subscribe_blocks().await.map_err(RobustProviderError::from)
            })
            .await;
=======
        let operation = async || self.provider.subscribe_blocks().await;
        let result = self.retry_with_total_timeout(operation).await;
>>>>>>> f2b2281a
        if let Err(e) = &result {
            error!(error = %e, "eth_subscribe failed");
        }
        result
    }

    /// Execute `operation` with exponential backoff and a total timeout.
    ///
    /// Wraps the retry logic with `tokio::time::timeout(self.max_timeout, ...)` so
    /// the entire operation (including time spent inside the RPC call) cannot exceed
    /// `max_timeout`.
    ///
    /// If the timeout is exceeded and fallback providers are available, it will
    /// attempt to use each fallback provider in sequence.
    ///
    /// # Errors
    ///
    /// - Returns [`RpcError<TransportErrorKind>`] with message "total operation timeout exceeded
    ///   and all fallback providers failed" if the overall timeout elapses and no fallback
    ///   providers succeed.
    /// - Propagates any [`RpcError<TransportErrorKind>`] from the underlying retries.
    async fn retry_with_total_timeout<T, F, Fut>(&self, operation: F) -> Result<T, Error>
    where
<<<<<<< HEAD
        F: Fn(RootProvider<N>) -> Fut,
        Fut: Future<Output = Result<T, RobustProviderError>>,
    {
        // Try primary provider first
        let result = self.try_provider_with_timeout(&self.provider, &operation).await;

        if let Ok(value) = result {
            return Ok(value);
        }

        if result.is_err() && self.fallback_providers.is_empty() {
            return result;
        }

        info!("Primary provider failed, trying fallback provider(s)");

        // Try each fallback provider
        for (idx, fallback_provider) in self.fallback_providers.iter().enumerate() {
            info!(
                "Attempting fallback provider {} out of {}",
                idx + 1,
                self.fallback_providers.len()
            );

            let fallback_result =
                self.try_provider_with_timeout(fallback_provider, &operation).await;

            match fallback_result {
                Ok(value) => {
                    info!(provider_num = idx + 1, "Fallback provider succeeded");
                    return Ok(value);
                }
                Err(e) => {
                    error!(provider_num = idx + 1, err = %e, "Fallback provider failed with error");
                }
            }
        }

        error!("All fallback providers failed or timed out");
        Err(RobustProviderError::Timeout)
    }

    /// Try executing an operation with a specific provider with retry and timeout.
    async fn try_provider_with_timeout<T, F, Fut>(
        &self,
        provider: &RootProvider<N>,
        operation: F,
    ) -> Result<T, RobustProviderError>
    where
        F: Fn(RootProvider<N>) -> Fut,
        Fut: Future<Output = Result<T, RobustProviderError>>,
=======
        F: Fn() -> Fut,
        Fut: Future<Output = Result<T, RpcError<TransportErrorKind>>>,
>>>>>>> f2b2281a
    {
        let retry_strategy = ExponentialBuilder::default()
            .with_max_times(self.max_retries)
            .with_min_delay(self.retry_interval);

        match timeout(
            self.max_timeout,
            (|| operation(provider.clone())).retry(retry_strategy).sleep(tokio::time::sleep),
        )
        .await
        {
            Ok(res) => res.map_err(Error::from),
            Err(_) => Err(Error::Timeout),
        }
    }
}

#[cfg(test)]
mod tests {
    use super::*;
    use alloy::network::Ethereum;
    use std::sync::{
        Arc,
        atomic::{AtomicUsize, Ordering},
    };
    use tokio::time::sleep;

    fn test_provider(
        timeout: u64,
        max_retries: usize,
        retry_interval: u64,
    ) -> RobustProvider<Ethereum> {
        RobustProvider {
            provider: RootProvider::new_http("http://localhost:8545".parse().unwrap()),
            max_timeout: Duration::from_millis(timeout),
            max_retries,
            retry_interval: Duration::from_millis(retry_interval),
            fallback_providers: Vec::new(),
        }
    }

    #[tokio::test]
    async fn test_retry_with_timeout_succeeds_on_first_attempt() {
        let provider = test_provider(100, 3, 10);

        let call_count = Arc::new(AtomicUsize::new(0));
        let call_count_clone = call_count.clone();

        let result = provider
<<<<<<< HEAD
            .retry_with_total_timeout(move |_provider| {
                let call_count = call_count_clone.clone();
                async move {
                    call_count.fetch_add(1, Ordering::SeqCst);
                    Ok(call_count.load(Ordering::SeqCst))
                }
=======
            .retry_with_total_timeout(|| async {
                call_count.fetch_add(1, Ordering::SeqCst);
                let count = call_count.load(Ordering::SeqCst);
                Ok(count)
>>>>>>> f2b2281a
            })
            .await;

        assert!(matches!(result, Ok(1)));
    }

    #[tokio::test]
    async fn test_retry_with_timeout_retries_on_error() {
        let provider = test_provider(100, 3, 10);

        let call_count = Arc::new(AtomicUsize::new(0));
        let call_count_clone = call_count.clone();

        let result = provider
<<<<<<< HEAD
            .retry_with_total_timeout(move |_provider| {
                let call_count = call_count_clone.clone();
                async move {
                    let count = call_count.fetch_add(1, Ordering::SeqCst) + 1;
                    if count < 3 {
                        Err(RobustProviderError::RpcError(Arc::new(
                            TransportErrorKind::custom_str("temp error"),
                        )))
                    } else {
                        Ok(count)
                    }
=======
            .retry_with_total_timeout(|| async {
                call_count.fetch_add(1, Ordering::SeqCst);
                let count = call_count.load(Ordering::SeqCst);
                match count {
                    3 => Ok(count),
                    _ => Err(TransportErrorKind::BackendGone.into()),
>>>>>>> f2b2281a
                }
            })
            .await;

        assert!(matches!(result, Ok(3)));
    }

    #[tokio::test]
    async fn test_retry_with_timeout_fails_after_max_retries() {
        let provider = test_provider(100, 2, 10);

        let call_count = Arc::new(AtomicUsize::new(0));
        let call_count_clone = call_count.clone();

<<<<<<< HEAD
        let result = provider
            .retry_with_total_timeout(move |_provider| {
                let call_count = call_count_clone.clone();
                async move {
                    call_count.fetch_add(1, Ordering::SeqCst);
                    // permanent error
                    Err::<i32, RobustProviderError>(RobustProviderError::Timeout)
                }
=======
        let result: Result<(), Error> = provider
            .retry_with_total_timeout(|| async {
                call_count.fetch_add(1, Ordering::SeqCst);
                Err(TransportErrorKind::BackendGone.into())
>>>>>>> f2b2281a
            })
            .await;

        assert!(matches!(result, Err(Error::RetryFailure(_))));
        assert_eq!(call_count.load(Ordering::SeqCst), 3);
    }

    #[tokio::test]
    async fn test_retry_with_timeout_respects_max_timeout() {
        let max_timeout = 50;
        let provider = test_provider(max_timeout, 10, 1);

        let result = provider
            .retry_with_total_timeout(move |_provider| async move {
                sleep(Duration::from_millis(max_timeout + 10)).await;
                Ok(42)
            })
            .await;

        assert!(matches!(result, Err(Error::Timeout)));
    }
}<|MERGE_RESOLUTION|>--- conflicted
+++ resolved
@@ -101,16 +101,8 @@
         number: BlockNumberOrTag,
     ) -> Result<N::BlockResponse, Error> {
         info!("eth_getBlockByNumber called");
-<<<<<<< HEAD
-        let result = self
-            .retry_with_total_timeout(move |provider| async move {
-                provider.get_block_by_number(number).await.map_err(RobustProviderError::from)
-            })
-            .await;
-=======
         let operation = async || self.provider.get_block_by_number(number).await;
         let result = self.retry_with_total_timeout(operation).await;
->>>>>>> f2b2281a
         if let Err(e) = &result {
             error!(error = %e, "eth_getByBlockNumber failed");
         }
@@ -126,16 +118,8 @@
     /// after exhausting retries or if the call times out.
     pub async fn get_block_number(&self) -> Result<u64, Error> {
         info!("eth_getBlockNumber called");
-<<<<<<< HEAD
-        let result = self
-            .retry_with_total_timeout(move |provider| async move {
-                provider.get_block_number().await.map_err(RobustProviderError::from)
-            })
-            .await;
-=======
         let operation = async || self.provider.get_block_number().await;
         let result = self.retry_with_total_timeout(operation).await;
->>>>>>> f2b2281a
         if let Err(e) = &result {
             error!(error = %e, "eth_getBlockNumber failed");
         }
@@ -153,16 +137,8 @@
         hash: alloy::primitives::BlockHash,
     ) -> Result<N::BlockResponse, Error> {
         info!("eth_getBlockByHash called");
-<<<<<<< HEAD
-        let result = self
-            .retry_with_total_timeout(move |provider| async move {
-                provider.get_block_by_hash(hash).await.map_err(RobustProviderError::from)
-            })
-            .await;
-=======
         let operation = async || self.provider.get_block_by_hash(hash).await;
         let result = self.retry_with_total_timeout(operation).await;
->>>>>>> f2b2281a
         if let Err(e) = &result {
             error!(error = %e, "eth_getBlockByHash failed");
         }
@@ -178,16 +154,8 @@
     /// after exhausting retries or if the call times out.
     pub async fn get_logs(&self, filter: &Filter) -> Result<Vec<Log>, Error> {
         info!("eth_getLogs called");
-<<<<<<< HEAD
-        let result = self
-            .retry_with_total_timeout(move |provider| async move {
-                provider.get_logs(filter).await.map_err(RobustProviderError::from)
-            })
-            .await;
-=======
         let operation = async || self.provider.get_logs(filter).await;
         let result = self.retry_with_total_timeout(operation).await;
->>>>>>> f2b2281a
         if let Err(e) = &result {
             error!(error = %e, "eth_getLogs failed");
         }
@@ -202,16 +170,8 @@
     /// after exhausting retries or if the call times out.
     pub async fn subscribe_blocks(&self) -> Result<Subscription<N::HeaderResponse>, Error> {
         info!("eth_subscribe called");
-<<<<<<< HEAD
-        let result = self
-            .retry_with_total_timeout(move |provider| async move {
-                provider.subscribe_blocks().await.map_err(RobustProviderError::from)
-            })
-            .await;
-=======
         let operation = async || self.provider.subscribe_blocks().await;
         let result = self.retry_with_total_timeout(operation).await;
->>>>>>> f2b2281a
         if let Err(e) = &result {
             error!(error = %e, "eth_subscribe failed");
         }
@@ -235,9 +195,8 @@
     /// - Propagates any [`RpcError<TransportErrorKind>`] from the underlying retries.
     async fn retry_with_total_timeout<T, F, Fut>(&self, operation: F) -> Result<T, Error>
     where
-<<<<<<< HEAD
         F: Fn(RootProvider<N>) -> Fut,
-        Fut: Future<Output = Result<T, RobustProviderError>>,
+        Fut: Future<Output = Result<T, RpcError<TransportErrorKind>>>,
     {
         // Try primary provider first
         let result = self.try_provider_with_timeout(&self.provider, &operation).await;
@@ -275,7 +234,7 @@
         }
 
         error!("All fallback providers failed or timed out");
-        Err(RobustProviderError::Timeout)
+        Err(Error::Timeout)
     }
 
     /// Try executing an operation with a specific provider with retry and timeout.
@@ -283,14 +242,10 @@
         &self,
         provider: &RootProvider<N>,
         operation: F,
-    ) -> Result<T, RobustProviderError>
+    ) -> Result<T, Error>
     where
         F: Fn(RootProvider<N>) -> Fut,
-        Fut: Future<Output = Result<T, RobustProviderError>>,
-=======
-        F: Fn() -> Fut,
         Fut: Future<Output = Result<T, RpcError<TransportErrorKind>>>,
->>>>>>> f2b2281a
     {
         let retry_strategy = ExponentialBuilder::default()
             .with_max_times(self.max_retries)
@@ -340,19 +295,10 @@
         let call_count_clone = call_count.clone();
 
         let result = provider
-<<<<<<< HEAD
-            .retry_with_total_timeout(move |_provider| {
-                let call_count = call_count_clone.clone();
-                async move {
-                    call_count.fetch_add(1, Ordering::SeqCst);
-                    Ok(call_count.load(Ordering::SeqCst))
-                }
-=======
             .retry_with_total_timeout(|| async {
                 call_count.fetch_add(1, Ordering::SeqCst);
                 let count = call_count.load(Ordering::SeqCst);
                 Ok(count)
->>>>>>> f2b2281a
             })
             .await;
 
@@ -367,26 +313,12 @@
         let call_count_clone = call_count.clone();
 
         let result = provider
-<<<<<<< HEAD
-            .retry_with_total_timeout(move |_provider| {
-                let call_count = call_count_clone.clone();
-                async move {
-                    let count = call_count.fetch_add(1, Ordering::SeqCst) + 1;
-                    if count < 3 {
-                        Err(RobustProviderError::RpcError(Arc::new(
-                            TransportErrorKind::custom_str("temp error"),
-                        )))
-                    } else {
-                        Ok(count)
-                    }
-=======
             .retry_with_total_timeout(|| async {
                 call_count.fetch_add(1, Ordering::SeqCst);
                 let count = call_count.load(Ordering::SeqCst);
                 match count {
                     3 => Ok(count),
                     _ => Err(TransportErrorKind::BackendGone.into()),
->>>>>>> f2b2281a
                 }
             })
             .await;
@@ -401,21 +333,10 @@
         let call_count = Arc::new(AtomicUsize::new(0));
         let call_count_clone = call_count.clone();
 
-<<<<<<< HEAD
-        let result = provider
-            .retry_with_total_timeout(move |_provider| {
-                let call_count = call_count_clone.clone();
-                async move {
-                    call_count.fetch_add(1, Ordering::SeqCst);
-                    // permanent error
-                    Err::<i32, RobustProviderError>(RobustProviderError::Timeout)
-                }
-=======
         let result: Result<(), Error> = provider
             .retry_with_total_timeout(|| async {
                 call_count.fetch_add(1, Ordering::SeqCst);
                 Err(TransportErrorKind::BackendGone.into())
->>>>>>> f2b2281a
             })
             .await;
 
