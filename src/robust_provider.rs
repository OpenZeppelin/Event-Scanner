use std::{future::Future, sync::Arc, time::Duration};

use alloy::{
    eips::BlockNumberOrTag,
    network::Network,
    providers::{Provider, RootProvider},
    pubsub::Subscription,
    rpc::types::{Filter, Log},
    transports::{RpcError, TransportErrorKind},
};
use backon::{ExponentialBuilder, Retryable};
use thiserror::Error;
use tracing::{error, info};

#[derive(Error, Debug, Clone)]
pub enum Error {
    #[error("Operation timed out")]
    Timeout,
<<<<<<< HEAD
    #[error("RPC call failed after exhausting all retry attempts: {0}")]
    RetryFailure(Arc<RpcError<TransportErrorKind>>),
=======
    #[error("Retry failed after {0} tries")]
    RetryFail(usize),
    #[error("Block not found, block number: {0}")]
    BlockNotFound(BlockNumberOrTag),
>>>>>>> f622b213
}

impl From<RpcError<TransportErrorKind>> for Error {
    fn from(err: RpcError<TransportErrorKind>) -> Self {
        Error::RetryFailure(Arc::new(err))
    }
}

/// Provider wrapper with built-in retry and timeout mechanisms.
///
/// This wrapper around Alloy providers automatically handles retries,
/// timeouts, and error logging for RPC calls.
#[derive(Clone)]
pub struct RobustProvider<N: Network> {
    provider: RootProvider<N>,
    max_timeout: Duration,
    max_retries: usize,
    retry_interval: Duration,
}

// RPC retry and timeout settings
/// Default timeout used by `RobustProvider`
pub const DEFAULT_MAX_TIMEOUT: Duration = Duration::from_secs(30);
/// Default maximum number of retry attempts.
pub const DEFAULT_MAX_RETRIES: usize = 5;
/// Default base delay between retries.
pub const DEFAULT_RETRY_INTERVAL: Duration = Duration::from_secs(1);

impl<N: Network> RobustProvider<N> {
    /// Create a new `RobustProvider` with default settings.
    #[must_use]
    pub fn new(provider: RootProvider<N>) -> Self {
        Self {
            provider,
            max_timeout: DEFAULT_MAX_TIMEOUT,
            max_retries: DEFAULT_MAX_RETRIES,
            retry_interval: DEFAULT_RETRY_INTERVAL,
        }
    }

    #[must_use]
    pub fn max_timeout(mut self, timeout: Duration) -> Self {
        self.max_timeout = timeout;
        self
    }

    #[must_use]
    pub fn max_retries(mut self, max_retries: usize) -> Self {
        self.max_retries = max_retries;
        self
    }

    #[must_use]
    pub fn retry_interval(mut self, retry_interval: Duration) -> Self {
        self.retry_interval = retry_interval;
        self
    }

    /// Fetch a block by number with retry and timeout.
    ///
    /// # Errors
    ///
    /// Returns an error if RPC call fails repeatedly even
    /// after exhausting retries or if the call times out.
    pub async fn get_block_by_number(
        &self,
        number: BlockNumberOrTag,
<<<<<<< HEAD
    ) -> Result<Option<N::BlockResponse>, Error> {
=======
    ) -> Result<N::BlockResponse, RobustProviderError> {
>>>>>>> f622b213
        info!("eth_getBlockByNumber called");
        let operation = async || self.provider.get_block_by_number(number).await;
        let result = self.retry_with_total_timeout(operation).await;
        if let Err(e) = &result {
            error!(error = %e, "eth_getByBlockNumber failed");
        }

        match result? {
            Some(block) => Ok(block),
            None => Err(RobustProviderError::BlockNotFound(number)),
        }
    }

    /// Fetch the latest block number with retry and timeout.
    ///
    /// # Errors
    ///
    /// Returns an error if RPC call fails repeatedly even
    /// after exhausting retries or if the call times out.
    pub async fn get_block_number(&self) -> Result<u64, Error> {
        info!("eth_getBlockNumber called");
        let operation = async || self.provider.get_block_number().await;
        let result = self.retry_with_total_timeout(operation).await;
        if let Err(e) = &result {
            error!(error = %e, "eth_getBlockNumber failed");
        }
        result
    }

    /// Fetch a block by hash with retry and timeout.
    ///
    /// # Errors
    ///
    /// Returns an error if RPC call fails repeatedly even
    /// after exhausting retries or if the call times out.
    pub async fn get_block_by_hash(
        &self,
        hash: alloy::primitives::BlockHash,
    ) -> Result<Option<N::BlockResponse>, Error> {
        info!("eth_getBlockByHash called");
        let operation = async || self.provider.get_block_by_hash(hash).await;
        let result = self.retry_with_total_timeout(operation).await;
        if let Err(e) = &result {
            error!(error = %e, "eth_getBlockByHash failed");
        }
        result
    }

    /// Fetch logs for the given filter with retry and timeout.
    ///
    /// # Errors
    ///
    /// Returns an error if RPC call fails repeatedly even
    /// after exhausting retries or if the call times out.
    pub async fn get_logs(&self, filter: &Filter) -> Result<Vec<Log>, Error> {
        info!("eth_getLogs called");
        let operation = async || self.provider.get_logs(filter).await;
        let result = self.retry_with_total_timeout(operation).await;
        if let Err(e) = &result {
            error!(error = %e, "eth_getLogs failed");
        }
        result
    }

    /// Subscribe to new block headers with retry and timeout.
    ///
    /// # Errors
    ///
    /// Returns an error if RPC call fails repeatedly even
    /// after exhausting retries or if the call times out.
    pub async fn subscribe_blocks(&self) -> Result<Subscription<N::HeaderResponse>, Error> {
        info!("eth_subscribe called");
        let operation = async || self.provider.subscribe_blocks().await;
        let result = self.retry_with_total_timeout(operation).await;
        if let Err(e) = &result {
            error!(error = %e, "eth_subscribe failed");
        }
        result
    }

    /// Execute `operation` with exponential backoff and a total timeout.
    ///
    /// Wraps the retry logic with `tokio::time::timeout(self.max_timeout, ...)` so
    /// the entire operation (including time spent inside the RPC call) cannot exceed
    /// `max_timeout`.
    ///
    /// # Errors
    ///
    /// - Returns [`RpcError<TransportErrorKind>`] with message "total operation timeout exceeded"
    ///   if the overall timeout elapses.
    /// - Propagates any [`RpcError<TransportErrorKind>`] from the underlying retries.
    async fn retry_with_total_timeout<T, F, Fut>(&self, operation: F) -> Result<T, Error>
    where
        F: Fn() -> Fut,
        Fut: Future<Output = Result<T, RpcError<TransportErrorKind>>>,
    {
        let retry_strategy = ExponentialBuilder::default()
            .with_max_times(self.max_retries)
            .with_min_delay(self.retry_interval);

        match tokio::time::timeout(
            self.max_timeout,
            operation.retry(retry_strategy).sleep(tokio::time::sleep),
        )
        .await
        {
            Ok(res) => res.map_err(Error::from),
            Err(_) => Err(Error::Timeout),
        }
    }
}

#[cfg(test)]
mod tests {
    use super::*;
    use alloy::network::Ethereum;
    use std::sync::atomic::{AtomicUsize, Ordering};
    use tokio::time::sleep;

    fn test_provider(
        timeout: u64,
        max_retries: usize,
        retry_interval: u64,
    ) -> RobustProvider<Ethereum> {
        RobustProvider {
            provider: RootProvider::new_http("http://localhost:8545".parse().unwrap()),
            max_timeout: Duration::from_millis(timeout),
            max_retries,
            retry_interval: Duration::from_millis(retry_interval),
        }
    }

    #[tokio::test]
    async fn test_retry_with_timeout_succeeds_on_first_attempt() {
        let provider = test_provider(100, 3, 10);

        let call_count = AtomicUsize::new(0);

        let result = provider
            .retry_with_total_timeout(|| async {
                call_count.fetch_add(1, Ordering::SeqCst);
                let count = call_count.load(Ordering::SeqCst);
                Ok(count)
            })
            .await;

        assert!(matches!(result, Ok(1)));
    }

    #[tokio::test]
    async fn test_retry_with_timeout_retries_on_error() {
        let provider = test_provider(100, 3, 10);

        let call_count = AtomicUsize::new(0);

        let result = provider
            .retry_with_total_timeout(|| async {
                call_count.fetch_add(1, Ordering::SeqCst);
                let count = call_count.load(Ordering::SeqCst);
                match count {
                    3 => Ok(count),
                    _ => Err(TransportErrorKind::BackendGone.into()),
                }
            })
            .await;

        assert!(matches!(result, Ok(3)));
    }

    #[tokio::test]
    async fn test_retry_with_timeout_fails_after_max_retries() {
        let provider = test_provider(100, 2, 10);

        let call_count = AtomicUsize::new(0);

        let result: Result<(), Error> = provider
            .retry_with_total_timeout(|| async {
                call_count.fetch_add(1, Ordering::SeqCst);
                Err(TransportErrorKind::BackendGone.into())
            })
            .await;

        assert!(matches!(result, Err(Error::RetryFailure(_))));
        assert_eq!(call_count.load(Ordering::SeqCst), 3);
    }

    #[tokio::test]
    async fn test_retry_with_timeout_respects_max_timeout() {
        let max_timeout = 50;
        let provider = test_provider(max_timeout, 10, 1);

        let result = provider
            .retry_with_total_timeout(|| async {
                sleep(Duration::from_millis(max_timeout + 10)).await;
                Ok(42)
            })
            .await;

        assert!(matches!(result, Err(Error::Timeout)));
    }
}<|MERGE_RESOLUTION|>--- conflicted
+++ resolved
@@ -16,15 +16,10 @@
 pub enum Error {
     #[error("Operation timed out")]
     Timeout,
-<<<<<<< HEAD
     #[error("RPC call failed after exhausting all retry attempts: {0}")]
     RetryFailure(Arc<RpcError<TransportErrorKind>>),
-=======
-    #[error("Retry failed after {0} tries")]
-    RetryFail(usize),
     #[error("Block not found, block number: {0}")]
     BlockNotFound(BlockNumberOrTag),
->>>>>>> f622b213
 }
 
 impl From<RpcError<TransportErrorKind>> for Error {
@@ -92,11 +87,7 @@
     pub async fn get_block_by_number(
         &self,
         number: BlockNumberOrTag,
-<<<<<<< HEAD
-    ) -> Result<Option<N::BlockResponse>, Error> {
-=======
-    ) -> Result<N::BlockResponse, RobustProviderError> {
->>>>>>> f622b213
+    ) -> Result<N::BlockResponse, Error> {
         info!("eth_getBlockByNumber called");
         let operation = async || self.provider.get_block_by_number(number).await;
         let result = self.retry_with_total_timeout(operation).await;
@@ -104,10 +95,7 @@
             error!(error = %e, "eth_getByBlockNumber failed");
         }
 
-        match result? {
-            Some(block) => Ok(block),
-            None => Err(RobustProviderError::BlockNotFound(number)),
-        }
+        result?.ok_or(Error::BlockNotFound(number))
     }
 
     /// Fetch the latest block number with retry and timeout.
