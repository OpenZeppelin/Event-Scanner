--- conflicted
+++ resolved
@@ -49,17 +49,9 @@
 
     let contract_address = counter_contract.address();
 
-<<<<<<< HEAD
-    let increase_filter = EventFilter {
-        contract_address: *contract_address,
-        event: Counter::CountIncreased::SIGNATURE.to_owned(),
-    };
-=======
     let increase_filter = EventFilter::new()
         .with_contract_address(*contract_address)
-        .with_event(Counter::CountIncreased::SIGNATURE)
-        .with_callback(Arc::new(CounterCallback));
->>>>>>> c2622f2f
+        .with_event(Counter::CountIncreased::SIGNATURE);
 
     let mut client = EventScanner::new().connect_ws::<Ethereum>(anvil.ws_endpoint_url()).await?;
 
