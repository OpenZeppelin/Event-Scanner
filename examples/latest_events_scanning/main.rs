--- conflicted
+++ resolved
@@ -51,17 +51,14 @@
         .contract_address(*contract_address)
         .event(Counter::CountIncreased::SIGNATURE);
 
-<<<<<<< HEAD
-    let robust_provider = RobustProviderBuilder::new(provider.clone()).build().await?;
-    let mut scanner = EventScannerBuilder::latest(5).connect(robust_provider).await?;
-=======
-    let robust_provider = RobustProvider::new(provider)
+    let robust_provider = RobustProviderBuilder::new(provider)
         .max_timeout(std::time::Duration::from_secs(30))
         .max_retries(5)
-        .min_delay(std::time::Duration::from_millis(500));
+        .min_delay(std::time::Duration::from_millis(500))
+        .build()
+        .await?;
 
-    let mut scanner = EventScannerBuilder::latest(5).connect(robust_provider);
->>>>>>> fbec4a8c
+    let mut scanner = EventScannerBuilder::latest(5).connect(robust_provider).await?;
 
     let mut stream = scanner.subscribe(increase_filter);
 
