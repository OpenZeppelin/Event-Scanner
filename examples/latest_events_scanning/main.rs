use alloy::{network::Ethereum, providers::ProviderBuilder, sol, sol_types::SolEvent};
use alloy_node_bindings::Anvil;
use event_scanner::{EventFilter, EventScannerBuilder, Message};
use tokio_stream::StreamExt;
use tracing::{error, info};
use tracing_subscriber::EnvFilter;

sol! {
    // Built directly with solc 0.8.30+commit.73712a01.Darwin.appleclang
    #[sol(rpc, bytecode="608080604052346015576101b0908161001a8239f35b5f80fdfe6080806040526004361015610012575f80fd5b5f3560e01c90816306661abd1461016157508063a87d942c14610145578063d732d955146100ad5763e8927fbc14610048575f80fd5b346100a9575f3660031901126100a9575f5460018101809111610095576020817f7ca2ca9527391044455246730762df008a6b47bbdb5d37a890ef78394535c040925f55604051908152a1005b634e487b7160e01b5f52601160045260245ffd5b5f80fd5b346100a9575f3660031901126100a9575f548015610100575f198101908111610095576020817f53a71f16f53e57416424d0d18ccbd98504d42a6f98fe47b09772d8f357c620ce925f55604051908152a1005b60405162461bcd60e51b815260206004820152601860248201527f436f756e742063616e6e6f74206265206e6567617469766500000000000000006044820152606490fd5b346100a9575f3660031901126100a95760205f54604051908152f35b346100a9575f3660031901126100a9576020905f548152f3fea2646970667358221220471585b420a1ad0093820ff10129ec863f6df4bec186546249391fbc3cdbaa7c64736f6c634300081e0033")]
    contract Counter {
        uint256 public count;

        event CountIncreased(uint256 newCount);
        event CountDecreased(uint256 newCount);

        function increase() public {
            count += 1;
            emit CountIncreased(count);
        }

        function decrease() public {
            require(count > 0, "Count cannot be negative");
            count -= 1;
            emit CountDecreased(count);
        }

        function getCount() public view returns (uint256) {
            return count;
        }
    }
}

#[tokio::main]
async fn main() -> anyhow::Result<()> {
    let _ = tracing_subscriber::fmt().with_env_filter(EnvFilter::from_default_env()).try_init();

    let anvil = Anvil::new().block_time_f64(0.5).try_spawn()?;
    let wallet = anvil.wallet();
    let provider =
        ProviderBuilder::new().wallet(wallet.unwrap()).connect(anvil.endpoint().as_str()).await?;
    let counter_contract = Counter::deploy(provider).await?;

    let contract_address = counter_contract.address();

    let increase_filter = EventFilter::new()
        .contract_address(*contract_address)
        .event(Counter::CountIncreased::SIGNATURE);

    let mut scanner =
<<<<<<< HEAD
        EventScanner::latest::<Ethereum>().count(5).connect_ws(anvil.ws_endpoint_url()).await?;
=======
        EventScannerBuilder::latest(5).connect_ws::<Ethereum>(anvil.ws_endpoint_url()).await?;
>>>>>>> 63cefb9d

    let mut stream = scanner.subscribe(increase_filter);

    for _ in 0..8 {
        _ = counter_contract.increase().send().await?;
    }

    scanner.start().await?;

    while let Some(message) = stream.next().await {
        match message {
            Message::Data(logs) => {
                for log in logs {
                    info!("Received event: {:?}", log.inner.data);
                }
            }
            Message::Error(e) => {
                error!("Received error: {}", e);
            }
            Message::Status(info) => {
                info!("Received status: {:?}", info);
            }
        }
    }

    Ok(())
}<|MERGE_RESOLUTION|>--- conflicted
+++ resolved
@@ -48,11 +48,7 @@
         .event(Counter::CountIncreased::SIGNATURE);
 
     let mut scanner =
-<<<<<<< HEAD
-        EventScanner::latest::<Ethereum>().count(5).connect_ws(anvil.ws_endpoint_url()).await?;
-=======
         EventScannerBuilder::latest(5).connect_ws::<Ethereum>(anvil.ws_endpoint_url()).await?;
->>>>>>> 63cefb9d
 
     let mut stream = scanner.subscribe(increase_filter);
 
