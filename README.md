--- conflicted
+++ resolved
@@ -60,13 +60,8 @@
 Create an event stream for the given event filters registered with the `EventScanner`:
 
 ```rust
-<<<<<<< HEAD
 use alloy::{network::Ethereum, sol_types::SolEvent};
 use event_scanner::{EventFilter, EventScanner, EventScannerMessage};
-=======
-use alloy::{eips::BlockNumberOrTag, network::Ethereum, sol_types::SolEvent};
-use event_scanner::{EventFilter, EventScanner, EventScannerError, EventScannerMessage};
->>>>>>> 025a2b85
 use tokio_stream::StreamExt;
 
 use crate::MyContract;
@@ -74,16 +69,11 @@
 async fn run_scanner(
     ws_url: alloy::transports::http::reqwest::Url,
     contract: alloy::primitives::Address,
-<<<<<<< HEAD
 ) -> Result<(), Box<dyn std::error::Error>> {
     // Configure scanner with custom batch size (optional)
     let mut scanner = EventScanner::live()
         .block_read_limit(500)  // Process up to 500 blocks per batch
         .connect_ws::<Ethereum>(ws_url).await?;
-=======
-) -> Result<(), EventScannerError> {
-    let mut client = EventScanner::new().connect_ws::<Ethereum>(ws_url).await?;
->>>>>>> 025a2b85
 
     let filter = EventFilter::new()
         .with_contract_address(contract)
@@ -110,7 +100,6 @@
 
 `EventScanner` provides mode-specific constructors and a builder pattern to configure settings before connecting:
 
-<<<<<<< HEAD
 ```rust
 // Live streaming mode
 let scanner = EventScanner::live()
@@ -145,13 +134,6 @@
 
 **Starting the Scanner:**
 Invoking `scanner.start()` starts the scanner in the specified mode.
-=======
-- `with_blocks_read_per_epoch` - how many blocks are read at a time in a single batch (taken into consideration when fetching historical blocks)
-- `with_reorg_rewind_depth` - how many blocks to rewind when a reorg is detected (NOTE ⚠️: still WIP)
-- `with_block_confirmations` - how many confirmations to wait for before considering a block final
-
-Once configured, connect using either `connect_ws::<Ethereum>(ws_url)` or `connect_ipc::<Ethereum>(path)`. This will `connect` the `EventScanner` and allow you to create event streams and start scanning in various [modes](#scanning-modes).
->>>>>>> 025a2b85
 
 ### Defining Event Filters
 
@@ -188,16 +170,10 @@
 
 ### Scanning Modes
 
-<<<<<<< HEAD
 - **Live mode** – `EventScanner::live()` creates a scanner that subscribes to new blocks as they arrive.
 - **Historical mode** – `EventScanner::historic()` creates a scanner for processing historical block ranges.
 - **Sync mode** – `EventScanner::sync()` creates a scanner that processes historical data then automatically transitions to live streaming.
 - **Latest mode** – `EventScanner::latest()` creates a scanner that processes a set number of events.
-=======
-- **Live mode** - `start_scanner(BlockNumberOrTag::Latest, None)` subscribes to new blocks only. On detecting a reorg, the scanner emits `ScannerStatus::ReorgDetected` and recalculates the confirmed window, streaming logs from the corrected confirmed block range.
-- **Historical mode** - `start_scanner(BlockNumberOrTag::Number(start), Some(BlockNumberOrTag::Number(end)))`, scanner fetches events from a historical block range. Currently no reorg logic has been implemented (NOTE ⚠️: still WIP). In the case that the end block > finalized block and you need reorg resistance, we recommend to use sync mode.
-- **Historical → Live** - `start_scanner(BlockNumberOrTag::Number(start), None)` replays from `start` to current head, then streams future blocks. Reorgs are handled as per the particular mode phase the scanner is in (historical or live).
->>>>>>> 025a2b85
 
 **Configuration Tips:**
 - Set `block_read_limit` based on your RPC provider's limits (e.g., Alchemy, Infura may limit queries to 2000 blocks)
@@ -261,14 +237,9 @@
 
 ## Examples
 
-<<<<<<< HEAD
 - `examples/simple_counter` – minimal live-mode scanner using `EventScanner::live()`
 - `examples/historical_scanning` – demonstrates replaying historical data using `EventScanner::historic()`
-=======
-- `examples/simple_counter` – minimal live-mode scanner
-- `examples/historical_scanning` – demonstrates replaying from genesis (block 0) before continuing streaming latest blocks
-- `examples/latest_events_scanning` – demonstrates scanning the latest events
->>>>>>> 025a2b85
+- `examples/latest_events_scanning` – demonstrates scanning the latest events using `EventScanner::latest()`
 
 Run an example with:
 
